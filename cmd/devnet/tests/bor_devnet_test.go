--- conflicted
+++ resolved
@@ -16,13 +16,8 @@
 )
 
 func TestStateSync(t *testing.T) {
-<<<<<<< HEAD
+	t.Skip()
 	runCtx, err := contextStart(t, networkname.BorDevnetChainName)
-=======
-	t.Skip()
-
-	runCtx, err := ContextStart(t, networkname.BorDevnetChainName)
->>>>>>> f7586cd6
 	require.Nil(t, err)
 	var ctx context.Context = runCtx
 
