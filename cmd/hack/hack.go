--- conflicted
+++ resolved
@@ -594,13 +594,8 @@
 		if hash, err = br.CanonicalHash(context.Background(), tx, blockNumber); err != nil {
 			return err
 		}
-<<<<<<< HEAD
-		_, baseTxnID, txAmount := rawdb.ReadBody(tx, blockHash, blockNumber)
-		fmt.Printf("Body %d %x: baseTxnID %d, txAmount %d\n", blockNumber, blockHash, baseTxnID, txAmount)
-=======
-		_, baseTxId, txCount := rawdb.ReadBody(tx, blockHash, blockNumber)
-		fmt.Printf("Body %d %x: baseTxId %d, txCount %d\n", blockNumber, blockHash, baseTxId, txCount)
->>>>>>> d4b1b019
+		_, baseTxnID, txCount := rawdb.ReadBody(tx, blockHash, blockNumber)
+		fmt.Printf("Body %d %x: baseTxnID %d, txCount %d\n", blockNumber, blockHash, baseTxnID, txCount)
 		if hash != blockHash {
 			fmt.Printf("Non-canonical\n")
 			continue
@@ -611,11 +606,7 @@
 				fmt.Printf("Mismatch txnID for block %d, txnID = %d, baseTxnID = %d\n", blockNumber, txnID, baseTxnID)
 			}
 		}
-<<<<<<< HEAD
-		txnID = baseTxnID + uint64(txAmount) + 2
-=======
-		txId = baseTxId + uint64(txCount) + 2
->>>>>>> d4b1b019
+		txnID = baseTxnID + uint64(txCount) + 2
 		if i == 50 {
 			break
 		}
@@ -910,11 +901,7 @@
 			return err
 		}
 		// Remove from the map
-<<<<<<< HEAD
-		toDelete.RemoveRange(body.BaseTxnID.U64(), body.BaseTxnID.LastSystemTx(body.TxAmount)+1) //+1 to include last system tx in block into delete range
-=======
-		toDelete.RemoveRange(body.BaseTxId, body.BaseTxId+uint64(body.TxCount))
->>>>>>> d4b1b019
+		toDelete.RemoveRange(body.BaseTxnID.U64(), body.BaseTxnID.LastSystemTx(body.TxCount)+1) //+1 to include last system tx in block into delete range
 	}
 	fmt.Printf("Number of tx records to delete: %d\n", toDelete.GetCardinality())
 	// Takes 20min to iterate 1.4b
