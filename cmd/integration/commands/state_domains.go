package commands

import (
	"context"
	"encoding/hex"
	"errors"
	"fmt"
	"path/filepath"
	"strings"

	state2 "github.com/ledgerwatch/erigon-lib/state"
	"github.com/ledgerwatch/log/v3"
	"github.com/spf13/cobra"

	libcommon "github.com/ledgerwatch/erigon-lib/common"
	"github.com/ledgerwatch/erigon-lib/common/datadir"
	"github.com/ledgerwatch/erigon-lib/common/length"
	"github.com/ledgerwatch/erigon-lib/kv"
	kv2 "github.com/ledgerwatch/erigon-lib/kv/mdbx"
	"github.com/ledgerwatch/erigon/cmd/utils"
	"github.com/ledgerwatch/erigon/common/math"
	"github.com/ledgerwatch/erigon/core"
	"github.com/ledgerwatch/erigon/core/state"
	"github.com/ledgerwatch/erigon/eth/ethconfig"
	"github.com/ledgerwatch/erigon/node/nodecfg"
	erigoncli "github.com/ledgerwatch/erigon/turbo/cli"
	"github.com/ledgerwatch/erigon/turbo/debug"
)

func init() {
	withDataDir(readDomains)
	withChain(readDomains)
	withHeimdall(readDomains)
	withWorkers(readDomains)
	withStartTx(readDomains)

	rootCmd.AddCommand(readDomains)
}

// if trie variant is not hex, we could not have another rootHash with to verify it
var (
	stepSize uint64
	lastStep uint64
)

// write command to just seek and query state by addr and domain from state db and files (if any)
var readDomains = &cobra.Command{
	Use:       "read_domains",
	Short:     `Run block execution and commitment with Domains.`,
	Example:   "go run ./cmd/integration read_domains --datadir=... --verbosity=3",
	ValidArgs: []string{"account", "storage", "code", "commitment"},
	Args:      cobra.ArbitraryArgs,
	Run: func(cmd *cobra.Command, args []string) {
		logger := debug.SetupCobra(cmd, "integration")
		ctx, _ := libcommon.RootContext()
		cfg := &nodecfg.DefaultConfig
		utils.SetNodeConfigCobra(cmd, cfg)
		ethConfig := &ethconfig.Defaults
		ethConfig.Genesis = core.GenesisBlockByChainName(chain)
		erigoncli.ApplyFlagsForEthConfigCobra(cmd.Flags(), ethConfig)

		var readFromDomain string
		var addrs [][]byte
		for i := 0; i < len(args); i++ {
			if i == 0 {
				switch s := strings.ToLower(args[i]); s {
				case "account", "storage", "code", "commitment":
					readFromDomain = s
				default:
					logger.Error("invalid domain to read from", "arg", args[i])
					return
				}
				continue
			}
			addr, err := hex.DecodeString(strings.TrimPrefix(args[i], "0x"))
			if err != nil {
				logger.Warn("invalid address passed", "str", args[i], "at position", i, "err", err)
				continue
			}
			addrs = append(addrs, addr)
		}

		dirs := datadir.New(datadirCli)
		chainDb, err := openDB(dbCfg(kv.ChainDB, dirs.Chaindata), true, logger)
		if err != nil {
			logger.Error("Opening DB", "error", err)
			return
		}
		defer chainDb.Close()

		stateDb, err := kv2.NewMDBX(log.New()).Path(filepath.Join(dirs.DataDir, "statedb")).WriteMap().Open(ctx)
		if err != nil {
			return
		}
		defer stateDb.Close()

		if err := requestDomains(chainDb, stateDb, ctx, readFromDomain, addrs, logger); err != nil {
			if !errors.Is(err, context.Canceled) {
				logger.Error(err.Error())
			}
			return
		}
	},
}

func requestDomains(chainDb, stateDb kv.RwDB, ctx context.Context, readDomain string, addrs [][]byte, logger log.Logger) error {
	sn, bsn, agg := allSnapshots(ctx, chainDb, logger)
	defer sn.Close()
	defer bsn.Close()
	defer agg.Close()

	ac := agg.MakeContext()
	defer ac.Close()

	stateTx, err := stateDb.BeginRw(ctx)
	must(err)
	defer stateTx.Rollback()
	domains := state2.NewSharedDomains(stateTx)
	defer agg.Close()

	r := state.NewReaderV4(domains)
<<<<<<< HEAD

	_, err = domains.SeekCommitment(ctx, stateTx, 0, math.MaxUint64)
=======
>>>>>>> 9d351bde
	if err != nil && startTxNum != 0 {
		return fmt.Errorf("failed to seek commitment to tx %d: %w", startTxNum, err)
	}
	latestTx := domains.TxNum()
	if latestTx < startTxNum {
		return fmt.Errorf("latest available tx to start is  %d and its less than start tx %d", latestTx, startTxNum)
	}
	logger.Info("seek commitment", "block", domains.BlockNum(), "tx", latestTx)

	switch readDomain {
	case "account":
		for _, addr := range addrs {

			acc, err := r.ReadAccountData(libcommon.BytesToAddress(addr))
			if err != nil {
				logger.Error("failed to read account", "addr", addr, "err", err)
				continue
			}
			fmt.Printf("%x: nonce=%d balance=%d code=%x root=%x\n", addr, acc.Nonce, acc.Balance.Uint64(), acc.CodeHash, acc.Root)
		}
	case "storage":
		for _, addr := range addrs {
			a, s := libcommon.BytesToAddress(addr[:length.Addr]), libcommon.BytesToHash(addr[length.Addr:])
			st, err := r.ReadAccountStorage(a, 0, &s)
			if err != nil {
				logger.Error("failed to read storage", "addr", a.String(), "key", s.String(), "err", err)
				continue
			}
			fmt.Printf("%s %s -> %x\n", a.String(), s.String(), st)
		}
	case "code":
		for _, addr := range addrs {
			code, err := r.ReadAccountCode(libcommon.BytesToAddress(addr), 0, libcommon.Hash{})
			if err != nil {
				logger.Error("failed to read code", "addr", addr, "err", err)
				continue
			}
			fmt.Printf("%s: %x\n", addr, code)
		}
	}
	return nil
}<|MERGE_RESOLUTION|>--- conflicted
+++ resolved
@@ -18,7 +18,6 @@
 	"github.com/ledgerwatch/erigon-lib/kv"
 	kv2 "github.com/ledgerwatch/erigon-lib/kv/mdbx"
 	"github.com/ledgerwatch/erigon/cmd/utils"
-	"github.com/ledgerwatch/erigon/common/math"
 	"github.com/ledgerwatch/erigon/core"
 	"github.com/ledgerwatch/erigon/core/state"
 	"github.com/ledgerwatch/erigon/eth/ethconfig"
@@ -119,11 +118,6 @@
 	defer agg.Close()
 
 	r := state.NewReaderV4(domains)
-<<<<<<< HEAD
-
-	_, err = domains.SeekCommitment(ctx, stateTx, 0, math.MaxUint64)
-=======
->>>>>>> 9d351bde
 	if err != nil && startTxNum != 0 {
 		return fmt.Errorf("failed to seek commitment to tx %d: %w", startTxNum, err)
 	}
