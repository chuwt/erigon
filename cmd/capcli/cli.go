package main

import (
	"context"
	"fmt"
	"math"
	"strings"
	"time"

	"github.com/ledgerwatch/erigon/turbo/debug"

	lg "github.com/anacrolix/log"
	"github.com/ledgerwatch/erigon-lib/direct"
	downloader3 "github.com/ledgerwatch/erigon-lib/downloader"
	"github.com/ledgerwatch/erigon-lib/metrics"
	state2 "github.com/ledgerwatch/erigon-lib/state"

	"github.com/c2h5oh/datasize"
	"github.com/ledgerwatch/erigon-lib/chain/snapcfg"
	libcommon "github.com/ledgerwatch/erigon-lib/common"
	"github.com/ledgerwatch/erigon-lib/downloader"

	"github.com/ledgerwatch/erigon/cl/abstract"
	"github.com/ledgerwatch/erigon/cl/clparams"
	"github.com/ledgerwatch/erigon/cl/cltypes"
	persistence2 "github.com/ledgerwatch/erigon/cl/persistence"
	"github.com/ledgerwatch/erigon/cmd/caplin/caplin1"
	"github.com/ledgerwatch/erigon/eth/ethconfig"
	"github.com/ledgerwatch/erigon/params"
	"github.com/ledgerwatch/erigon/turbo/snapshotsync"
	"github.com/ledgerwatch/erigon/turbo/snapshotsync/freezeblocks"

	"github.com/ledgerwatch/erigon-lib/common/datadir"
	"github.com/ledgerwatch/erigon-lib/downloader/downloadercfg"
	"github.com/ledgerwatch/erigon-lib/downloader/snaptype"
	"github.com/ledgerwatch/erigon-lib/kv"
	"github.com/ledgerwatch/erigon-lib/kv/mdbx"
	"github.com/ledgerwatch/erigon/cl/persistence"
	"github.com/ledgerwatch/erigon/cl/persistence/beacon_indicies"
	"github.com/ledgerwatch/erigon/cl/persistence/db_config"
	"github.com/ledgerwatch/erigon/cl/persistence/format/snapshot_format"
	"github.com/ledgerwatch/erigon/cl/phase1/core"
	"github.com/ledgerwatch/erigon/cl/phase1/core/state"
	"github.com/ledgerwatch/erigon/cl/phase1/network"
	"github.com/ledgerwatch/erigon/cl/phase1/stages"
	"github.com/ledgerwatch/erigon/cl/rpc"
	"github.com/ledgerwatch/erigon/cl/sentinel/peers"
	"github.com/ledgerwatch/erigon/cl/transition/impl/eth2"
	"github.com/ledgerwatch/erigon/cl/transition/machine"
	"github.com/ledgerwatch/erigon/cl/utils"

	"github.com/jedib0t/go-pretty/v6/progress"
	"github.com/ledgerwatch/erigon-lib/gointerfaces/sentinel"
	"github.com/ledgerwatch/log/v3"
	"github.com/spf13/afero"
	"golang.org/x/sync/errgroup"
	"google.golang.org/grpc"
)

var CLI struct {
	Migrate Migrate `cmd:"" help:"migrate from one state to another"`

	Blocks Blocks `cmd:"" help:"download blocks from reqresp network"`
	Epochs Epochs `cmd:"" help:"download epochs from reqresp network"`

	Chain             Chain             `cmd:"" help:"download the entire chain from reqresp network"`
	DumpSnapshots     DumpSnapshots     `cmd:"" help:"generate caplin snapshots"`
	CheckSnapshots    CheckSnapshots    `cmd:"" help:"check snapshot folder against content of chain data"`
	DownloadSnapshots DownloadSnapshots `cmd:"" help:"download snapshots from webseed"`
	LoopSnapshots     LoopSnapshots     `cmd:"" help:"loop over snapshots"`
}

type chainCfg struct {
	Chain string `help:"chain" default:"mainnet"`
}

func (c *chainCfg) configs() (beaconConfig *clparams.BeaconChainConfig, genesisConfig *clparams.GenesisConfig, err error) {
	genesisConfig, _, beaconConfig, _, err = clparams.GetConfigsByNetworkName(c.Chain)
	return
}

type outputFolder struct {
	Datadir string `help:"datadir" default:"~/.local/share/erigon" type:"existingdir"`
}

type withSentinel struct {
	Sentinel string `help:"sentinel url" default:"localhost:7777"`
}

type withPPROF struct {
	Pprof bool `help:"enable pprof" default:"false"`
}

func (w *withPPROF) withProfile() {
	if w.Pprof {
		debug.StartPProf("localhost:6060", metrics.Setup("localhost:6060", log.Root()))
	}
}

func (w *withSentinel) connectSentinel() (sentinel.SentinelClient, error) {
	// YOLO message size
	gconn, err := grpc.Dial(w.Sentinel, grpc.WithInsecure(), grpc.WithDefaultCallOptions(grpc.MaxCallRecvMsgSize(math.MaxInt)))
	if err != nil {
		return nil, err
	}
	return sentinel.NewSentinelClient(gconn), nil
}

func openFs(fsName string, path string) (afero.Fs, error) {
	return afero.NewBasePathFs(afero.NewBasePathFs(afero.NewOsFs(), fsName), path), nil
}

type Blocks struct {
	chainCfg
	outputFolder
	withSentinel

	FromBlock int `arg:"" name:"from" default:"0"`
	ToBlock   int `arg:"" name:"to" default:"-1"`
}

func (b *Blocks) Run(ctx *Context) error {
	s, err := b.withSentinel.connectSentinel()
	if err != nil {
		return err
	}
	beaconConfig, genesisConfig, err := b.configs()
	if err != nil {
		return err
	}

	beacon := rpc.NewBeaconRpcP2P(ctx, s, beaconConfig, genesisConfig)
	err = beacon.SetStatus(
		genesisConfig.GenesisValidatorRoot,
		beaconConfig.GenesisEpoch,
		genesisConfig.GenesisValidatorRoot,
		beaconConfig.GenesisSlot)
	if err != nil {
		return err
	}

	if b.ToBlock < 0 {
		b.ToBlock = int(utils.GetCurrentSlot(genesisConfig.GenesisTime, beaconConfig.SecondsPerSlot))
	}

	resp, _, err := beacon.SendBeaconBlocksByRangeReq(ctx, uint64(b.FromBlock), uint64(b.ToBlock))
	if err != nil {
		return fmt.Errorf("error get beacon blocks: %w", err)
	}
	aferoFS, err := openFs(b.Datadir, "caplin/beacon")
	if err != nil {
		return err
	}

	db := mdbx.MustOpen("caplin/db")
	if err != nil {
		return err
	}
	defer db.Close()

	tx, err := db.BeginRw(ctx)
	if err != nil {
		return err
	}
	defer tx.Rollback()
	beaconDB := persistence2.NewBeaconChainDatabaseFilesystem(persistence2.NewAferoRawBlockSaver(aferoFS, beaconConfig), nil, beaconConfig)
	for _, vv := range resp {
		err := beaconDB.WriteBlock(ctx, tx, vv, true)
		if err != nil {
			return err
		}
	}
	return nil
}

type Epochs struct {
	chainCfg
	outputFolder
	withSentinel

	Concurrency int `help:"number of epochs to ask concurrently for" name:"concurrency" short:"c" default:"4"`

	FromEpoch int `arg:"" name:"from" default:"0"`
	ToEpoch   int `arg:"" name:"to" default:"-1"`
}

func (b *Epochs) Run(cctx *Context) error {
	ctx := cctx.Context
	s, err := b.withSentinel.connectSentinel()
	if err != nil {
		return err
	}
	beaconConfig, genesisConfig, err := b.configs()
	if err != nil {
		return err
	}

	aferoFS, err := openFs(b.Datadir, "caplin/beacon")
	if err != nil {
		return err
	}

	beaconDB := persistence.NewBeaconChainDatabaseFilesystem(persistence.NewAferoRawBlockSaver(aferoFS, beaconConfig), nil, beaconConfig)

	beacon := rpc.NewBeaconRpcP2P(ctx, s, beaconConfig, genesisConfig)
	rpcSource := persistence2.NewBeaconRpcSource(beacon)

	err = beacon.SetStatus(
		genesisConfig.GenesisValidatorRoot,
		beaconConfig.GenesisEpoch,
		genesisConfig.GenesisValidatorRoot,
		beaconConfig.GenesisSlot)
	if err != nil {
		return err
	}

	if b.ToEpoch < 0 {
		b.ToEpoch = int(utils.GetCurrentEpoch(genesisConfig.GenesisTime, beaconConfig.SecondsPerSlot, beaconConfig.SlotsPerEpoch))
	}

	ctx, cn := context.WithCancel(ctx)
	defer cn()
	egg, ctx := errgroup.WithContext(ctx)

	totalEpochs := (b.ToEpoch - b.FromEpoch + 1)
	pw := progress.NewWriter()
	pw.SetTrackerLength(50)
	pw.SetMessageWidth(24)
	pw.SetStyle(progress.StyleDefault)
	pw.SetUpdateFrequency(time.Millisecond * 100)
	pw.SetTrackerPosition(progress.PositionRight)
	pw.Style().Visibility.Percentage = true
	pw.Style().Visibility.Speed = true
	pw.Style().Visibility.Value = true
	pw.Style().Visibility.ETA = true
	pw.Style().Visibility.ETAOverall = false
	pw.Style().Visibility.Tracker = true
	pw.Style().Visibility.TrackerOverall = false
	pw.Style().Visibility.SpeedOverall = true
	pw.Style().Options.Separator = ""

	go pw.Render()

	total := int64(uint64(totalEpochs) * beaconConfig.SlotsPerEpoch)
	tk := &progress.Tracker{
		Message: fmt.Sprintf("downloading %d blocks", total),
		Total:   total,
		Units:   progress.UnitsDefault,
	}
	pw.AppendTracker(tk)
	tk.UpdateTotal(total)

	egg.SetLimit(b.Concurrency)

	db := mdbx.MustOpen("caplin/db")
	if err != nil {
		return err
	}
	defer db.Close()

	tx, err := db.BeginRw(ctx)
	if err != nil {
		return err
	}
	defer tx.Rollback()
	defer cn()
	for i := b.FromEpoch; i <= b.ToEpoch; i = i + 1 {
		ii := i
		egg.Go(func() error {
			var blocks *peers.PeeredObject[[]*cltypes.SignedBeaconBlock]
			for {
				blocks, err = rpcSource.GetRange(ctx, tx, uint64(ii)*beaconConfig.SlotsPerEpoch, beaconConfig.SlotsPerEpoch)
				if err != nil {
					log.Error("dl error", "err", err, "epoch", ii)
				} else {
					break
				}
			}
			for _, v := range blocks.Data {
				tk.Increment(1)
				_, _ = beaconDB, v
				err := beaconDB.WriteBlock(ctx, tx, v, true)
				if err != nil {
					return err
				}
			}
			return nil
		})
	}
	err = egg.Wait()
	if err != nil {
		return err
	}
	tk.MarkAsDone()
	return tx.Commit()
}

type Migrate struct {
	outputFolder
	chainCfg

	State  string   `arg:"" help:"state to start from (file or later url to checkpoint)"`
	Blocks []string `arg:"" name:"blocks" help:"blocks to migrate, in order" type:"path"`
}

func resolveState(source string, chain chainCfg) (abstract.BeaconState, error) {
	beaconConfig, _, err := chain.configs()
	if err != nil {
		return nil, err
	}
	s := state.New(beaconConfig)
	switch {
	default:
		var stateByte []byte
		if _, stateByte, err = clparams.ParseGenesisSSZToGenesisConfig(
			source,
			beaconConfig.GetCurrentStateVersion(0)); err != nil {
			return nil, err
		}
		if s.DecodeSSZ(stateByte, int(beaconConfig.GetCurrentStateVersion(0))); err != nil {
			return nil, err
		}
		return s, nil
	case strings.HasPrefix(strings.ToLower(source), "http://"), strings.HasPrefix(strings.ToLower(source), "https://"):
	}
	return nil, fmt.Errorf("unknown state format: '%s'", source)
}

func (m *Migrate) getBlock(ctx *Context, block string) (*cltypes.SignedBeaconBlock, error) {
	afs := afero.NewOsFs()

	bts, err := afero.ReadFile(afs, block)
	if err != nil {
		return nil, err
	}
	b, _, err := m.chainCfg.configs()
	if err != nil {
		return nil, err
	}
	blk := cltypes.NewSignedBeaconBlock(b)
	err = blk.DecodeSSZ(bts, 0)
	if err != nil {
		return nil, err
	}

	return blk, nil
}

func (m *Migrate) Run(ctx *Context) error {
	state, err := resolveState(m.State, m.chainCfg)
	if err != nil {
		return err
	}
	// get the machine
	cl := &eth2.Impl{}

	// TODO: two queues for download and transition
	for _, v := range m.Blocks {
		blk, err := m.getBlock(ctx, v)
		if err != nil {
			return err
		}
		err = machine.TransitionState(cl, state, blk)
		if err != nil {
			return err
		}
	}
	return nil
}

type Chain struct {
	chainCfg
	withSentinel
	outputFolder
}

func (c *Chain) Run(ctx *Context) error {
	s, err := c.withSentinel.connectSentinel()
	if err != nil {
		return err
	}

	genesisConfig, _, beaconConfig, networkType, err := clparams.GetConfigsByNetworkName(c.Chain)
	if err != nil {
		return err
	}
	log.Root().SetHandler(log.LvlFilterHandler(log.LvlInfo, log.StderrHandler))
	log.Info("Started chain download", "chain", c.Chain)

	dirs := datadir.New(c.Datadir)

	rawDB := persistence.AferoRawBeaconBlockChainFromOsPath(beaconConfig, dirs.CaplinHistory)
	beaconDB, db, err := caplin1.OpenCaplinDatabase(ctx, db_config.DatabaseConfiguration{PruneDepth: math.MaxUint64}, beaconConfig, rawDB, dirs.CaplinIndexing, nil, false)
	if err != nil {
		return err
	}
	defer db.Close()

	beacon := rpc.NewBeaconRpcP2P(ctx, s, beaconConfig, genesisConfig)

	bs, err := core.RetrieveBeaconState(ctx, beaconConfig, genesisConfig, clparams.GetCheckpointSyncEndpoint(networkType))
	if err != nil {
		return err
	}

	bRoot, err := bs.BlockRoot()
	if err != nil {
		return err
	}

	if err := db.Update(ctx, func(tx kv.RwTx) error {
		return beacon_indicies.WriteHighestFinalized(tx, bs.Slot())
	}); err != nil {
		return err
	}

	err = beacon.SetStatus(
		genesisConfig.GenesisValidatorRoot,
		beaconConfig.GenesisEpoch,
		genesisConfig.GenesisValidatorRoot,
		beaconConfig.GenesisSlot)
	if err != nil {
		return err
	}
	downloader := network.NewBackwardBeaconDownloader(ctx, beacon)
	cfg := stages.StageHistoryReconstruction(downloader, beaconDB, db, nil, genesisConfig, beaconConfig, db_config.DatabaseConfiguration{
		PruneDepth: math.MaxUint64,
	}, bRoot, bs.Slot(), "/tmp", log.Root())
	return stages.SpawnStageHistoryDownload(cfg, ctx, log.Root())
}

type DumpSnapshots struct {
	chainCfg
	outputFolder
}

func (c *DumpSnapshots) Run(ctx *Context) error {
	_, _, beaconConfig, _, err := clparams.GetConfigsByNetworkName(c.Chain)
	if err != nil {
		return err
	}
	log.Root().SetHandler(log.LvlFilterHandler(log.LvlDebug, log.StderrHandler))
	log.Info("Started chain download", "chain", c.Chain)

	dirs := datadir.New(c.Datadir)
	log.Root().SetHandler(log.LvlFilterHandler(log.LvlInfo, log.StderrHandler))

	rawDB := persistence.AferoRawBeaconBlockChainFromOsPath(beaconConfig, dirs.CaplinHistory)
	beaconDB, db, err := caplin1.OpenCaplinDatabase(ctx, db_config.DatabaseConfiguration{PruneDepth: math.MaxUint64}, beaconConfig, rawDB, dirs.CaplinIndexing, nil, false)
	if err != nil {
		return err
	}
	var to uint64
	db.View(ctx, func(tx kv.Tx) (err error) {
		to, err = beacon_indicies.ReadHighestFinalized(tx)
		return
	})

	return freezeblocks.DumpBeaconBlocks(ctx, db, beaconDB, 0, to, snaptype.Erigon2RecentMergeLimit, dirs.Tmp, dirs.Snap, 8, log.LvlInfo, log.Root())
}

type CheckSnapshots struct {
	chainCfg
	outputFolder
	withPPROF

	Slot uint64 `name:"slot" help:"slot to check"`
}

func (c *CheckSnapshots) Run(ctx *Context) error {
	_, _, beaconConfig, _, err := clparams.GetConfigsByNetworkName(c.Chain)
	if err != nil {
		return err
	}
	c.withProfile()
	log.Root().SetHandler(log.LvlFilterHandler(log.LvlDebug, log.StderrHandler))
	log.Info("Started the checking process", "chain", c.Chain)
	dirs := datadir.New(c.Datadir)
	log.Root().SetHandler(log.LvlFilterHandler(log.LvlInfo, log.StderrHandler))

	rawDB := persistence.AferoRawBeaconBlockChainFromOsPath(beaconConfig, dirs.CaplinHistory)
	beaconDB, db, err := caplin1.OpenCaplinDatabase(ctx, db_config.DatabaseConfiguration{PruneDepth: math.MaxUint64}, beaconConfig, rawDB, dirs.CaplinIndexing, nil, false)
	if err != nil {
		return err
	}
	var to uint64
	tx, err := db.BeginRo(ctx)
	if err != nil {
		return err
	}
	defer tx.Rollback()

	to, err = beacon_indicies.ReadHighestFinalized(tx)
	if err != nil {
		return err
	}

	to = (to / snaptype.Erigon2RecentMergeLimit) * snaptype.Erigon2RecentMergeLimit

	csn := freezeblocks.NewCaplinSnapshots(ethconfig.BlocksFreezing{}, dirs.Snap, log.Root())
	if err := csn.ReopenFolder(); err != nil {
		return err
	}

	br := &snapshot_format.MockBlockReader{}
	snReader := freezeblocks.NewBeaconSnapshotReader(csn, br, beaconConfig)
	for i := c.Slot; i < to; i++ {
		// Read the original canonical slot
		data, err := beaconDB.GetBlock(ctx, tx, i)
		if err != nil {
			return err
		}
		if data == nil {
			continue
		}
		blk := data.Data
		if blk == nil {
			continue
		}
		// first thing if the block is bellatrix update the mock block reader
		if blk.Version() >= clparams.BellatrixVersion {
			br.Block = blk.Block.Body.ExecutionPayload
		}
		blk2, err := snReader.ReadBlock(i)
		if err != nil {
			log.Error("Error detected in decoding snapshots", "err", err, "slot", i)
			return nil
		}
		if blk2 == nil {
			log.Error("Block not found in snapshot", "slot", i)
			return nil
		}

		hash1, _ := blk.Block.HashSSZ()
		hash2, _ := blk2.Block.HashSSZ()
		if hash1 != hash2 {
			log.Error("Mismatching blocks", "slot", i, "gotSlot", blk2.Block.Slot, "datadir", libcommon.Hash(hash1), "snapshot", libcommon.Hash(hash2))
			return nil
		}
		log.Info("Successfully checked", "slot", i)
	}
	return nil
}

type LoopSnapshots struct {
	chainCfg
	outputFolder
	withPPROF

	Slot uint64 `name:"slot" help:"slot to check"`
}

func (c *LoopSnapshots) Run(ctx *Context) error {
	c.withProfile()

	_, _, beaconConfig, _, err := clparams.GetConfigsByNetworkName(c.Chain)
	if err != nil {
		return err
	}
	log.Root().SetHandler(log.LvlFilterHandler(log.LvlDebug, log.StderrHandler))
	log.Info("Started the checking process", "chain", c.Chain)

	dirs := datadir.New(c.Datadir)
	log.Root().SetHandler(log.LvlFilterHandler(log.LvlInfo, log.StderrHandler))

	rawDB := persistence.AferoRawBeaconBlockChainFromOsPath(beaconConfig, dirs.CaplinHistory)
	_, db, err := caplin1.OpenCaplinDatabase(ctx, db_config.DatabaseConfiguration{PruneDepth: math.MaxUint64}, beaconConfig, rawDB, dirs.CaplinIndexing, nil, false)
	if err != nil {
		return err
	}
	var to uint64
	tx, err := db.BeginRo(ctx)
	if err != nil {
		return err
	}
	defer tx.Rollback()

	to, err = beacon_indicies.ReadHighestFinalized(tx)
	if err != nil {
		return err
	}

	to = (to / snaptype.Erigon2RecentMergeLimit) * snaptype.Erigon2RecentMergeLimit

	csn := freezeblocks.NewCaplinSnapshots(ethconfig.BlocksFreezing{}, dirs.Snap, log.Root())
	if err := csn.ReopenFolder(); err != nil {
		return err
	}

	br := &snapshot_format.MockBlockReader{}
	snReader := freezeblocks.NewBeaconSnapshotReader(csn, br, beaconConfig)
	start := time.Now()
	for i := c.Slot; i < to; i++ {
		snReader.ReadBlock(i)
	}
	log.Info("Successfully checked", "slot", c.Slot, "time", time.Since(start))
	return nil
}

type DownloadSnapshots struct {
	chainCfg
	outputFolder
}

func (d *DownloadSnapshots) Run(ctx *Context) error {
	webSeeds := snapcfg.KnownWebseeds[d.Chain]
	dirs := datadir.New(d.Datadir)

	_, _, beaconConfig, _, err := clparams.GetConfigsByNetworkName(d.Chain)
	if err != nil {
		return err
	}

	rawDB := persistence.AferoRawBeaconBlockChainFromOsPath(beaconConfig, dirs.CaplinHistory)

	log.Root().SetHandler(log.LvlFilterHandler(log.LvlDebug, log.StderrHandler))

	_, db, err := caplin1.OpenCaplinDatabase(ctx, db_config.DatabaseConfiguration{PruneDepth: math.MaxUint64}, beaconConfig, rawDB, dirs.CaplinIndexing, nil, false)
	if err != nil {
		return err
	}
	tx, err := db.BeginRw(ctx)
	if err != nil {
		return err
	}
	defer tx.Rollback()
	downloadRate, err := datasize.ParseString("16mb")
	if err != nil {
		return err
	}

	uploadRate, err := datasize.ParseString("0mb")
	if err != nil {
		return err
	}
	version := "erigon: " + params.VersionWithCommit(params.GitCommit)

	downloaderCfg, err := downloadercfg.New(dirs, version, lg.Info, downloadRate, uploadRate, 42069, 10, 3, nil, webSeeds, d.Chain)
	if err != nil {
		return err
	}
	downloaderCfg.DownloadTorrentFilesFromWebseed = true
	downlo, err := downloader.New(ctx, downloaderCfg, dirs, log.Root(), log.LvlInfo)
	if err != nil {
		return err
	}
<<<<<<< HEAD
	s, err := state2.NewAggregatorV3(ctx, dirs, 200000, db, log.Root())
=======
	s, err := state2.NewAggregatorV3(ctx, dirs.Tmp, dirs.Tmp, 200000, db, log.Root())
>>>>>>> 35bfffd6
	if err != nil {
		return err
	}
	downlo.MainLoopInBackground(false)
	bittorrentServer, err := downloader3.NewGrpcServer(downlo)
	if err != nil {
		return fmt.Errorf("new server: %w", err)
	}
	return snapshotsync.WaitForDownloader("CapCliDownloader", ctx, false, snapshotsync.OnlyCaplin, s, tx, freezeblocks.NewBlockReader(freezeblocks.NewRoSnapshots(ethconfig.NewSnapCfg(false, false, false), dirs.Snap, log.Root()), freezeblocks.NewBorRoSnapshots(ethconfig.NewSnapCfg(false, false, false), dirs.Snap, log.Root())), nil, params.ChainConfigByChainName(d.Chain), direct.NewDownloaderClient(bittorrentServer))
}<|MERGE_RESOLUTION|>--- conflicted
+++ resolved
@@ -644,11 +644,7 @@
 	if err != nil {
 		return err
 	}
-<<<<<<< HEAD
-	s, err := state2.NewAggregatorV3(ctx, dirs, 200000, db, log.Root())
-=======
 	s, err := state2.NewAggregatorV3(ctx, dirs.Tmp, dirs.Tmp, 200000, db, log.Root())
->>>>>>> 35bfffd6
 	if err != nil {
 		return err
 	}
