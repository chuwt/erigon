package freezeblocks

import (
	"bytes"
	"context"
	"encoding/binary"
	"encoding/hex"
	"errors"
	"fmt"
	"math"
	"os"
	"path/filepath"
	"reflect"
	"runtime"
	"slices"
	"strings"
	"sync"
	"sync/atomic"
	"time"

	"github.com/holiman/uint256"
	"github.com/ledgerwatch/log/v3"
	"github.com/tidwall/btree"
	"golang.org/x/sync/errgroup"
	"golang.org/x/sync/semaphore"

	"github.com/ledgerwatch/erigon-lib/chain"
	"github.com/ledgerwatch/erigon-lib/chain/snapcfg"
	common2 "github.com/ledgerwatch/erigon-lib/common"
	"github.com/ledgerwatch/erigon-lib/common/background"
	"github.com/ledgerwatch/erigon-lib/common/cmp"
	"github.com/ledgerwatch/erigon-lib/common/datadir"
	"github.com/ledgerwatch/erigon-lib/common/dbg"
	dir2 "github.com/ledgerwatch/erigon-lib/common/dir"
	"github.com/ledgerwatch/erigon-lib/common/hexutility"
	"github.com/ledgerwatch/erigon-lib/diagnostics"
	"github.com/ledgerwatch/erigon-lib/downloader/snaptype"
	"github.com/ledgerwatch/erigon-lib/kv"
	"github.com/ledgerwatch/erigon-lib/recsplit"
	"github.com/ledgerwatch/erigon-lib/seg"
	types2 "github.com/ledgerwatch/erigon-lib/types"
	"github.com/ledgerwatch/erigon/core/rawdb"
	"github.com/ledgerwatch/erigon/core/rawdb/blockio"
	"github.com/ledgerwatch/erigon/core/types"
	"github.com/ledgerwatch/erigon/crypto"
	"github.com/ledgerwatch/erigon/crypto/cryptopool"
	"github.com/ledgerwatch/erigon/eth/ethconfig"
	"github.com/ledgerwatch/erigon/eth/ethconfig/estimate"
	"github.com/ledgerwatch/erigon/eth/stagedsync/stages"
	"github.com/ledgerwatch/erigon/params"
	"github.com/ledgerwatch/erigon/polygon/heimdall"
	"github.com/ledgerwatch/erigon/rlp"
	"github.com/ledgerwatch/erigon/turbo/services"
	"github.com/ledgerwatch/erigon/turbo/silkworm"
)

type Range struct {
	from, to uint64
}

func (r Range) From() uint64 { return r.from }
func (r Range) To() uint64   { return r.to }

type Ranges []Range

func (r Ranges) String() string {
	return fmt.Sprintf("%d", r)
}

type Segment struct {
	Range
	*seg.Decompressor
	indexes []*recsplit.Index
	segType snaptype.Type
	version snaptype.Version
}

func (s Segment) Type() snaptype.Type {
	return s.segType
}

func (s Segment) Version() snaptype.Version {
	return s.version
}

func (s Segment) Index(index ...snaptype.Index) *recsplit.Index {
	if len(index) == 0 {
		index = []snaptype.Index{0}
	}

	if len(s.indexes) <= index[0].Offset() {
		return nil
	}

	return s.indexes[index[0].Offset()]
}

func (s Segment) IsIndexed() bool {
	if len(s.indexes) < len(s.Type().Indexes()) {
		return false
	}

	for _, i := range s.indexes {
		if i == nil {
			return false
		}
	}

	return true
}

func (s Segment) FileName() string {
	return s.Type().FileName(s.version, s.from, s.to)
}

func (s Segment) FileInfo(dir string) snaptype.FileInfo {
	return s.Type().FileInfo(dir, s.from, s.to)
}

func (s *Segment) reopenSeg(dir string) (err error) {
	s.closeSeg()
	s.Decompressor, err = seg.NewDecompressor(filepath.Join(dir, s.FileName()))
	if err != nil {
		return fmt.Errorf("%w, fileName: %s", err, s.FileName())
	}
	return nil
}

func (s *Segment) closeSeg() {
	if s.Decompressor != nil {
		s.Close()
		s.Decompressor = nil
	}
}

func (s *Segment) closeIdx() {
	for _, index := range s.indexes {
		index.Close()
	}

	s.indexes = nil
}

func (s *Segment) close() {
	s.closeSeg()
	s.closeIdx()
}

func (s *Segment) openFiles() []string {
	files := make([]string, 0, len(s.indexes)+1)

	if s.IsOpen() {
		files = append(files, s.FilePath())
	}

	for _, index := range s.indexes {
		files = append(files, index.FilePath())
	}

	return files
}

func (s *Segment) reopenIdxIfNeed(dir string, optimistic bool) (err error) {
	if len(s.Type().IdxFileNames(s.version, s.from, s.to)) == 0 {
		return nil
	}

	err = s.reopenIdx(dir)

	if err != nil {
		if !errors.Is(err, os.ErrNotExist) {
			if optimistic {
				log.Warn("[snapshots] open index", "err", err)
			} else {
				return err
			}
		}
	}

	return nil
}

func (s *Segment) reopenIdx(dir string) (err error) {
	s.closeIdx()
	if s.Decompressor == nil {
		return nil
	}

	for _, fileName := range s.Type().IdxFileNames(s.version, s.from, s.to) {
		index, err := recsplit.OpenIndex(filepath.Join(dir, fileName))

		if err != nil {
			return fmt.Errorf("%w, fileName: %s", err, fileName)
		}

		s.indexes = append(s.indexes, index)
	}

	return nil
}

func (sn *Segment) mappedHeaderSnapshot() *silkworm.MappedHeaderSnapshot {
	segmentRegion := silkworm.NewMemoryMappedRegion(sn.FilePath(), sn.DataHandle(), sn.Size())
	idxRegion := silkworm.NewMemoryMappedRegion(sn.Index().FilePath(), sn.Index().DataHandle(), sn.Index().Size())
	return silkworm.NewMappedHeaderSnapshot(segmentRegion, idxRegion)
}

func (sn *Segment) mappedBodySnapshot() *silkworm.MappedBodySnapshot {
	segmentRegion := silkworm.NewMemoryMappedRegion(sn.FilePath(), sn.DataHandle(), sn.Size())
	idxRegion := silkworm.NewMemoryMappedRegion(sn.Index().FilePath(), sn.Index().DataHandle(), sn.Index().Size())
	return silkworm.NewMappedBodySnapshot(segmentRegion, idxRegion)
}

func (sn *Segment) mappedTxnSnapshot() *silkworm.MappedTxnSnapshot {
	segmentRegion := silkworm.NewMemoryMappedRegion(sn.FilePath(), sn.DataHandle(), sn.Size())
	idxTxnHash := sn.Index(snaptype.Indexes.TxnHash)
	idxTxnHashRegion := silkworm.NewMemoryMappedRegion(idxTxnHash.FilePath(), idxTxnHash.DataHandle(), idxTxnHash.Size())
	idxTxnHash2BlockNum := sn.Index(snaptype.Indexes.TxnHash2BlockNum)
	idxTxnHash2BlockRegion := silkworm.NewMemoryMappedRegion(idxTxnHash2BlockNum.FilePath(), idxTxnHash2BlockNum.DataHandle(), idxTxnHash2BlockNum.Size())
	return silkworm.NewMappedTxnSnapshot(segmentRegion, idxTxnHashRegion, idxTxnHash2BlockRegion)
}

// headers
// value: first_byte_of_header_hash + header_rlp
// header_hash       -> headers_segment_offset

// bodies
// value: rlp(types.BodyForStorage)
// block_num_u64     -> bodies_segment_offset

// transactions
// value: first_byte_of_transaction_hash + sender_address + transaction_rlp
// transaction_hash  -> transactions_segment_offset
// transaction_hash  -> block_number

type segments struct {
	lock     sync.RWMutex
	segments []*Segment
}

func (s *segments) View(f func(segments []*Segment) error) error {
	s.lock.RLock()
	defer s.lock.RUnlock()
	return f(s.segments)
}

func (s *segments) Segment(blockNum uint64, f func(*Segment) error) (found bool, err error) {
	s.lock.RLock()
	defer s.lock.RUnlock()
	for _, seg := range s.segments {
		if !(blockNum >= seg.from && blockNum < seg.to) {
			continue
		}
		return true, f(seg)
	}
	return false, nil
}

type RoSnapshots struct {
	indicesReady  atomic.Bool
	segmentsReady atomic.Bool

	types    []snaptype.Type
	segments btree.Map[snaptype.Enum, *segments]

	dir         string
	segmentsMax atomic.Uint64 // all types of .seg files are available - up to this number
	idxMax      atomic.Uint64 // all types of .idx files are available - up to this number
	cfg         ethconfig.BlocksFreezing
	logger      log.Logger

	// allows for pruning segments - this is the min availible segment
	segmentsMin atomic.Uint64
}

// NewRoSnapshots - opens all snapshots. But to simplify everything:
//   - it opens snapshots only on App start and immutable after
//   - all snapshots of given blocks range must exist - to make this blocks range available
//   - gaps are not allowed
//   - segment have [from:to) semantic
func NewRoSnapshots(cfg ethconfig.BlocksFreezing, snapDir string, segmentsMin uint64, logger log.Logger) *RoSnapshots {
	return newRoSnapshots(cfg, snapDir, snaptype.BlockSnapshotTypes, segmentsMin, logger)
}

func newRoSnapshots(cfg ethconfig.BlocksFreezing, snapDir string, types []snaptype.Type, segmentsMin uint64, logger log.Logger) *RoSnapshots {
	var segs btree.Map[snaptype.Enum, *segments]

	for _, snapType := range types {
		segs.Set(snapType.Enum(), &segments{})
	}

	s := &RoSnapshots{dir: snapDir, cfg: cfg, segments: segs, logger: logger, types: types}
	s.segmentsMin.Store(segmentsMin)

	return s
}

func (s *RoSnapshots) Cfg() ethconfig.BlocksFreezing { return s.cfg }
func (s *RoSnapshots) Dir() string                   { return s.dir }
func (s *RoSnapshots) SegmentsReady() bool           { return s.segmentsReady.Load() }
func (s *RoSnapshots) IndicesReady() bool            { return s.indicesReady.Load() }
func (s *RoSnapshots) IndicesMax() uint64            { return s.idxMax.Load() }
func (s *RoSnapshots) SegmentsMax() uint64           { return s.segmentsMax.Load() }
func (s *RoSnapshots) SegmentsMin() uint64           { return s.segmentsMin.Load() }
func (s *RoSnapshots) SetSegmentsMin(min uint64)     { s.segmentsMin.Store(min) }
func (s *RoSnapshots) BlocksAvailable() uint64 {
	if s == nil {
		return 0
	}

	return s.idxMax.Load()
}
func (s *RoSnapshots) LogStat(label string) {
	var m runtime.MemStats
	dbg.ReadMemStats(&m)
	s.logger.Info(fmt.Sprintf("[snapshots:%s] Blocks Stat", label),
		"blocks", fmt.Sprintf("%dk", (s.BlocksAvailable()+1)/1000),
		"indices", fmt.Sprintf("%dk", (s.IndicesMax()+1)/1000),
		"alloc", common2.ByteCount(m.Alloc), "sys", common2.ByteCount(m.Sys))
}

func (s *RoSnapshots) EnsureExpectedBlocksAreAvailable(cfg *snapcfg.Cfg) error {
	if s.BlocksAvailable() < cfg.ExpectBlocks {
		return fmt.Errorf("app must wait until all expected snapshots are available. Expected: %d, Available: %d", cfg.ExpectBlocks, s.BlocksAvailable())
	}
	return nil
}

func (s *RoSnapshots) Types() []snaptype.Type { return s.types }
func (s *RoSnapshots) HasType(in snaptype.Type) bool {
	for _, t := range s.types {
		if t.Enum() == in.Enum() {
			return true
		}
	}
	return false
}

// DisableReadAhead - usage: `defer d.EnableReadAhead().DisableReadAhead()`. Please don't use this funcs without `defer` to avoid leak.
func (s *RoSnapshots) DisableReadAhead() *RoSnapshots {
	s.segments.Scan(func(segtype snaptype.Enum, value *segments) bool {
		value.lock.RLock()
		defer value.lock.RUnlock()
		for _, sn := range value.segments {
			sn.DisableReadAhead()
		}
		return true
	})

	return s
}

func (s *RoSnapshots) EnableReadAhead() *RoSnapshots {
	s.segments.Scan(func(segtype snaptype.Enum, value *segments) bool {
		value.lock.RLock()
		defer value.lock.RUnlock()
		for _, sn := range value.segments {
			sn.EnableReadAhead()
		}
		return true
	})

	return s
}

func (s *RoSnapshots) EnableMadvWillNeed() *RoSnapshots {
	s.segments.Scan(func(segtype snaptype.Enum, value *segments) bool {
		value.lock.RLock()
		defer value.lock.RUnlock()
		for _, sn := range value.segments {
			sn.EnableMadvWillNeed()
		}
		return true
	})
	return s
}

func (s *RoSnapshots) idxAvailability() uint64 {
	max := make([]uint64, len(s.Types()))
	i := 0
	s.segments.Scan(func(segtype snaptype.Enum, value *segments) bool {
		if !s.HasType(segtype.Type()) {
			return true
		}
		for _, seg := range value.segments {
			if !seg.IsIndexed() {
				break
			}
			max[i] = seg.to - 1
		}

		i++
		return true
	})

	var min uint64 = math.MaxUint64
	for _, maxEl := range max {
		min = cmp.Min(min, maxEl)
	}

	return min
}

// OptimisticReopenWithDB - optimistically open snapshots (ignoring error), useful at App startup because:
// - user must be able: delete any snapshot file and Erigon will self-heal by re-downloading
// - RPC return Nil for historical blocks if snapshots are not open
func (s *RoSnapshots) OptimisticReopenWithDB(db kv.RoDB) {
	_ = db.View(context.Background(), func(tx kv.Tx) error {
		snList, _, err := rawdb.ReadSnapshots(tx)
		if err != nil {
			return err
		}
		return s.ReopenList(snList, true)
	})
}

func (s *RoSnapshots) Files() (list []string) {
	maxBlockNumInFiles := s.BlocksAvailable()

	s.segments.Scan(func(segtype snaptype.Enum, value *segments) bool {
		value.lock.RLock()
		defer value.lock.RUnlock()

		for _, seg := range value.segments {
			if seg.Decompressor == nil {
				continue
			}
			if seg.from > maxBlockNumInFiles {
				continue
			}
			list = append(list, seg.FileName())
		}
		return true
	})

	slices.Sort(list)
	return list
}

func (s *RoSnapshots) OpenFiles() (list []string) {
	s.segments.Scan(func(segtype snaptype.Enum, value *segments) bool {
		value.lock.RLock()
		defer value.lock.RUnlock()

		for _, seg := range value.segments {
			list = append(list, seg.openFiles()...)
		}
		return true
	})

	return list
}

// ReopenList stops on optimistic=false, continue opening files on optimistic=true
func (s *RoSnapshots) ReopenList(fileNames []string, optimistic bool) error {
	if err := s.rebuildSegments(fileNames, true, optimistic); err != nil {
		return err
	}
	return nil
}

func (s *RoSnapshots) InitSegments(fileNames []string) error {
	if err := s.rebuildSegments(fileNames, false, true); err != nil {
		return err
	}
	return nil
}

func (s *RoSnapshots) lockSegments() {
	s.segments.Scan(func(segtype snaptype.Enum, value *segments) bool {
		value.lock.Lock()
		return true
	})
}

func (s *RoSnapshots) unlockSegments() {
	s.segments.Scan(func(segtype snaptype.Enum, value *segments) bool {
		value.lock.Unlock()
		return true
	})
}

func (s *RoSnapshots) rebuildSegments(fileNames []string, open bool, optimistic bool) error {
	s.lockSegments()
	defer s.unlockSegments()

	s.closeWhatNotInList(fileNames)
	var segmentsMax uint64
	var segmentsMaxSet bool

	for _, fName := range fileNames {
		f, _, ok := snaptype.ParseFileName(s.dir, fName)
		if !ok {
			continue
		}

		if !s.HasType(f.Type) {
			continue
		}

		segtype, ok := s.segments.Get(f.Type.Enum())
		if !ok {
			segtype = &segments{}
			s.segments.Set(f.Type.Enum(), segtype)
			segtype.lock.Lock() // this will be unlocked by defer s.unlockSegments() above
		}

		var sn *Segment
		var exists bool
		for _, sn2 := range segtype.segments {
			if sn2.Decompressor == nil { // it's ok if some segment was not able to open
				continue
			}

			if fName == sn2.FileName() {
				sn = sn2
				exists = true
				break
			}
		}

		if !exists {
			sn = &Segment{segType: f.Type, version: f.Version, Range: Range{f.From, f.To}}
		}

		if open {
			if err := sn.reopenSeg(s.dir); err != nil {
				if errors.Is(err, os.ErrNotExist) {
					if optimistic {
						continue
					} else {
						break
					}
				}
				if optimistic {
					s.logger.Warn("[snapshots] open segment", "err", err)
					continue
				} else {
					return err
				}
			}
		}

		if !exists {
			// it's possible to iterate over .seg file even if you don't have index
			// then make segment available even if index open may fail
			segtype.segments = append(segtype.segments, sn)
		}

		if open {
			if err := sn.reopenIdxIfNeed(s.dir, optimistic); err != nil {
				return err
			}
		}

		if f.To > 0 {
			segmentsMax = f.To - 1
		} else {
			segmentsMax = 0
		}
		segmentsMaxSet = true
	}

	if segmentsMaxSet {
		s.segmentsMax.Store(segmentsMax)
	}
	s.segmentsReady.Store(true)
	s.idxMax.Store(s.idxAvailability())
	s.indicesReady.Store(true)

	return nil
}

func (s *RoSnapshots) Ranges() []Range {
	view := s.View()
	defer view.Close()
	return view.Ranges()
}

func (s *RoSnapshots) OptimisticalyReopenFolder()           { _ = s.ReopenFolder() }
func (s *RoSnapshots) OptimisticalyReopenWithDB(db kv.RoDB) { _ = s.ReopenWithDB(db) }
func (s *RoSnapshots) ReopenFolder() error {
	return s.ReopenSegments(s.Types())
}

func (s *RoSnapshots) ReopenSegments(types []snaptype.Type) error {
	files, _, err := typedSegments(s.dir, s.segmentsMin.Load(), types)

	if err != nil {
		return err
	}
	list := make([]string, 0, len(files))
	for _, f := range files {
		_, fName := filepath.Split(f.Path)
		list = append(list, fName)
	}
	return s.ReopenList(list, false)
}

func (s *RoSnapshots) ReopenWithDB(db kv.RoDB) error {
	if err := db.View(context.Background(), func(tx kv.Tx) error {
		snList, _, err := rawdb.ReadSnapshots(tx)
		if err != nil {
			return err
		}
		return s.ReopenList(snList, true)
	}); err != nil {
		return err
	}
	return nil
}

func (s *RoSnapshots) Close() {
	if s == nil {
		return
	}
	s.lockSegments()
	defer s.unlockSegments()
	s.closeWhatNotInList(nil)
}

func (s *RoSnapshots) closeWhatNotInList(l []string) {
	s.segments.Scan(func(segtype snaptype.Enum, value *segments) bool {
	Segments:
		for i, sn := range value.segments {
			if sn.Decompressor == nil {
				continue Segments
			}
			_, name := filepath.Split(sn.FilePath())
			for _, fName := range l {
				if fName == name {
					continue Segments
				}
			}
			sn.close()
			value.segments[i] = nil
		}
		return true
	})

	s.segments.Scan(func(segtype snaptype.Enum, value *segments) bool {
		var i int
		for i = 0; i < len(value.segments) && value.segments[i] != nil && value.segments[i].Decompressor != nil; i++ {
		}
		tail := value.segments[i:]
		value.segments = value.segments[:i]
		for i = 0; i < len(tail); i++ {
			if tail[i] != nil {
				tail[i].close()
				tail[i] = nil
			}
		}
		return true
	})
}

func (s *RoSnapshots) removeOverlaps() error {
	s.lockSegments()
	defer s.unlockSegments()

	list, err := snaptype.Segments(s.dir)

	if err != nil {
		return err
	}

	if _, toRemove := findOverlaps(list); len(toRemove) > 0 {
		filesToRemove := make([]string, 0, len(toRemove))

		for _, info := range toRemove {
			filesToRemove = append(filesToRemove, info.Path)
		}

		removeOldFiles(filesToRemove, s.dir)
	}

	return nil
}

func (s *RoSnapshots) PrintDebug() {
	s.lockSegments()
	defer s.unlockSegments()

	s.segments.Scan(func(key snaptype.Enum, value *segments) bool {
		fmt.Println("    == Snapshots,", key.String())
		for _, sn := range value.segments {
			args := make([]any, 0, len(sn.Type().Indexes())+1)
			args = append(args, sn.from)
			for _, index := range sn.Type().Indexes() {
				args = append(args, sn.Index(index) != nil)
			}
			fmt.Println(args...)
		}
		return true
	})
}

func (s *RoSnapshots) AddSnapshotsToSilkworm(silkwormInstance *silkworm.Silkworm) error {
	mappedHeaderSnapshots := make([]*silkworm.MappedHeaderSnapshot, 0)
	if headers, ok := s.segments.Get(snaptype.Enums.Headers); ok {
		err := headers.View(func(segments []*Segment) error {
			for _, headerSegment := range segments {
				mappedHeaderSnapshots = append(mappedHeaderSnapshots, headerSegment.mappedHeaderSnapshot())
			}
			return nil
		})
		if err != nil {
			return err
		}
	}

	mappedBodySnapshots := make([]*silkworm.MappedBodySnapshot, 0)
	if bodies, ok := s.segments.Get(snaptype.Enums.Bodies); ok {
		err := bodies.View(func(segments []*Segment) error {
			for _, bodySegment := range segments {
				mappedBodySnapshots = append(mappedBodySnapshots, bodySegment.mappedBodySnapshot())
			}
			return nil
		})
		if err != nil {
			return err
		}
	}

	mappedTxnSnapshots := make([]*silkworm.MappedTxnSnapshot, 0)
	if txs, ok := s.segments.Get(snaptype.Enums.Transactions); ok {
		err := txs.View(func(segments []*Segment) error {
			for _, txnSegment := range segments {
				mappedTxnSnapshots = append(mappedTxnSnapshots, txnSegment.mappedTxnSnapshot())
			}
			return nil
		})
		if err != nil {
			return err
		}
	}

	if len(mappedHeaderSnapshots) != len(mappedBodySnapshots) || len(mappedBodySnapshots) != len(mappedTxnSnapshots) {
		return fmt.Errorf("addSnapshots: the number of headers/bodies/txs snapshots must be the same")
	}

	for i := 0; i < len(mappedHeaderSnapshots); i++ {
		mappedSnapshot := &silkworm.MappedChainSnapshot{
			Headers: mappedHeaderSnapshots[i],
			Bodies:  mappedBodySnapshots[i],
			Txs:     mappedTxnSnapshots[i],
		}
		err := silkwormInstance.AddSnapshot(mappedSnapshot)
		if err != nil {
			return err
		}
	}

	return nil
}

func buildIdx(ctx context.Context, sn snaptype.FileInfo, chainConfig *chain.Config, tmpDir string, p *background.Progress, lvl log.Lvl, logger log.Logger) error {
	//log.Info("[snapshots] build idx", "file", sn.Name())
	switch sn.Type.Enum() {
	case snaptype.Enums.Headers:
		if err := HeadersIdx(ctx, sn, tmpDir, p, lvl, logger); err != nil {
			return err
		}
	case snaptype.Enums.Bodies:
		if err := BodiesIdx(ctx, sn, tmpDir, p, lvl, logger); err != nil {
			return err
		}
	case snaptype.Enums.Transactions:
		if err := TransactionsIdx(ctx, chainConfig, sn, tmpDir, p, lvl, logger); err != nil {
			return err
		}
	case snaptype.Enums.BorEvents:
		if err := BorEventsIdx(ctx, sn, tmpDir, p, lvl, logger); err != nil {
			return err
		}
	case snaptype.Enums.BorSpans:
		if err := BorSpansIdx(ctx, sn, tmpDir, p, lvl, logger); err != nil {
			return err
		}
	}
	//log.Info("[snapshots] finish build idx", "file", fName)
	return nil
}

func buildMissedIndices(logPrefix string, ctx context.Context, dirs datadir.Dirs, snapshots *RoSnapshots, chainConfig *chain.Config, workers int, logger log.Logger) error {
	dir, tmpDir := dirs.Snap, dirs.Tmp
	//log.Log(lvl, "[snapshots] Build indices", "from", min)

	ps := background.NewProgressSet()
	startIndexingTime := time.Now()

	logEvery := time.NewTicker(20 * time.Second)
	defer logEvery.Stop()

	g, gCtx := errgroup.WithContext(ctx)
	g.SetLimit(workers)
	finish := make(chan struct{})

	go func() {
		for {
			select {
			case <-logEvery.C:
				var m runtime.MemStats
				dbg.ReadMemStats(&m)
				sendDiagnostics(startIndexingTime, ps.DiagnossticsData(), m.Alloc, m.Sys)
				logger.Info(fmt.Sprintf("[%s] Indexing", logPrefix), "progress", ps.String(), "total-indexing-time", time.Since(startIndexingTime).Round(time.Second).String(), "alloc", common2.ByteCount(m.Alloc), "sys", common2.ByteCount(m.Sys))
			case <-finish:
				return
			case <-ctx.Done():
				return
			}
		}
	}()

	snapshots.segments.Scan(func(segtype snaptype.Enum, value *segments) bool {
		for _, segment := range value.segments {
			info := segment.FileInfo(dir)

			if hasIdxFile(info, logger) {
				continue
			}

			segment.closeIdx()

			g.Go(func() error {
				p := &background.Progress{}
				ps.Add(p)
				defer notifySegmentIndexingFinished(info.Name())
				defer ps.Delete(p)
				if err := buildIdx(gCtx, info, chainConfig, tmpDir, p, log.LvlInfo, logger); err != nil {
					return fmt.Errorf("%s: %w", info.Name(), err)
				}
				return nil
			})
		}

		return true
	})

	go func() {
		defer close(finish)
		g.Wait()
	}()

	// Block main thread
	select {
	case <-finish:
		return g.Wait()
	case <-ctx.Done():
		return ctx.Err()
	}
}

func notifySegmentIndexingFinished(name string) {
	diagnostics.Send(
		diagnostics.SnapshotSegmentIndexingFinishedUpdate{
			SegmentName: name,
		},
	)
}

func sendDiagnostics(startIndexingTime time.Time, indexPercent map[string]int, alloc uint64, sys uint64) {
	segmentsStats := make([]diagnostics.SnapshotSegmentIndexingStatistics, 0, len(indexPercent))
	for k, v := range indexPercent {
		segmentsStats = append(segmentsStats, diagnostics.SnapshotSegmentIndexingStatistics{
			SegmentName: k,
			Percent:     v,
			Alloc:       alloc,
			Sys:         sys,
		})
	}
	diagnostics.Send(diagnostics.SnapshotIndexingStatistics{
		Segments:    segmentsStats,
		TimeElapsed: time.Since(startIndexingTime).Round(time.Second).Seconds(),
	})
}

func noGaps(in []snaptype.FileInfo, from uint64) (out []snaptype.FileInfo, missingSnapshots []Range) {
	prevTo := from
	for _, f := range in {
		if f.To <= prevTo {
			continue
		}
		if f.From != prevTo { // no gaps
			missingSnapshots = append(missingSnapshots, Range{prevTo, f.From})
			continue
		}
		prevTo = f.To
		out = append(out, f)
	}
	return out, missingSnapshots
}

func typeOfSegmentsMustExist(dir string, in []snaptype.FileInfo, types []snaptype.Type) (res []snaptype.FileInfo) {
MainLoop:
	for _, f := range in {
		if f.From == f.To {
			continue
		}
		for _, t := range types {
			p := filepath.Join(dir, snaptype.SegmentFileName(f.Version, f.From, f.To, t.Enum()))
			if !dir2.FileExist(p) {
				continue MainLoop
			}
			res = append(res, f)
		}
	}
	return res
}

// noOverlaps - keep largest ranges and avoid overlap
func noOverlaps(in []snaptype.FileInfo) (res []snaptype.FileInfo) {
	for i := range in {
		f := in[i]
		if f.From == f.To {
			continue
		}

		for j := i + 1; j < len(in); j++ { // if there is file with larger range - use it instead
			f2 := in[j]
			if f2.From == f2.To {
				continue
			}
			if f2.From > f.From {
				break
			}
			f = f2
			i++
		}

		res = append(res, f)
	}

	return res
}

func findOverlaps(in []snaptype.FileInfo) (res []snaptype.FileInfo, overlapped []snaptype.FileInfo) {
	for i := 0; i < len(in); i++ {
		f := in[i]

		if f.From == f.To {
			overlapped = append(overlapped, f)
			continue
		}

		for j := i + 1; j < len(in); i, j = i+1, j+1 { // if there is file with larger range - use it instead
			f2 := in[j]

			if f.Type.Enum() != f2.Type.Enum() {
				break
			}

			if f2.From == f2.To {
				overlapped = append(overlapped, f2)
				continue
			}

			if f2.From > f.From && f2.To > f.To {
				break
			}

			if f.To >= f2.To && f.From <= f2.From {
				overlapped = append(overlapped, f2)
				continue
			}

			if i < len(in)-1 && (f2.To >= f.To && f2.From <= f.From) {
				overlapped = append(overlapped, f)
			}

			f = f2
		}

		res = append(res, f)
	}

	return res, overlapped
}

func SegmentsCaplin(dir string, minBlock uint64) (res []snaptype.FileInfo, missingSnapshots []Range, err error) {
	list, err := snaptype.Segments(dir)
	if err != nil {
		return nil, missingSnapshots, err
	}

	{
		var l, lSidecars []snaptype.FileInfo
		var m []Range
		for _, f := range list {
			if f.Type.Enum() != snaptype.Enums.BeaconBlocks && f.Type.Enum() != snaptype.Enums.BlobSidecars {
				continue
			}
			if f.Type.Enum() == snaptype.Enums.BlobSidecars {
				lSidecars = append(lSidecars, f) // blobs are an exception
				continue
			}
			l = append(l, f)
		}
		l, m = noGaps(noOverlaps(l), minBlock)
		if len(m) > 0 {
			lst := m[len(m)-1]
			log.Debug("[snapshots] see gap", "type", snaptype.Enums.BeaconBlocks, "from", lst.from)
		}
		res = append(res, l...)
		res = append(res, lSidecars...)
		missingSnapshots = append(missingSnapshots, m...)
	}
	return res, missingSnapshots, nil
}

func Segments(dir string, minBlock uint64) (res []snaptype.FileInfo, missingSnapshots []Range, err error) {
	return typedSegments(dir, minBlock, snaptype.BlockSnapshotTypes)
}

func typedSegments(dir string, minBlock uint64, types []snaptype.Type) (res []snaptype.FileInfo, missingSnapshots []Range, err error) {
	segmentsTypeCheck := func(dir string, in []snaptype.FileInfo) (res []snaptype.FileInfo) {
		return typeOfSegmentsMustExist(dir, in, types)
	}

	list, err := snaptype.Segments(dir)

	if err != nil {
		return nil, missingSnapshots, err
	}

	for _, segType := range types {
		{
			var l []snaptype.FileInfo
			var m []Range
			for _, f := range list {
				if f.Type.Enum() != segType.Enum() {
					continue
				}
				l = append(l, f)
			}
			l, m = noGaps(noOverlaps(segmentsTypeCheck(dir, l)), minBlock)
			if len(m) > 0 {
				lst := m[len(m)-1]
				log.Debug("[snapshots] see gap", "type", segType, "from", lst.from)
			}
			res = append(res, l...)
			if len(m) > 0 {
				lst := m[len(m)-1]
				log.Debug("[snapshots] see gap", "type", segType, "from", lst.from)
			}

			missingSnapshots = append(missingSnapshots, m...)
		}
	}
	return res, missingSnapshots, nil
}

func chooseSegmentEnd(from, to uint64, chainConfig *chain.Config) uint64 {
	var chainName string

	if chainConfig != nil {
		chainName = chainConfig.ChainName
	}
	blocksPerFile := snapcfg.MergeLimit(chainName, from)

	next := (from/blocksPerFile + 1) * blocksPerFile
	to = cmp.Min(next, to)

	if to < snaptype.Erigon2MinSegmentSize {
		return to
	}

	return to - (to % snaptype.Erigon2MinSegmentSize) // round down to the nearest 1k
}

type BlockRetire struct {
	maxScheduledBlock     atomic.Uint64
	working               atomic.Bool
	needSaveFilesListInDB atomic.Bool

	// shared semaphore with AggregatorV3 to allow only one type of snapshot building at a time
	snBuildAllowed *semaphore.Weighted

	workers int
	tmpDir  string
	db      kv.RoDB

	notifier    services.DBEventNotifier
	logger      log.Logger
	blockReader services.FullBlockReader
	blockWriter *blockio.BlockWriter
	dirs        datadir.Dirs
	chainConfig *chain.Config
}

func NewBlockRetire(
	compressWorkers int,
	dirs datadir.Dirs,
	blockReader services.FullBlockReader,
	blockWriter *blockio.BlockWriter,
	db kv.RoDB,
	chainConfig *chain.Config,
	notifier services.DBEventNotifier,
	snBuildAllowed *semaphore.Weighted,
	logger log.Logger,
) *BlockRetire {
	return &BlockRetire{
		workers:        compressWorkers,
		tmpDir:         dirs.Tmp,
		dirs:           dirs,
		blockReader:    blockReader,
		blockWriter:    blockWriter,
		db:             db,
		snBuildAllowed: snBuildAllowed,
		chainConfig:    chainConfig,
		notifier:       notifier,
		logger:         logger,
	}
}

func (br *BlockRetire) SetWorkers(workers int) { br.workers = workers }
func (br *BlockRetire) GetWorkers() int        { return br.workers }

func (br *BlockRetire) IO() (services.FullBlockReader, *blockio.BlockWriter) {
	return br.blockReader, br.blockWriter
}

func (br *BlockRetire) Writer() *RoSnapshots { return br.blockReader.Snapshots().(*RoSnapshots) }

func (br *BlockRetire) snapshots() *RoSnapshots { return br.blockReader.Snapshots().(*RoSnapshots) }

func (br *BlockRetire) borSnapshots() *BorRoSnapshots {
	return br.blockReader.BorSnapshots().(*BorRoSnapshots)
}

func (br *BlockRetire) HasNewFrozenFiles() bool {
	return br.needSaveFilesListInDB.CompareAndSwap(true, false)
}

func CanRetire(curBlockNum uint64, blocksInSnapshots uint64, chainConfig *chain.Config) (blockFrom, blockTo uint64, can bool) {
	var keep uint64 = params.FullImmutabilityThreshold / 20 //TODO: we will remove `/20` after some db optimizations
	if curBlockNum <= keep {
		return
	}
	blockFrom = blocksInSnapshots + 1
	return canRetire(blockFrom, curBlockNum-keep, chainConfig)
}

func canRetire(from, to uint64, chainConfig *chain.Config) (blockFrom, blockTo uint64, can bool) {
	if to <= from {
		return
	}
	blockFrom = (from / 1_000) * 1_000
	roundedTo1K := (to / 1_000) * 1_000
	var maxJump uint64 = 1_000

	var chainName string

	if chainConfig != nil {
		chainName = chainConfig.ChainName
	}

	mergeLimit := snapcfg.MergeLimit(chainName, blockFrom)

	if blockFrom%mergeLimit == 0 {
		maxJump = mergeLimit
	} else if blockFrom%100_000 == 0 {
		maxJump = 100_000
	} else if blockFrom%10_000 == 0 {
		maxJump = 10_000
	}
	//roundedTo1K := (to / 1_000) * 1_000
	jump := cmp.Min(maxJump, roundedTo1K-blockFrom)
	switch { // only next segment sizes are allowed
	case jump >= mergeLimit:
		blockTo = blockFrom + mergeLimit
	case jump >= 100_000:
		blockTo = blockFrom + 100_000
	case jump >= 10_000:
		blockTo = blockFrom + 10_000
	case jump >= 1_000:
		blockTo = blockFrom + 1_000
	default:
		blockTo = blockFrom
	}
	return blockFrom, blockTo, blockTo-blockFrom >= 1_000
}

func CanDeleteTo(curBlockNum uint64, blocksInSnapshots uint64) (blockTo uint64) {
	if blocksInSnapshots == 0 {
		return 0
	}

	var keep uint64 = params.FullImmutabilityThreshold / 20 //TODO: we will remove `/20` after some db optimizations
	if curBlockNum+999 < keep {
		// To prevent overflow of uint64 below
		return blocksInSnapshots + 1
	}
	hardLimit := (curBlockNum/1_000)*1_000 - keep
	return cmp.Min(hardLimit, blocksInSnapshots+1)
}

func (br *BlockRetire) dbHasEnoughDataForBlocksRetire(ctx context.Context) (bool, error) {
	// pre-check if db has enough data
	var haveGap bool
	if err := br.db.View(ctx, func(tx kv.Tx) error {
<<<<<<< HEAD
		firstNonGenesisBlockNumber, ok, err := rawdb.ReadFirstNonGenesisHeaderNumber(tx)
=======
		firstInDB, ok, err := rawdb.ReadFirstNonGenesisHeaderNumber(tx)
>>>>>>> b32a6f0a
		if err != nil {
			return err
		}
		if !ok {
			return nil
		}
<<<<<<< HEAD
		haveGap = br.snapshots().SegmentsMax()+1 < firstNonGenesisBlockNumber
		if haveGap {
			log.Debug("[snapshots] gap between files and db detected, can't create new files", "lastBlockInFiles", br.snapshots().SegmentsMax(), " firstBlockInDB", firstNonGenesisBlockNumber)
=======
		lastInFiles := br.snapshots().SegmentsMax() + 1
		haveGap = lastInFiles < firstInDB
		if haveGap {
			log.Debug("[snapshots] not enuogh blocks in db to create snapshots", "lastInFiles", lastInFiles, " firstBlockInDB", firstInDB, "recommendations", "it's ok to ignore this message. can fix by: downloading more files `rm datadir/snapshots/prohibit_new_downloads.lock datdir/snapshots/snapshots-lock.json`, or downloading old blocks to db `integration stage_headers --reset`")
>>>>>>> b32a6f0a
		}
		return nil
	}); err != nil {
		return false, err
	}
	if haveGap {
		return false, nil
	}
	return true, nil
}

func (br *BlockRetire) retireBlocks(ctx context.Context, minBlockNum uint64, maxBlockNum uint64, lvl log.Lvl, seedNewSnapshots func(downloadRequest []services.DownloadRequest) error, onDelete func(l []string) error) (bool, error) {
	select {
	case <-ctx.Done():
		return false, ctx.Err()
	default:
	}

	notifier, logger, blockReader, tmpDir, db, workers := br.notifier, br.logger, br.blockReader, br.tmpDir, br.db, br.workers
	snapshots := br.snapshots()

	blockFrom, blockTo, ok := CanRetire(maxBlockNum, minBlockNum, br.chainConfig)
	if ok {
		if has, err := br.dbHasEnoughDataForBlocksRetire(ctx); err != nil {
			return false, err
		} else if !has {
			return false, nil
		}
		logger.Log(lvl, "[snapshots] Retire Blocks", "range", fmt.Sprintf("%dk-%dk", blockFrom/1000, blockTo/1000))
		// in future we will do it in background
		if err := DumpBlocks(ctx, blockFrom, blockTo, br.chainConfig, tmpDir, snapshots.Dir(), db, workers, lvl, logger, blockReader); err != nil {
			return ok, fmt.Errorf("DumpBlocks: %w", err)
		}

		snapshots.removeOverlaps()

		if err := snapshots.ReopenFolder(); err != nil {
			return ok, fmt.Errorf("reopen: %w", err)
		}
		snapshots.LogStat("blocks:retire")
		if notifier != nil && !reflect.ValueOf(notifier).IsNil() { // notify about new snapshots of any size
			notifier.OnNewSnapshot()
		}
	}

	merger := NewMerger(tmpDir, workers, lvl, db, br.chainConfig, logger)
	rangesToMerge := merger.FindMergeRanges(snapshots.Ranges(), snapshots.BlocksAvailable())
	if len(rangesToMerge) == 0 {
		return ok, nil
	}
	ok = true // have something to merge
	onMerge := func(r Range) error {
		if notifier != nil && !reflect.ValueOf(notifier).IsNil() { // notify about new snapshots of any size
			notifier.OnNewSnapshot()
		}

		if seedNewSnapshots != nil {
			downloadRequest := []services.DownloadRequest{
				services.NewDownloadRequest("", ""),
			}
			if err := seedNewSnapshots(downloadRequest); err != nil {
				return err
			}
		}
		return nil
	}
	err := merger.Merge(ctx, snapshots, snapshots.Types(), rangesToMerge, snapshots.Dir(), true /* doIndex */, onMerge, onDelete)
	if err != nil {
		return ok, err
	}

	return ok, nil
}

func (br *BlockRetire) PruneAncientBlocks(tx kv.RwTx, limit int) error {
	if br.blockReader.FreezingCfg().KeepBlocks {
		return nil
	}
	currentProgress, err := stages.GetStageProgress(tx, stages.Senders)
	if err != nil {
		return err
	}

	if canDeleteTo := CanDeleteTo(currentProgress, br.blockReader.FrozenBlocks()); canDeleteTo > 0 {
<<<<<<< HEAD
		br.logger.Trace("[snapshots] Prune Blocks", "to", canDeleteTo, "limit", limit)
=======
		br.logger.Debug("[snapshots] Prune Blocks", "to", canDeleteTo, "limit", limit)
>>>>>>> b32a6f0a
		if err := br.blockWriter.PruneBlocks(context.Background(), tx, canDeleteTo, limit); err != nil {
			return err
		}
	}

	if br.chainConfig.Bor != nil {
		if canDeleteTo := CanDeleteTo(currentProgress, br.blockReader.FrozenBorBlocks()); canDeleteTo > 0 {
<<<<<<< HEAD
			br.logger.Trace("[snapshots] Prune Bor Blocks", "to", canDeleteTo, "limit", limit)
=======
			br.logger.Debug("[snapshots] Prune Bor Blocks", "to", canDeleteTo, "limit", limit)
>>>>>>> b32a6f0a
			if err := br.blockWriter.PruneBorBlocks(context.Background(), tx, canDeleteTo, limit,
				func(block uint64) uint64 { return uint64(heimdall.SpanIdAt(block)) }); err != nil {
				return err
			}
		}
	}

	return nil
}

func (br *BlockRetire) RetireBlocksInBackground(ctx context.Context, minBlockNum, maxBlockNum uint64, lvl log.Lvl, seedNewSnapshots func(downloadRequest []services.DownloadRequest) error, onDeleteSnapshots func(l []string) error) {
	if maxBlockNum > br.maxScheduledBlock.Load() {
		br.maxScheduledBlock.Store(maxBlockNum)
	}

	if !br.working.CompareAndSwap(false, true) {
		return
	}

	go func() {
		defer br.working.Store(false)

		if br.snBuildAllowed != nil {
			//we are inside own goroutine - it's fine to block here
			if err := br.snBuildAllowed.Acquire(ctx, 1); err != nil {
				br.logger.Warn("[snapshots] retire blocks", "err", err)
				return
			}
			defer br.snBuildAllowed.Release(1)
		}

		for {
			maxBlockNum := br.maxScheduledBlock.Load()

			err := br.RetireBlocks(ctx, minBlockNum, maxBlockNum, lvl, seedNewSnapshots, onDeleteSnapshots)

			if err != nil {
				br.logger.Warn("[snapshots] retire blocks", "err", err)
				return
			}

			if maxBlockNum == br.maxScheduledBlock.Load() {
				return
			}
		}
	}()
}

func (br *BlockRetire) RetireBlocks(ctx context.Context, minBlockNum uint64, maxBlockNum uint64, lvl log.Lvl, seedNewSnapshots func(downloadRequest []services.DownloadRequest) error, onDeleteSnapshots func(l []string) error) (err error) {
	includeBor := br.chainConfig.Bor != nil
	minBlockNum = cmp.Max(br.blockReader.FrozenBlocks(), minBlockNum)
	if includeBor {
		// "bor snaps" can be behind "block snaps", it's ok: for example because of `kill -9` in the middle of merge
		_, err := br.retireBorBlocks(ctx, br.blockReader.FrozenBorBlocks(), minBlockNum, lvl, seedNewSnapshots, onDeleteSnapshots)
		if err != nil {
			return err
		}
	}

	_, err = br.retireBlocks(ctx, minBlockNum, maxBlockNum, lvl, seedNewSnapshots, onDeleteSnapshots)
	if err != nil {
		return err
	}

	if includeBor {
		minBorBlockNum := cmp.Max(br.blockReader.FrozenBorBlocks(), minBlockNum)
		_, err = br.retireBorBlocks(ctx, minBorBlockNum, maxBlockNum, lvl, seedNewSnapshots, onDeleteSnapshots)
		if err != nil {
			return err
		}
	}

	return nil
}

func (br *BlockRetire) BuildMissedIndicesIfNeed(ctx context.Context, logPrefix string, notifier services.DBEventNotifier, cc *chain.Config) error {
	if err := br.buildMissedIndicesIfNeed(ctx, logPrefix, br.snapshots(), notifier, cc); err != nil {
		return err
	}

	if cc.Bor != nil {
		if err := br.buildMissedIndicesIfNeed(ctx, logPrefix, &br.borSnapshots().RoSnapshots, notifier, cc); err != nil {
			return err
		}
	}

	return nil
}

func (br *BlockRetire) buildMissedIndicesIfNeed(ctx context.Context, logPrefix string, snapshots *RoSnapshots, notifier services.DBEventNotifier, cc *chain.Config) error {
	if snapshots.IndicesMax() >= snapshots.SegmentsMax() {
		return nil
	}
	if !snapshots.Cfg().Produce && snapshots.IndicesMax() == 0 {
		return fmt.Errorf("please remove --snap.stop, erigon can't work without creating basic indices")
	}
	if !snapshots.Cfg().Produce {
		return nil
	}
	if !snapshots.SegmentsReady() {
		return fmt.Errorf("not all snapshot segments are available")
	}
	snapshots.LogStat("missed-idx")

	// wait for Downloader service to download all expected snapshots
	indexWorkers := estimate.IndexSnapshot.Workers()
	if err := buildMissedIndices(logPrefix, ctx, br.dirs, snapshots, cc, indexWorkers, br.logger); err != nil {
		return fmt.Errorf("can't build missed indices: %w", err)
	}

	if err := snapshots.ReopenFolder(); err != nil {
		return err
	}
	snapshots.LogStat("missed-idx:reopen")
	if notifier != nil {
		notifier.OnNewSnapshot()
	}
	return nil
}

func DumpBlocks(ctx context.Context, blockFrom, blockTo uint64, chainConfig *chain.Config, tmpDir, snapDir string, chainDB kv.RoDB, workers int, lvl log.Lvl, logger log.Logger, blockReader services.FullBlockReader) error {

	firstTxNum := blockReader.FirstTxnNumNotInSnapshots()
	for i := blockFrom; i < blockTo; i = chooseSegmentEnd(i, blockTo, chainConfig) {
		lastTxNum, err := dumpBlocksRange(ctx, i, chooseSegmentEnd(i, blockTo, chainConfig), tmpDir, snapDir, firstTxNum, chainDB, chainConfig, workers, lvl, logger)
		if err != nil {
			return err
		}
		firstTxNum = lastTxNum + 1
	}
	return nil
}

func dumpBlocksRange(ctx context.Context, blockFrom, blockTo uint64, tmpDir, snapDir string, firstTxNum uint64, chainDB kv.RoDB, chainConfig *chain.Config, workers int, lvl log.Lvl, logger log.Logger) (lastTxNum uint64, err error) {
	logEvery := time.NewTicker(20 * time.Second)
	defer logEvery.Stop()

	if _, err = dumpRange(ctx, snaptype.Headers.FileInfo(snapDir, blockFrom, blockTo),
		DumpHeaders, nil, chainDB, chainConfig, tmpDir, workers, lvl, logger); err != nil {
		return 0, err
	}

	if lastTxNum, err = dumpRange(ctx, snaptype.Bodies.FileInfo(snapDir, blockFrom, blockTo),
		DumpBodies, func(context.Context) uint64 { return firstTxNum }, chainDB, chainConfig, tmpDir, workers, lvl, logger); err != nil {
		return lastTxNum, err
	}

	if _, err = dumpRange(ctx, snaptype.Transactions.FileInfo(snapDir, blockFrom, blockTo),
		DumpTxs, func(context.Context) uint64 { return firstTxNum }, chainDB, chainConfig, tmpDir, workers, lvl, logger); err != nil {
		return lastTxNum, err
	}

	return lastTxNum, nil
}

type firstKeyGetter func(ctx context.Context) uint64
type dumpFunc func(ctx context.Context, db kv.RoDB, chainConfig *chain.Config, blockFrom, blockTo uint64, firstKey firstKeyGetter, collecter func(v []byte) error, workers int, lvl log.Lvl, logger log.Logger) (uint64, error)

func dumpRange(ctx context.Context, f snaptype.FileInfo, dumper dumpFunc, firstKey firstKeyGetter, chainDB kv.RoDB, chainConfig *chain.Config, tmpDir string, workers int, lvl log.Lvl, logger log.Logger) (uint64, error) {
	var lastKeyValue uint64

	sn, err := seg.NewCompressor(ctx, "Snapshot "+f.Type.String(), f.Path, tmpDir, seg.MinPatternScore, workers, log.LvlTrace, logger)

	if err != nil {
		return lastKeyValue, err
	}
	defer sn.Close()

	lastKeyValue, err = dumper(ctx, chainDB, chainConfig, f.From, f.To, firstKey, func(v []byte) error {
		return sn.AddWord(v)
	}, workers, lvl, logger)

	if err != nil {
		return lastKeyValue, fmt.Errorf("DumpBodies: %w", err)
	}

	ext := filepath.Ext(f.Name())
	logger.Log(lvl, "[snapshots] Compression start", "file", f.Name()[:len(f.Name())-len(ext)], "workers", sn.Workers())

	if err := sn.Compress(); err != nil {
		return lastKeyValue, fmt.Errorf("compress: %w", err)
	}

	p := &background.Progress{}

	if err := buildIdx(ctx, f, chainConfig, tmpDir, p, lvl, logger); err != nil {
		return lastKeyValue, err
	}

	return lastKeyValue, nil
}

func hasIdxFile(sn snaptype.FileInfo, logger log.Logger) bool {
	dir := sn.Dir()
	fName := snaptype.IdxFileName(sn.Version, sn.From, sn.To, sn.Type.String())
	var result = true

	segment, err := seg.NewDecompressor(sn.Path)

	if err != nil {
		return false
	}

	defer segment.Close()

	switch sn.Type.Enum() {
	case snaptype.Enums.Headers, snaptype.Enums.Bodies, snaptype.Enums.BorEvents, snaptype.Enums.BorSpans, snaptype.Enums.BeaconBlocks:
		idx, err := recsplit.OpenIndex(filepath.Join(dir, fName))
		if err != nil {
			return false
		}
		defer idx.Close()

		return idx.ModTime().After(segment.ModTime())
	case snaptype.Enums.Transactions:
		idx, err := recsplit.OpenIndex(filepath.Join(dir, fName))
		if err != nil {
			return false
		}
		defer idx.Close()

		if !idx.ModTime().After(segment.ModTime()) {
			return false
		}

		fName = snaptype.IdxFileName(sn.Version, sn.From, sn.To, snaptype.Indexes.TxnHash2BlockNum.String())
		idx, err = recsplit.OpenIndex(filepath.Join(dir, fName))
		if err != nil {
			return false
		}
		defer idx.Close()

		return idx.ModTime().After(segment.ModTime())
	}

	return result
}

var bufPool = sync.Pool{
	New: func() any {
		bytes := [16 * 4096]byte{}
		return &bytes
	},
}

// DumpTxs - [from, to)
// Format: hash[0]_1byte + sender_address_2bytes + txnRlp
func DumpTxs(ctx context.Context, db kv.RoDB, chainConfig *chain.Config, blockFrom, blockTo uint64, _ firstKeyGetter, collect func([]byte) error, workers int, lvl log.Lvl, logger log.Logger) (lastTx uint64, err error) {
	logEvery := time.NewTicker(20 * time.Second)
	defer logEvery.Stop()
	warmupCtx, cancel := context.WithCancel(ctx)
	defer cancel()

	chainID, _ := uint256.FromBig(chainConfig.ChainID)

	numBuf := make([]byte, 8)

	parse := func(ctx *types2.TxParseContext, v, valueBuf []byte, senders []common2.Address, j int) ([]byte, error) {
		var sender [20]byte
		slot := types2.TxSlot{}

		if _, err := ctx.ParseTransaction(v, 0, &slot, sender[:], false /* hasEnvelope */, false /* wrappedWithBlobs */, nil); err != nil {
			return valueBuf, err
		}
		if len(senders) > 0 {
			sender = senders[j]
		}

		valueBuf = valueBuf[:0]
		valueBuf = append(valueBuf, slot.IDHash[:1]...)
		valueBuf = append(valueBuf, sender[:]...)
		valueBuf = append(valueBuf, v...)
		return valueBuf, nil
	}

	addSystemTx := func(ctx *types2.TxParseContext, tx kv.Tx, txId uint64) error {
		binary.BigEndian.PutUint64(numBuf, txId)
		tv, err := tx.GetOne(kv.EthTx, numBuf)
		if err != nil {
			return err
		}
		if tv == nil {
			if err := collect(nil); err != nil {
				return err
			}
			return nil
		}

		ctx.WithSender(false)

		valueBuf := bufPool.Get().(*[16 * 4096]byte)
		defer bufPool.Put(valueBuf)

		parsed, err := parse(ctx, tv, valueBuf[:], nil, 0)
		if err != nil {
			return err
		}
		if err := collect(parsed); err != nil {
			return err
		}
		return nil
	}

	doWarmup, warmupTxs, warmupSenders := blockTo-blockFrom >= 100_000 && workers > 4, &atomic.Bool{}, &atomic.Bool{}
	from := hexutility.EncodeTs(blockFrom)
	if err := kv.BigChunks(db, kv.HeaderCanonical, from, func(tx kv.Tx, k, v []byte) (bool, error) {
		blockNum := binary.BigEndian.Uint64(k)
		if blockNum >= blockTo { // [from, to)
			return false, nil
		}

		h := common2.BytesToHash(v)
		dataRLP := rawdb.ReadStorageBodyRLP(tx, h, blockNum)
		if dataRLP == nil {
			return false, fmt.Errorf("body not found: %d, %x", blockNum, h)
		}
		var body types.BodyForStorage
		if e := rlp.DecodeBytes(dataRLP, &body); e != nil {
			return false, e
		}
		if body.TxAmount == 0 {
			return true, nil
		}

		if doWarmup && !warmupSenders.Load() && blockNum%1_000 == 0 {
			clean := kv.ReadAhead(warmupCtx, db, warmupSenders, kv.Senders, hexutility.EncodeTs(blockNum), 10_000)
			defer clean()
		}
		if doWarmup && !warmupTxs.Load() && blockNum%1_000 == 0 {
			clean := kv.ReadAhead(warmupCtx, db, warmupTxs, kv.EthTx, hexutility.EncodeTs(body.BaseTxId), 100*10_000)
			defer clean()
		}
		senders, err := rawdb.ReadSenders(tx, h, blockNum)
		if err != nil {
			return false, err
		}

		workers := estimate.AlmostAllCPUs()

		if workers > 3 {
			workers = workers / 3 * 2
		}

		if workers > int(body.TxAmount-2) {
			if int(body.TxAmount-2) > 1 {
				workers = int(body.TxAmount - 2)
			} else {
				workers = 1
			}
		}

		parsers := errgroup.Group{}
		parsers.SetLimit(workers)

		valueBufs := make([][]byte, workers)
		parseCtxs := make([]*types2.TxParseContext, workers)

		for i := 0; i < workers; i++ {
			valueBuf := bufPool.Get().(*[16 * 4096]byte)
			defer bufPool.Put(valueBuf)
			valueBufs[i] = valueBuf[:]
			parseCtxs[i] = types2.NewTxParseContext(*chainID)
		}

		if err := addSystemTx(parseCtxs[0], tx, body.BaseTxId); err != nil {
			return false, err
		}

		binary.BigEndian.PutUint64(numBuf, body.BaseTxId+1)

		collected := -1
		collectorLock := sync.Mutex{}
		collections := sync.NewCond(&collectorLock)

		var j int

		if err := tx.ForAmount(kv.EthTx, numBuf, body.TxAmount-2, func(_, tv []byte) error {
			tx := j
			j++

			parsers.Go(func() error {
				parseCtx := parseCtxs[tx%workers]

				parseCtx.WithSender(len(senders) == 0)
				parseCtx.WithAllowPreEip2s(blockNum <= chainConfig.HomesteadBlock.Uint64())

				valueBuf, err := parse(parseCtx, tv, valueBufs[tx%workers], senders, tx)

				if err != nil {
					return fmt.Errorf("%w, block: %d", err, blockNum)
				}

				collectorLock.Lock()
				defer collectorLock.Unlock()

				for collected < tx-1 {
					collections.Wait()
				}

				// first tx byte => sender adress => tx rlp
				if err := collect(valueBuf); err != nil {
					return err
				}

				collected = tx
				collections.Broadcast()

				return nil
			})

			return nil
		}); err != nil {
			return false, fmt.Errorf("ForAmount: %w", err)
		}

		if err := parsers.Wait(); err != nil {
			return false, fmt.Errorf("ForAmount parser: %w", err)
		}

		if err := addSystemTx(parseCtxs[0], tx, body.BaseTxId+uint64(body.TxAmount)-1); err != nil {
			return false, err
		}

		select {
		case <-ctx.Done():
			return false, ctx.Err()
		case <-logEvery.C:
			var m runtime.MemStats
			if lvl >= log.LvlInfo {
				dbg.ReadMemStats(&m)
			}
			logger.Log(lvl, "[snapshots] Dumping txs", "block num", blockNum,
				"alloc", common2.ByteCount(m.Alloc), "sys", common2.ByteCount(m.Sys),
			)
		default:
		}
		return true, nil
	}); err != nil {
		return 0, fmt.Errorf("BigChunks: %w", err)
	}
	return 0, nil
}

// DumpHeaders - [from, to)
func DumpHeaders(ctx context.Context, db kv.RoDB, _ *chain.Config, blockFrom, blockTo uint64, _ firstKeyGetter, collect func([]byte) error, workers int, lvl log.Lvl, logger log.Logger) (uint64, error) {
	logEvery := time.NewTicker(20 * time.Second)
	defer logEvery.Stop()

	key := make([]byte, 8+32)
	from := hexutility.EncodeTs(blockFrom)
	if err := kv.BigChunks(db, kv.HeaderCanonical, from, func(tx kv.Tx, k, v []byte) (bool, error) {
		blockNum := binary.BigEndian.Uint64(k)
		if blockNum >= blockTo {
			return false, nil
		}
		copy(key, k)
		copy(key[8:], v)
		dataRLP, err := tx.GetOne(kv.Headers, key)
		if err != nil {
			return false, err
		}
		if dataRLP == nil {
			return false, fmt.Errorf("header missed in db: block_num=%d,  hash=%x", blockNum, v)
		}
		h := types.Header{}
		if err := rlp.DecodeBytes(dataRLP, &h); err != nil {
			return false, err
		}

		value := make([]byte, len(dataRLP)+1) // first_byte_of_header_hash + header_rlp
		value[0] = h.Hash()[0]
		copy(value[1:], dataRLP)
		if err := collect(value); err != nil {
			return false, err
		}

		select {
		case <-ctx.Done():
			return false, ctx.Err()
		case <-logEvery.C:
			var m runtime.MemStats
			if lvl >= log.LvlInfo {
				dbg.ReadMemStats(&m)
			}
			logger.Log(lvl, "[snapshots] Dumping headers", "block num", blockNum,
				"alloc", common2.ByteCount(m.Alloc), "sys", common2.ByteCount(m.Sys),
			)
		default:
		}
		return true, nil
	}); err != nil {
		return 0, err
	}
	return 0, nil
}

// DumpBodies - [from, to)
func DumpBodies(ctx context.Context, db kv.RoDB, _ *chain.Config, blockFrom, blockTo uint64, firstTxNum firstKeyGetter, collect func([]byte) error, workers int, lvl log.Lvl, logger log.Logger) (uint64, error) {
	logEvery := time.NewTicker(20 * time.Second)
	defer logEvery.Stop()

	blockNumByteLength := 8
	blockHashByteLength := 32
	key := make([]byte, blockNumByteLength+blockHashByteLength)
	from := hexutility.EncodeTs(blockFrom)

	lastTxNum := firstTxNum(ctx)

	if err := kv.BigChunks(db, kv.HeaderCanonical, from, func(tx kv.Tx, k, v []byte) (bool, error) {
		blockNum := binary.BigEndian.Uint64(k)
		if blockNum >= blockTo {
			return false, nil
		}
		copy(key, k)
		copy(key[8:], v)

		// Important: DB does store canonical and non-canonical txs in same table. And using same body.BaseTxID
		// But snapshots using canonical TxNum in field body.BaseTxID
		// So, we manually calc this field here and serialize again.
		//
		// FYI: we also have other table to map canonical BlockNum->TxNum: kv.MaxTxNum
		body, err := rawdb.ReadBodyForStorageByKey(tx, key)
		if err != nil {
			return false, err
		}
		if body == nil {
			logger.Warn("body missed", "block_num", blockNum, "hash", hex.EncodeToString(v))
			return true, nil
		}

		body.BaseTxId = lastTxNum
		lastTxNum += uint64(body.TxAmount)

		dataRLP, err := rlp.EncodeToBytes(body)
		if err != nil {
			return false, err
		}

		if err := collect(dataRLP); err != nil {
			return false, err
		}

		select {
		case <-ctx.Done():
			return false, ctx.Err()
		case <-logEvery.C:
			var m runtime.MemStats
			if lvl >= log.LvlInfo {
				dbg.ReadMemStats(&m)
			}
			logger.Log(lvl, "[snapshots] Wrote into file", "block num", blockNum,
				"alloc", common2.ByteCount(m.Alloc), "sys", common2.ByteCount(m.Sys),
			)
		default:
		}
		return true, nil
	}); err != nil {
		return lastTxNum, err
	}

	return lastTxNum, nil
}

var EmptyTxHash = common2.Hash{}

func txsAmountBasedOnBodiesSnapshots(bodiesSegment *seg.Decompressor, len uint64) (firstTxID uint64, expectedCount int, err error) {
	gg := bodiesSegment.MakeGetter()
	buf, _ := gg.Next(nil)
	firstBody := &types.BodyForStorage{}
	if err = rlp.DecodeBytes(buf, firstBody); err != nil {
		return
	}
	firstTxID = firstBody.BaseTxId

	lastBody := new(types.BodyForStorage)
	i := uint64(0)
	for gg.HasNext() {
		i++
		if i == len {
			buf, _ = gg.Next(buf[:0])
			if err = rlp.DecodeBytes(buf, lastBody); err != nil {
				return
			}
			if gg.HasNext() {
				panic(1)
			}
		} else {
			gg.Skip()
		}
	}

	expectedCount = int(lastBody.BaseTxId+uint64(lastBody.TxAmount)) - int(firstBody.BaseTxId)
	return
}

func TransactionsIdx(ctx context.Context, chainConfig *chain.Config, sn snaptype.FileInfo, tmpDir string, p *background.Progress, lvl log.Lvl, logger log.Logger) (err error) {
	defer func() {
		if rec := recover(); rec != nil {
			err = fmt.Errorf("index panic: at=%s, %v, %s", sn.Name(), rec, dbg.Stack())
		}
	}()
	firstBlockNum := sn.From

	bodiesSegment, err := seg.NewDecompressor(sn.As(snaptype.Bodies).Path)
	if err != nil {
		return fmt.Errorf("can't open %s for indexing: %w", sn.Name(), err)
	}
	defer bodiesSegment.Close()

	firstTxID, expectedCount, err := txsAmountBasedOnBodiesSnapshots(bodiesSegment, sn.Len()-1)
	if err != nil {
		return err
	}

	d, err := seg.NewDecompressor(sn.Path)
	if err != nil {
		return fmt.Errorf("can't open %s for indexing: %w", sn.Path, err)
	}
	defer d.Close()
	if d.Count() != expectedCount {
		return fmt.Errorf("TransactionsIdx: at=%d-%d, pre index building, expect: %d, got %d", sn.From, sn.To, expectedCount, d.Count())
	}

	if p != nil {
		name := sn.Name()
		p.Name.Store(&name)
		p.Total.Store(uint64(d.Count() * 2))
	}

	txnHashIdx, err := recsplit.NewRecSplit(recsplit.RecSplitArgs{
		KeyCount: d.Count(),

		Enums:              true,
		LessFalsePositives: true,

		BucketSize: 2000,
		LeafSize:   8,
		TmpDir:     tmpDir,
		IndexFile:  filepath.Join(sn.Dir(), snaptype.Transactions.IdxFileName(sn.Version, sn.From, sn.To)),
		BaseDataID: firstTxID,
	}, logger)
	if err != nil {
		return err
	}

	txnHash2BlockNumIdx, err := recsplit.NewRecSplit(recsplit.RecSplitArgs{
		KeyCount:   d.Count(),
		Enums:      false,
		BucketSize: 2000,
		LeafSize:   8,
		TmpDir:     tmpDir,
		IndexFile:  filepath.Join(sn.Dir(), sn.Type.IdxFileName(sn.Version, sn.From, sn.To, snaptype.Indexes.TxnHash2BlockNum)),
		BaseDataID: firstBlockNum,
	}, logger)
	if err != nil {
		return err
	}
	txnHashIdx.LogLvl(log.LvlDebug)
	txnHash2BlockNumIdx.LogLvl(log.LvlDebug)

	chainId, _ := uint256.FromBig(chainConfig.ChainID)

	parseCtx := types2.NewTxParseContext(*chainId)
	parseCtx.WithSender(false)
	slot := types2.TxSlot{}
	bodyBuf, word := make([]byte, 0, 4096), make([]byte, 0, 4096)

RETRY:
	g, bodyGetter := d.MakeGetter(), bodiesSegment.MakeGetter()
	var i, offset, nextPos uint64
	blockNum := firstBlockNum
	body := &types.BodyForStorage{}

	bodyBuf, _ = bodyGetter.Next(bodyBuf[:0])
	if err := rlp.DecodeBytes(bodyBuf, body); err != nil {
		return err
	}

	for g.HasNext() {
		if p != nil {
			p.Processed.Add(1)
		}

		word, nextPos = g.Next(word[:0])
		select {
		case <-ctx.Done():
			return ctx.Err()
		default:
		}

		for body.BaseTxId+uint64(body.TxAmount) <= firstTxID+i { // skip empty blocks
			if !bodyGetter.HasNext() {
				return fmt.Errorf("not enough bodies")
			}

			bodyBuf, _ = bodyGetter.Next(bodyBuf[:0])
			if err := rlp.DecodeBytes(bodyBuf, body); err != nil {
				return err
			}

			blockNum++
		}

		firstTxByteAndlengthOfAddress := 21
		isSystemTx := len(word) == 0
		if isSystemTx { // system-txs hash:pad32(txnID)
			binary.BigEndian.PutUint64(slot.IDHash[:], firstTxID+i)
		} else {
			if _, err = parseCtx.ParseTransaction(word[firstTxByteAndlengthOfAddress:], 0, &slot, nil, true /* hasEnvelope */, false /* wrappedWithBlobs */, nil /* validateHash */); err != nil {
				return fmt.Errorf("ParseTransaction: %w, blockNum: %d, i: %d", err, blockNum, i)
			}
		}

		if err := txnHashIdx.AddKey(slot.IDHash[:], offset); err != nil {
			return err
		}
		if err := txnHash2BlockNumIdx.AddKey(slot.IDHash[:], blockNum); err != nil {
			return err
		}

		i++
		offset = nextPos
	}

	if int(i) != expectedCount {
		return fmt.Errorf("TransactionsIdx: at=%d-%d, post index building, expect: %d, got %d", sn.From, sn.To, expectedCount, i)
	}

	if err := txnHashIdx.Build(ctx); err != nil {
		if errors.Is(err, recsplit.ErrCollision) {
			logger.Warn("Building recsplit. Collision happened. It's ok. Restarting with another salt...", "err", err)
			txnHashIdx.ResetNextSalt()
			txnHash2BlockNumIdx.ResetNextSalt()
			goto RETRY
		}
		return fmt.Errorf("txnHashIdx: %w", err)
	}
	if err := txnHash2BlockNumIdx.Build(ctx); err != nil {
		if errors.Is(err, recsplit.ErrCollision) {
			logger.Warn("Building recsplit. Collision happened. It's ok. Restarting with another salt...", "err", err)
			txnHashIdx.ResetNextSalt()
			txnHash2BlockNumIdx.ResetNextSalt()
			goto RETRY
		}
		return fmt.Errorf("txnHash2BlockNumIdx: %w", err)
	}

	return nil
}

// HeadersIdx - headerHash -> offset (analog of kv.HeaderNumber)
func HeadersIdx(ctx context.Context, info snaptype.FileInfo, tmpDir string, p *background.Progress, lvl log.Lvl, logger log.Logger) (err error) {
	hasher := crypto.NewKeccakState()
	defer cryptopool.ReturnToPoolKeccak256(hasher)
	var h common2.Hash
	if err := Idx(ctx, info, info.From, tmpDir, log.LvlDebug, p, func(idx *recsplit.RecSplit, i, offset uint64, word []byte) error {
		if p != nil {
			p.Processed.Add(1)
		}

		headerRlp := word[1:]
		hasher.Reset()
		hasher.Write(headerRlp)
		hasher.Read(h[:])
		if err := idx.AddKey(h[:], offset); err != nil {
			return err
		}
		return nil
	}, logger); err != nil {
		return fmt.Errorf("HeadersIdx: %w", err)
	}
	return nil
}

func BodiesIdx(ctx context.Context, info snaptype.FileInfo, tmpDir string, p *background.Progress, lvl log.Lvl, logger log.Logger) (err error) {
	num := make([]byte, 8)

	if err := Idx(ctx, info, info.From, tmpDir, log.LvlDebug, p, func(idx *recsplit.RecSplit, i, offset uint64, _ []byte) error {
		if p != nil {
			p.Processed.Add(1)
		}
		n := binary.PutUvarint(num, i)
		if err := idx.AddKey(num[:n], offset); err != nil {
			return err
		}
		return nil
	}, logger); err != nil {
		return fmt.Errorf("can't index %s: %w", info.Name(), err)
	}
	return nil
}

// Idx - iterate over segment and building .idx file
func Idx(ctx context.Context, info snaptype.FileInfo, firstDataID uint64, tmpDir string, lvl log.Lvl, p *background.Progress, walker func(idx *recsplit.RecSplit, i, offset uint64, word []byte) error, logger log.Logger) (err error) {
	defer func() {
		if rec := recover(); rec != nil {
			err = fmt.Errorf("index panic: at=%s, %v, %s", info.Name(), rec, dbg.Stack())
		}
	}()

	d, err := seg.NewDecompressor(info.Path)

	if err != nil {
		return fmt.Errorf("can't open %s for indexing: %w", info.Name(), err)
	}

	defer d.Close()

	if p != nil {
		fname := info.Name()
		p.Name.Store(&fname)
		p.Total.Store(uint64(d.Count()))
	}

	rs, err := recsplit.NewRecSplit(recsplit.RecSplitArgs{
		KeyCount:   d.Count(),
		Enums:      true,
		BucketSize: 2000,
		LeafSize:   8,
		TmpDir:     tmpDir,
		IndexFile:  filepath.Join(info.Dir(), info.Type.IdxFileName(info.Version, info.From, info.To)),
		BaseDataID: firstDataID,
	}, logger)
	if err != nil {
		return err
	}
	rs.LogLvl(log.LvlDebug)

RETRY:
	g := d.MakeGetter()
	var i, offset, nextPos uint64
	word := make([]byte, 0, 4096)
	for g.HasNext() {
		word, nextPos = g.Next(word[:0])
		if err := walker(rs, i, offset, word); err != nil {
			return err
		}
		i++
		offset = nextPos

		select {
		case <-ctx.Done():
			return ctx.Err()
		default:
		}
	}
	if err = rs.Build(ctx); err != nil {
		if errors.Is(err, recsplit.ErrCollision) {
			logger.Info("Building recsplit. Collision happened. It's ok. Restarting with another salt...", "err", err)
			rs.ResetNextSalt()
			goto RETRY
		}
		return err
	}
	return nil
}

func ForEachHeader(ctx context.Context, s *RoSnapshots, walker func(header *types.Header) error) error {
	r := bytes.NewReader(nil)
	word := make([]byte, 0, 2*4096)

	view := s.View()
	defer view.Close()

	for _, sn := range view.Headers() {
		if err := sn.WithReadAhead(func() error {
			g := sn.MakeGetter()
			for g.HasNext() {
				word, _ = g.Next(word[:0])
				var header types.Header
				r.Reset(word[1:])
				if err := rlp.Decode(r, &header); err != nil {
					return err
				}
				if err := walker(&header); err != nil {
					return err
				}
			}
			return nil
		}); err != nil {
			return err
		}
	}

	return nil
}

type Merger struct {
	lvl             log.Lvl
	compressWorkers int
	tmpDir          string
	chainConfig     *chain.Config
	chainDB         kv.RoDB
	logger          log.Logger
	noFsync         bool // fsync is enabled by default, but tests can manually disable
}

func NewMerger(tmpDir string, compressWorkers int, lvl log.Lvl, chainDB kv.RoDB, chainConfig *chain.Config, logger log.Logger) *Merger {
	return &Merger{tmpDir: tmpDir, compressWorkers: compressWorkers, lvl: lvl, chainDB: chainDB, chainConfig: chainConfig, logger: logger}
}
func (m *Merger) DisableFsync() { m.noFsync = true }

func (m *Merger) FindMergeRanges(currentRanges []Range, maxBlockNum uint64) (toMerge []Range) {
	for i := len(currentRanges) - 1; i > 0; i-- {
		r := currentRanges[i]
		mergeLimit := snapcfg.MergeLimit(m.chainConfig.ChainName, r.from)
		if r.to-r.from >= mergeLimit {
			continue
		}
		for _, span := range snapcfg.MergeSteps(m.chainConfig.ChainName, r.from) {
			if r.to%span != 0 {
				continue
			}
			if r.to-r.from == span {
				break
			}
			aggFrom := r.to - span
			toMerge = append(toMerge, Range{from: aggFrom, to: r.to})
			for currentRanges[i].from > aggFrom {
				i--
			}
			break
		}
	}
	slices.SortFunc(toMerge, func(i, j Range) int { return cmp.Compare(i.from, j.from) })
	return toMerge
}

func (m *Merger) filesByRange(snapshots *RoSnapshots, from, to uint64) (map[snaptype.Enum][]string, error) {
	toMerge := map[snaptype.Enum][]string{}

	view := snapshots.View()
	defer view.Close()

	for _, t := range snaptype.AllTypes {
		toMerge[t.Enum()] = m.filesByRangeOfType(view, from, to, t)
	}

	return toMerge, nil
}

func (m *Merger) filesByRangeOfType(view *View, from, to uint64, snapshotType snaptype.Type) []string {
	paths := make([]string, 0)

	for _, sn := range view.Segments(snapshotType) {
		if sn.from < from {
			continue
		}
		if sn.to > to {
			break
		}

		paths = append(paths, sn.FilePath())
	}

	return paths
}

// Merge does merge segments in given ranges
func (m *Merger) Merge(ctx context.Context, snapshots *RoSnapshots, snapTypes []snaptype.Type, mergeRanges []Range, snapDir string, doIndex bool, onMerge func(r Range) error, onDelete func(l []string) error) error {
	if len(mergeRanges) == 0 {
		return nil
	}
	logEvery := time.NewTicker(30 * time.Second)
	defer logEvery.Stop()
	for _, r := range mergeRanges {
		toMerge, err := m.filesByRange(snapshots, r.from, r.to)
		if err != nil {
			return err
		}

		for _, t := range snapTypes {
			f := t.FileInfo(snapDir, r.from, r.to)

			if err := m.merge(ctx, toMerge[t.Enum()], f.Path, logEvery); err != nil {
				return fmt.Errorf("mergeByAppendSegments: %w", err)
			}
			if doIndex {
				p := &background.Progress{}
				if err := buildIdx(ctx, f, m.chainConfig, m.tmpDir, p, m.lvl, m.logger); err != nil {
					return err
				}
			}
		}
		if err := snapshots.ReopenFolder(); err != nil {
			return fmt.Errorf("ReopenSegments: %w", err)
		}

		snapshots.LogStat("merge")

		if onMerge != nil {
			if err := onMerge(r); err != nil {
				return err
			}
		}

		for _, t := range snapTypes {
			if len(toMerge[t.Enum()]) == 0 {
				continue
			}
			if onDelete != nil {
				if err := onDelete(toMerge[t.Enum()]); err != nil {
					return err
				}
			}
			removeOldFiles(toMerge[t.Enum()], snapDir)
		}
	}
	m.logger.Log(m.lvl, "[snapshots] Merge done", "from", mergeRanges[0].from, "to", mergeRanges[0].to)
	return nil
}

func (m *Merger) merge(ctx context.Context, toMerge []string, targetFile string, logEvery *time.Ticker) error {
	var word = make([]byte, 0, 4096)
	var expectedTotal int
	cList := make([]*seg.Decompressor, len(toMerge))
	for i, cFile := range toMerge {
		d, err := seg.NewDecompressor(cFile)
		if err != nil {
			return err
		}
		defer d.Close()
		cList[i] = d
		expectedTotal += d.Count()
	}

	f, err := seg.NewCompressor(ctx, "Snapshots merge", targetFile, m.tmpDir, seg.MinPatternScore, m.compressWorkers, log.LvlTrace, m.logger)
	if err != nil {
		return err
	}
	defer f.Close()
	if m.noFsync {
		f.DisableFsync()
	}

	_, fName := filepath.Split(targetFile)
	m.logger.Debug("[snapshots] merge", "file", fName)

	for _, d := range cList {
		if err := d.WithReadAhead(func() error {
			g := d.MakeGetter()
			for g.HasNext() {
				word, _ = g.Next(word[:0])
				if err := f.AddWord(word); err != nil {
					return err
				}
			}
			return nil
		}); err != nil {
			return err
		}
	}
	if f.Count() != expectedTotal {
		return fmt.Errorf("unexpected amount after segments merge. got: %d, expected: %d", f.Count(), expectedTotal)
	}
	if err = f.Compress(); err != nil {
		return err
	}
	return nil
}

func removeOldFiles(toDel []string, snapDir string) {
	for _, f := range toDel {
		_ = os.Remove(f)
		_ = os.Remove(f + ".torrent")
		ext := filepath.Ext(f)
		withoutExt := f[:len(f)-len(ext)]
		_ = os.Remove(withoutExt + ".idx")
		isTxnType := strings.HasSuffix(withoutExt, snaptype.Transactions.String())
		if isTxnType {
			_ = os.Remove(withoutExt + "-to-block.idx")
		}
	}
	tmpFiles, err := snaptype.TmpFiles(snapDir)
	if err != nil {
		return
	}
	for _, f := range tmpFiles {
		_ = os.Remove(f)
	}
}

type View struct {
	s           *RoSnapshots
	baseSegType snaptype.Type
	closed      bool
}

func (s *RoSnapshots) View() *View {
	v := &View{s: s, baseSegType: snaptype.Headers}
	s.lockSegments()
	return v
}

func (v *View) Close() {
	if v.closed {
		return
	}
	v.closed = true
	v.s.unlockSegments()
}

func (v *View) Segments(t snaptype.Type) []*Segment {
	if s, ok := v.s.segments.Get(t.Enum()); ok {
		return s.segments
	}
	return nil
}

func (v *View) Headers() []*Segment { return v.Segments(snaptype.Headers) }
func (v *View) Bodies() []*Segment  { return v.Segments(snaptype.Bodies) }
func (v *View) Txs() []*Segment     { return v.Segments(snaptype.Transactions) }

func (v *View) Segment(t snaptype.Type, blockNum uint64) (*Segment, bool) {
	if s, ok := v.s.segments.Get(t.Enum()); ok {
		for _, seg := range s.segments {
			if !(blockNum >= seg.from && blockNum < seg.to) {
				continue
			}
			return seg, true
		}
	}
	return nil, false
}

func (v *View) Ranges() (ranges []Range) {
	for _, sn := range v.Segments(v.baseSegType) {
		ranges = append(ranges, sn.Range)
	}

	return ranges
}

func (v *View) HeadersSegment(blockNum uint64) (*Segment, bool) {
	return v.Segment(snaptype.Headers, blockNum)
}

func (v *View) BodiesSegment(blockNum uint64) (*Segment, bool) {
	return v.Segment(snaptype.Bodies, blockNum)
}
func (v *View) TxsSegment(blockNum uint64) (*Segment, bool) {
	return v.Segment(snaptype.Transactions, blockNum)
}

func RemoveIncompatibleIndices(dirs datadir.Dirs) error {
	l, err := dir2.ListFiles(dirs.Snap, ".idx")
	if err != nil {
		return err
	}
	l1, err := dir2.ListFiles(dirs.SnapAccessors, ".efi")
	if err != nil {
		return err
	}
	l2, err := dir2.ListFiles(dirs.SnapAccessors, ".vi")
	if err != nil {
		return err
	}
	l = append(append(l, l1...), l2...)

	for _, fPath := range l {
		index, err := recsplit.OpenIndex(fPath)
		if err != nil {
			if errors.Is(err, recsplit.IncompatibleErr) {
				_, fName := filepath.Split(fPath)
				if err = os.Remove(fPath); err != nil {
					log.Warn("Removing incompatible index", "file", fName, "err", err)
				} else {
					log.Info("Removing incompatible index", "file", fName)
				}
				continue
			}
			return fmt.Errorf("%w, %s", err, fPath)
		}
		index.Close()
	}
	return nil
}<|MERGE_RESOLUTION|>--- conflicted
+++ resolved
@@ -1039,11 +1039,6 @@
 				log.Debug("[snapshots] see gap", "type", segType, "from", lst.from)
 			}
 			res = append(res, l...)
-			if len(m) > 0 {
-				lst := m[len(m)-1]
-				log.Debug("[snapshots] see gap", "type", segType, "from", lst.from)
-			}
-
 			missingSnapshots = append(missingSnapshots, m...)
 		}
 	}
@@ -1199,27 +1194,17 @@
 	// pre-check if db has enough data
 	var haveGap bool
 	if err := br.db.View(ctx, func(tx kv.Tx) error {
-<<<<<<< HEAD
-		firstNonGenesisBlockNumber, ok, err := rawdb.ReadFirstNonGenesisHeaderNumber(tx)
-=======
 		firstInDB, ok, err := rawdb.ReadFirstNonGenesisHeaderNumber(tx)
->>>>>>> b32a6f0a
 		if err != nil {
 			return err
 		}
 		if !ok {
 			return nil
 		}
-<<<<<<< HEAD
-		haveGap = br.snapshots().SegmentsMax()+1 < firstNonGenesisBlockNumber
-		if haveGap {
-			log.Debug("[snapshots] gap between files and db detected, can't create new files", "lastBlockInFiles", br.snapshots().SegmentsMax(), " firstBlockInDB", firstNonGenesisBlockNumber)
-=======
 		lastInFiles := br.snapshots().SegmentsMax() + 1
 		haveGap = lastInFiles < firstInDB
 		if haveGap {
 			log.Debug("[snapshots] not enuogh blocks in db to create snapshots", "lastInFiles", lastInFiles, " firstBlockInDB", firstInDB, "recommendations", "it's ok to ignore this message. can fix by: downloading more files `rm datadir/snapshots/prohibit_new_downloads.lock datdir/snapshots/snapshots-lock.json`, or downloading old blocks to db `integration stage_headers --reset`")
->>>>>>> b32a6f0a
 		}
 		return nil
 	}); err != nil {
@@ -1304,11 +1289,7 @@
 	}
 
 	if canDeleteTo := CanDeleteTo(currentProgress, br.blockReader.FrozenBlocks()); canDeleteTo > 0 {
-<<<<<<< HEAD
-		br.logger.Trace("[snapshots] Prune Blocks", "to", canDeleteTo, "limit", limit)
-=======
 		br.logger.Debug("[snapshots] Prune Blocks", "to", canDeleteTo, "limit", limit)
->>>>>>> b32a6f0a
 		if err := br.blockWriter.PruneBlocks(context.Background(), tx, canDeleteTo, limit); err != nil {
 			return err
 		}
@@ -1316,11 +1297,7 @@
 
 	if br.chainConfig.Bor != nil {
 		if canDeleteTo := CanDeleteTo(currentProgress, br.blockReader.FrozenBorBlocks()); canDeleteTo > 0 {
-<<<<<<< HEAD
-			br.logger.Trace("[snapshots] Prune Bor Blocks", "to", canDeleteTo, "limit", limit)
-=======
 			br.logger.Debug("[snapshots] Prune Bor Blocks", "to", canDeleteTo, "limit", limit)
->>>>>>> b32a6f0a
 			if err := br.blockWriter.PruneBorBlocks(context.Background(), tx, canDeleteTo, limit,
 				func(block uint64) uint64 { return uint64(heimdall.SpanIdAt(block)) }); err != nil {
 				return err
