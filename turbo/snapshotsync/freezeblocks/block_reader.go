package freezeblocks

import (
	"bytes"
	"context"
	"encoding/binary"
	"errors"
	"fmt"
	"math"
	"sort"
	"time"

	"github.com/ledgerwatch/log/v3"

	"github.com/ledgerwatch/erigon-lib/common/hexutility"
	"github.com/ledgerwatch/erigon/polygon/bor"

	"github.com/ledgerwatch/erigon-lib/common"
	"github.com/ledgerwatch/erigon-lib/common/dbg"
	"github.com/ledgerwatch/erigon-lib/common/length"
	"github.com/ledgerwatch/erigon-lib/downloader/snaptype"
	"github.com/ledgerwatch/erigon-lib/gointerfaces"
	remote "github.com/ledgerwatch/erigon-lib/gointerfaces/remoteproto"
	"github.com/ledgerwatch/erigon-lib/kv"
	"github.com/ledgerwatch/erigon-lib/recsplit"
	"github.com/ledgerwatch/erigon/core/rawdb"
	coresnaptype "github.com/ledgerwatch/erigon/core/snaptype"
	"github.com/ledgerwatch/erigon/core/types"
	"github.com/ledgerwatch/erigon/eth/ethconfig"
	bortypes "github.com/ledgerwatch/erigon/polygon/bor/types"
	"github.com/ledgerwatch/erigon/polygon/heimdall"
	"github.com/ledgerwatch/erigon/rlp"
	"github.com/ledgerwatch/erigon/turbo/services"
)

var ErrSpanNotFound = errors.New("span not found")

type RemoteBlockReader struct {
	client remote.ETHBACKENDClient
}

func (r *RemoteBlockReader) CanPruneTo(uint64) uint64 {
	panic("not implemented")
}
func (r *RemoteBlockReader) CurrentBlock(db kv.Tx) (*types.Block, error) {
	headHash := rawdb.ReadHeadBlockHash(db)
	headNumber := rawdb.ReadHeaderNumber(db, headHash)
	if headNumber == nil {
		return nil, nil
	}
	block, _, err := r.BlockWithSenders(context.Background(), db, headHash, *headNumber)
	return block, err
}
func (r *RemoteBlockReader) RawTransactions(ctx context.Context, tx kv.Getter, fromBlock, toBlock uint64) (txs [][]byte, err error) {
	panic("not implemented")
}

func (r *RemoteBlockReader) FirstTxnNumNotInSnapshots() uint64 {
	panic("not implemented")
}

func (r *RemoteBlockReader) ReadAncestor(db kv.Getter, hash common.Hash, number, ancestor uint64, maxNonCanonical *uint64) (common.Hash, uint64) {
	panic("not implemented")
}
func (r *RemoteBlockReader) HeadersRange(ctx context.Context, walker func(header *types.Header) error) error {
	panic("not implemented")
}

func (r *RemoteBlockReader) Integrity(_ context.Context) error {
	panic("not implemented")
}

func (r *RemoteBlockReader) BadHeaderNumber(ctx context.Context, tx kv.Getter, hash common.Hash) (blockHeight *uint64, err error) {
	return rawdb.ReadBadHeaderNumber(tx, hash)
}

func (r *RemoteBlockReader) BlockByNumber(ctx context.Context, db kv.Tx, number uint64) (*types.Block, error) {
	hash, err := r.CanonicalHash(ctx, db, number)
	if err != nil {
		return nil, fmt.Errorf("failed ReadCanonicalHash: %w", err)
	}
	if hash == (common.Hash{}) {
		return nil, nil
	}
	block, _, err := r.BlockWithSenders(ctx, db, hash, number)
	return block, err
}
func (r *RemoteBlockReader) BlockByHash(ctx context.Context, db kv.Tx, hash common.Hash) (*types.Block, error) {
	number := rawdb.ReadHeaderNumber(db, hash)
	if number == nil {
		return nil, nil
	}
	block, _, err := r.BlockWithSenders(ctx, db, hash, *number)
	return block, err
}
func (r *RemoteBlockReader) HeaderByNumber(ctx context.Context, tx kv.Getter, blockHeight uint64) (*types.Header, error) {
	canonicalHash, err := rawdb.ReadCanonicalHash(tx, blockHeight)
	if err != nil {
		return nil, err
	}
	block, _, err := r.BlockWithSenders(ctx, tx, canonicalHash, blockHeight)
	if err != nil {
		return nil, err
	}
	return block.Header(), nil
}
func (r *RemoteBlockReader) Snapshots() services.BlockSnapshots    { panic("not implemented") }
func (r *RemoteBlockReader) BorSnapshots() services.BlockSnapshots { panic("not implemented") }
func (r *RemoteBlockReader) AllTypes() []snaptype.Type             { panic("not implemented") }
func (r *RemoteBlockReader) FrozenBlocks() uint64                  { panic("not supported") }
func (r *RemoteBlockReader) FrozenBorBlocks() uint64               { panic("not supported") }
func (r *RemoteBlockReader) FrozenFiles() (list []string)          { panic("not supported") }
func (r *RemoteBlockReader) FreezingCfg() ethconfig.BlocksFreezing { panic("not supported") }

func (r *RemoteBlockReader) HeaderByHash(ctx context.Context, tx kv.Getter, hash common.Hash) (*types.Header, error) {
	blockNum := rawdb.ReadHeaderNumber(tx, hash)
	if blockNum == nil {
		return nil, nil
	}
	block, _, err := r.BlockWithSenders(ctx, tx, hash, *blockNum)
	if err != nil {
		return nil, err
	}
	return block.Header(), nil
}

func (r *RemoteBlockReader) CanonicalHash(ctx context.Context, tx kv.Getter, blockHeight uint64) (common.Hash, error) {
	return rawdb.ReadCanonicalHash(tx, blockHeight)
}

var _ services.FullBlockReader = &RemoteBlockReader{}

func NewRemoteBlockReader(client remote.ETHBACKENDClient) *RemoteBlockReader {
	return &RemoteBlockReader{client}
}

func (r *RemoteBlockReader) TxnLookup(ctx context.Context, tx kv.Getter, txnHash common.Hash) (uint64, bool, error) {
	reply, err := r.client.TxnLookup(ctx, &remote.TxnLookupRequest{TxnHash: gointerfaces.ConvertHashToH256(txnHash)})
	if err != nil {
		return 0, false, err
	}
	if reply == nil {
		return 0, false, nil
	}
	return reply.BlockNumber, true, nil
}

func (r *RemoteBlockReader) TxnByIdxInBlock(ctx context.Context, tx kv.Getter, blockNum uint64, i int) (txn types.Transaction, err error) {
	canonicalHash, err := r.CanonicalHash(ctx, tx, blockNum)
	if err != nil {
		return nil, err
	}
	b, err := r.BodyWithTransactions(ctx, tx, canonicalHash, blockNum)
	if err != nil {
		return nil, err
	}
	if b == nil {
		return nil, nil
	}
	if i < 0 {
		return nil, nil
	}
	if len(b.Transactions) <= i {
		return nil, nil
	}
	return b.Transactions[i], nil
}

func (r *RemoteBlockReader) HasSenders(ctx context.Context, _ kv.Getter, hash common.Hash, blockHeight uint64) (bool, error) {
	panic("HasSenders is low-level method, don't use it in RPCDaemon")
}

func (r *RemoteBlockReader) BlockWithSenders(ctx context.Context, _ kv.Getter, hash common.Hash, blockHeight uint64) (block *types.Block, senders []common.Address, err error) {
	reply, err := r.client.Block(ctx, &remote.BlockRequest{BlockHash: gointerfaces.ConvertHashToH256(hash), BlockHeight: blockHeight})
	if err != nil {
		return nil, nil, err
	}

	block = &types.Block{}
	err = rlp.Decode(bytes.NewReader(reply.BlockRlp), block)
	if err != nil {
		return nil, nil, err
	}
	senders = make([]common.Address, len(reply.Senders)/20)
	for i := range senders {
		senders[i].SetBytes(reply.Senders[i*20 : (i+1)*20])
	}
	if len(senders) == block.Transactions().Len() { //it's fine if no senders provided - they can be lazy recovered
		block.SendersToTxs(senders)
	}
	return block, senders, nil
}

func (r *RemoteBlockReader) IterateFrozenBodies(_ func(blockNum uint64, baseTxNum uint64, txCount uint64) error) error {
	panic("not implemented")
}

func (r *RemoteBlockReader) Header(ctx context.Context, tx kv.Getter, hash common.Hash, blockHeight uint64) (*types.Header, error) {
	block, _, err := r.BlockWithSenders(ctx, tx, hash, blockHeight)
	if err != nil {
		return nil, err
	}
	if block == nil {
		return nil, nil
	}
	return block.Header(), nil
}
func (r *RemoteBlockReader) Body(ctx context.Context, tx kv.Getter, hash common.Hash, blockHeight uint64) (body *types.Body, txCount uint32, err error) {
	block, _, err := r.BlockWithSenders(ctx, tx, hash, blockHeight)
	if err != nil {
		return nil, 0, err
	}
	if block == nil {
		return nil, 0, nil
	}
	return block.Body(), uint32(len(block.Body().Transactions)), nil
}
func (r *RemoteBlockReader) BodyWithTransactions(ctx context.Context, tx kv.Getter, hash common.Hash, blockHeight uint64) (body *types.Body, err error) {
	block, _, err := r.BlockWithSenders(ctx, tx, hash, blockHeight)
	if err != nil {
		return nil, err
	}
	if block == nil {
		return nil, nil
	}
	return block.Body(), nil
}

func (r *RemoteBlockReader) BodyRlp(ctx context.Context, tx kv.Getter, hash common.Hash, blockHeight uint64) (bodyRlp rlp.RawValue, err error) {
	body, err := r.BodyWithTransactions(ctx, tx, hash, blockHeight)
	if err != nil {
		return nil, err
	}
	bodyRlp, err = rlp.EncodeToBytes(body)
	if err != nil {
		return nil, err
	}
	return bodyRlp, nil
}

func (r *RemoteBlockReader) LastEventId(ctx context.Context, tx kv.Tx) (uint64, bool, error) {
	return 0, false, fmt.Errorf("not implemented")
}

func (r *RemoteBlockReader) EventLookup(ctx context.Context, tx kv.Getter, txnHash common.Hash) (uint64, bool, error) {
	reply, err := r.client.BorEvent(ctx, &remote.BorEventRequest{BorTxHash: gointerfaces.ConvertHashToH256(txnHash)})
	if err != nil {
		return 0, false, err
	}
	if reply == nil || len(reply.EventRlps) == 0 {
		return 0, false, nil
	}
	return reply.BlockNumber, true, nil
}

func (r *RemoteBlockReader) EventsByBlock(ctx context.Context, tx kv.Tx, hash common.Hash, blockHeight uint64) ([]rlp.RawValue, error) {
	borTxnHash := bortypes.ComputeBorTxHash(blockHeight, hash)
	reply, err := r.client.BorEvent(ctx, &remote.BorEventRequest{BorTxHash: gointerfaces.ConvertHashToH256(borTxnHash)})
	if err != nil {
		return nil, err
	}
	result := make([]rlp.RawValue, len(reply.EventRlps))
	for i, r := range reply.EventRlps {
		result[i] = rlp.RawValue(r)
	}
	return result, nil
}
func (r *RemoteBlockReader) BorStartEventID(ctx context.Context, tx kv.Tx, hash common.Hash, blockHeight uint64) (uint64, error) {
	panic("not implemented")
}

func (r *RemoteBlockReader) LastFrozenEventId() uint64 {
	panic("not implemented")
}

func (r *RemoteBlockReader) Span(_ context.Context, _ kv.Getter, _ uint64) ([]byte, error) {
	panic("not implemented")
}

func (r *RemoteBlockReader) LastSpanId(_ context.Context, _ kv.Tx) (uint64, bool, error) {
	panic("not implemented")
}

func (r *RemoteBlockReader) LastFrozenSpanId() uint64 {
	panic("not implemented")
}

func (r *RemoteBlockReader) LastMilestoneId(ctx context.Context, tx kv.Tx) (uint64, bool, error) {
	return 0, false, fmt.Errorf("not implemented")
}

func (r *RemoteBlockReader) Milestone(ctx context.Context, tx kv.Getter, spanId uint64) ([]byte, error) {
	return nil, nil
}

func (r *RemoteBlockReader) LastCheckpointId(ctx context.Context, tx kv.Tx) (uint64, bool, error) {
	return 0, false, fmt.Errorf("not implemented")
}

func (r *RemoteBlockReader) Checkpoint(ctx context.Context, tx kv.Getter, spanId uint64) ([]byte, error) {
	return nil, nil
}

// BlockReader can read blocks from db and snapshots
type BlockReader struct {
	sn    *RoSnapshots
	borSn *BorRoSnapshots
}

func NewBlockReader(snapshots services.BlockSnapshots, borSnapshots services.BlockSnapshots) *BlockReader {
	borSn, _ := borSnapshots.(*BorRoSnapshots)
	sn, _ := snapshots.(*RoSnapshots)
	return &BlockReader{sn: sn, borSn: borSn}
}

func (r *BlockReader) CanPruneTo(currentBlockInDB uint64) uint64 {
	return CanDeleteTo(currentBlockInDB, r.sn.BlocksAvailable())
}
func (r *BlockReader) Snapshots() services.BlockSnapshots { return r.sn }
func (r *BlockReader) BorSnapshots() services.BlockSnapshots {
	if r.borSn != nil {
		return r.borSn
	}

	return nil
}

func (r *BlockReader) AllTypes() []snaptype.Type {
	var types []snaptype.Type
	types = append(types, r.sn.Types()...)
	if r.borSn != nil {
		types = append(types, r.borSn.Types()...)
	}
	return types
}

func (r *BlockReader) FrozenBlocks() uint64 { return r.sn.BlocksAvailable() }
func (r *BlockReader) FrozenBorBlocks() uint64 {
	if r.borSn != nil {
		return r.borSn.BlocksAvailable()
	}
	return 0
}
func (r *BlockReader) FrozenFiles() []string {
	files := r.sn.Files()
	if r.borSn != nil {
		files = append(files, r.borSn.Files()...)
	}
	sort.Strings(files)
	return files
}
func (r *BlockReader) FreezingCfg() ethconfig.BlocksFreezing { return r.sn.Cfg() }

func (r *BlockReader) HeadersRange(ctx context.Context, walker func(header *types.Header) error) error {
	return ForEachHeader(ctx, r.sn, walker)
}

func (r *BlockReader) HeaderByNumber(ctx context.Context, tx kv.Getter, blockHeight uint64) (h *types.Header, err error) {
	if tx != nil {
		blockHash, err := rawdb.ReadCanonicalHash(tx, blockHeight)
		if err != nil {
			return nil, err
		}
		// if no canonical marker - still can try read from files
		if blockHash != emptyHash {
			h = rawdb.ReadHeader(tx, blockHash, blockHeight)
			if h != nil {
				return h, nil
			}
		}
	}

	view := r.sn.View()
	defer view.Close()
	seg, ok := view.HeadersSegment(blockHeight)
	if !ok {
		return
	}

	h, _, err = r.headerFromSnapshot(blockHeight, seg, nil)
	if err != nil {
		return nil, err
	}
	return h, nil
}

// HeaderByHash - will search header in all snapshots starting from recent
func (r *BlockReader) HeaderByHash(ctx context.Context, tx kv.Getter, hash common.Hash) (h *types.Header, err error) {
	h, err = rawdb.ReadHeaderByHash(tx, hash)
	if err != nil {
		return nil, err
	}
	if h != nil {
		return h, nil
	}

	view := r.sn.View()
	defer view.Close()
	segments := view.Headers()

	buf := make([]byte, 128)
	for i := len(segments) - 1; i >= 0; i-- {
		if segments[i].Index() == nil {
			continue
		}

		h, err = r.headerFromSnapshotByHash(hash, segments[i], buf)
		if err != nil {
			return nil, err
		}
		if h != nil {
			break
		}
	}
	return h, nil
}

var emptyHash = common.Hash{}

func (r *BlockReader) CanonicalHash(ctx context.Context, tx kv.Getter, blockHeight uint64) (h common.Hash, err error) {
	h, err = rawdb.ReadCanonicalHash(tx, blockHeight)
	if err != nil {
		return h, err
	}
	if h != emptyHash {
		return h, nil
	}

	view := r.sn.View()
	defer view.Close()
	seg, ok := view.HeadersSegment(blockHeight)
	if !ok {
		return
	}

	header, _, err := r.headerFromSnapshot(blockHeight, seg, nil)
	if err != nil {
		return h, err
	}
	if header == nil {
		return h, nil
	}
	h = header.Hash()
	return h, nil
}

func (r *BlockReader) Header(ctx context.Context, tx kv.Getter, hash common.Hash, blockHeight uint64) (h *types.Header, err error) {
	//TODO: investigate why code blolow causing getting error `Could not set forkchoice                 app=caplin stage=ForkChoice err="execution Client RPC failed to retrieve ForkChoiceUpdate response, err: unknown ancestor"`
	//maxBlockNumInFiles := r.sn.BlocksAvailable()
	//if maxBlockNumInFiles == 0 || blockHeight > maxBlockNumInFiles {
	//	if tx == nil {
	//		return nil, nil
	//	}
	//	h = rawdb.ReadHeader(tx, hash, blockHeight)
	//	return h, nil
	//}
	if tx != nil {
		h = rawdb.ReadHeader(tx, hash, blockHeight)
		if h != nil {
			return h, nil
		}
	}

	view := r.sn.View()
	defer view.Close()
	seg, ok := view.HeadersSegment(blockHeight)
	if !ok {
		return
	}
	h, _, err = r.headerFromSnapshot(blockHeight, seg, nil)
	if err != nil {
		return h, err
	}
	return h, nil
}

func (r *BlockReader) BodyWithTransactions(ctx context.Context, tx kv.Getter, hash common.Hash, blockHeight uint64) (body *types.Body, err error) {
	var dbgPrefix string
	dbgLogs := dbg.Enabled(ctx)
	if dbgLogs {
		dbgPrefix = fmt.Sprintf("[dbg] BlockReader(idxMax=%d,segMax=%d).BodyWithTransactions(hash=%x,blk=%d) -> ", r.sn.idxMax.Load(), r.sn.segmentsMax.Load(), hash, blockHeight)
	}

	maxBlockNumInFiles := r.sn.BlocksAvailable()
	if maxBlockNumInFiles == 0 || blockHeight > maxBlockNumInFiles {
		if tx == nil {
			if dbgLogs {
				log.Info(dbgPrefix + "RoTx is nil")
			}
			return nil, nil
		}
		body, err = rawdb.ReadBodyWithTransactions(tx, hash, blockHeight)
		if err != nil {
			return nil, err
		}
		if body != nil {
			return body, nil
		}
		if dbgLogs {
			log.Info(dbgPrefix + "found in db=false")
		}
	}
	view := r.sn.View()
	defer view.Close()

	var baseTxnID uint64
	var txCount uint32
	var buf []byte
	seg, ok := view.BodiesSegment(blockHeight)
	if !ok {
		if dbgLogs {
			log.Info(dbgPrefix + "no bodies file for this block num")
		}
		return nil, nil
	}
	body, baseTxnID, txCount, buf, err = r.bodyFromSnapshot(blockHeight, seg, buf)
	if err != nil {
		return nil, err
	}
	if body == nil {
		if dbgLogs {
			log.Info(dbgPrefix + "got nil body from file")
		}
		return nil, nil
	}
	txnSeg, ok := view.TxsSegment(blockHeight)
	if !ok {
		if dbgLogs {
			log.Info(dbgPrefix+"no transactions file for this block num", "r.sn.BlocksAvailable()", r.sn.BlocksAvailable(), "r.sn.idxMax", r.sn.idxMax.Load(), "r.sn.segmetntsMax", r.sn.segmentsMax.Load())
		}
		return nil, nil
	}
	txs, senders, err := r.txsFromSnapshot(baseTxnID, txCount, txnSeg, buf)
	if err != nil {
		return nil, err
	}
	if txs == nil {
		if dbgLogs {
			log.Info(dbgPrefix + "got nil txs from file")
		}
		return nil, nil
	}
	if dbgLogs {
		log.Info(dbgPrefix+"got non-nil txs from file", "len(txs)", len(txs))
	}
	body.Transactions = txs
	body.SendersToTxs(senders)
	return body, nil
}

func (r *BlockReader) BodyRlp(ctx context.Context, tx kv.Getter, hash common.Hash, blockHeight uint64) (bodyRlp rlp.RawValue, err error) {
	body, err := r.BodyWithTransactions(ctx, tx, hash, blockHeight)
	if err != nil {
		return nil, err
	}
	bodyRlp, err = rlp.EncodeToBytes(body)
	if err != nil {
		return nil, err
	}
	return bodyRlp, nil
}

func (r *BlockReader) Body(ctx context.Context, tx kv.Getter, hash common.Hash, blockHeight uint64) (body *types.Body, txCount uint32, err error) {
	maxBlockNumInFiles := r.sn.BlocksAvailable()
	if maxBlockNumInFiles == 0 || blockHeight > maxBlockNumInFiles {
		if tx == nil {
			return nil, 0, nil
		}
		body, _, txCount = rawdb.ReadBody(tx, hash, blockHeight)
		return body, txCount, nil
	}
	view := r.sn.View()
	defer view.Close()

	seg, ok := view.BodiesSegment(blockHeight)
	if !ok {
		return
	}
	body, _, txCount, _, err = r.bodyFromSnapshot(blockHeight, seg, nil)
	if err != nil {
		return nil, 0, err
	}
	return body, txCount, nil
}

func (r *BlockReader) HasSenders(ctx context.Context, tx kv.Getter, hash common.Hash, blockHeight uint64) (bool, error) {
	maxBlockNumInFiles := r.sn.BlocksAvailable()
	if maxBlockNumInFiles == 0 || blockHeight > maxBlockNumInFiles {
		return rawdb.HasSenders(tx, hash, blockHeight)
	}
	return true, nil
}

func (r *BlockReader) BlockWithSenders(ctx context.Context, tx kv.Getter, hash common.Hash, blockHeight uint64) (block *types.Block, senders []common.Address, err error) {
	return r.blockWithSenders(ctx, tx, hash, blockHeight, false)
}
func (r *BlockReader) blockWithSenders(ctx context.Context, tx kv.Getter, hash common.Hash, blockHeight uint64, forceCanonical bool) (block *types.Block, senders []common.Address, err error) {
	var dbgPrefix string
	dbgLogs := dbg.Enabled(ctx)
	if dbgLogs {
		dbgPrefix = fmt.Sprintf("[dbg] BlockReader(idxMax=%d,segMax=%d).blockWithSenders(hash=%x,blk=%d) -> ", r.sn.idxMax.Load(), r.sn.segmentsMax.Load(), hash, blockHeight)
	}

	maxBlockNumInFiles := r.sn.BlocksAvailable()
	if maxBlockNumInFiles == 0 || blockHeight > maxBlockNumInFiles {
		if tx == nil {
			if dbgLogs {
				log.Info(dbgPrefix + "RoTx is nil")
			}
			return nil, nil, nil
		}
		if forceCanonical {
			canonicalHash, err := rawdb.ReadCanonicalHash(tx, blockHeight)
			if err != nil {
				return nil, nil, fmt.Errorf("requested non-canonical hash %x. canonical=%x", hash, canonicalHash)
			}
			if canonicalHash != hash {
				if dbgLogs {
					log.Info(dbgPrefix + fmt.Sprintf("this hash is not canonical now. current one is %x", canonicalHash))
				}
				return nil, nil, nil
			}
		}

		block, senders, err = rawdb.ReadBlockWithSenders(tx, hash, blockHeight)
		if err != nil {
			return nil, nil, err
		}
		if dbgLogs {
			log.Info(dbgPrefix + fmt.Sprintf("found_in_db=%t", block != nil))
		}
		return block, senders, nil
	}

	if r.sn == nil {
		if dbgLogs {
			log.Info(dbgPrefix + "no files")
		}
		return
	}

	view := r.sn.View()
	defer view.Close()
	seg, ok := view.HeadersSegment(blockHeight)
	if !ok {
		if dbgLogs {
			log.Info(dbgPrefix + "no header files for this block num")
		}
		return
	}

	var buf []byte
	h, buf, err := r.headerFromSnapshot(blockHeight, seg, buf)
	if err != nil {
		return nil, nil, err
	}
	if h == nil {
		if dbgLogs {
			log.Info(dbgPrefix + "got nil header from file")
		}
		return
	}

	var b *types.Body
	var baseTxnId uint64
	var txCount uint32
	bodySeg, ok := view.BodiesSegment(blockHeight)
	if !ok {
		if dbgLogs {
			log.Info(dbgPrefix + "no bodies file for this block num")
		}
		return
	}
	b, baseTxnId, txCount, buf, err = r.bodyFromSnapshot(blockHeight, bodySeg, buf)
	if err != nil {
		return nil, nil, err
	}
	if b == nil {
		if dbgLogs {
			log.Info(dbgPrefix + "got nil body from file")
		}
		return
	}
	if txCount == 0 {
		block = types.NewBlockFromStorage(hash, h, nil, b.Uncles, b.Withdrawals, b.Requests)
		if len(senders) != block.Transactions().Len() {
			if dbgLogs {
				log.Info(dbgPrefix + fmt.Sprintf("found block with %d transactions, but %d senders", block.Transactions().Len(), len(senders)))
			}
			return block, senders, nil // no senders is fine - will recover them on the fly
		}
		block.SendersToTxs(senders)
		return block, senders, nil
	}

	txnSeg, ok := view.TxsSegment(blockHeight)
	if !ok {
		if dbgLogs {
			log.Info(dbgPrefix+"no transactions file for this block num", "r.sn.BlocksAvailable()", r.sn.BlocksAvailable(), "r.sn.indicesReady", r.sn.indicesReady.Load())
		}
		return
	}
	var txs []types.Transaction
	txs, senders, err = r.txsFromSnapshot(baseTxnId, txCount, txnSeg, buf)
	if err != nil {
		return nil, nil, err
	}
	block = types.NewBlockFromStorage(hash, h, txs, b.Uncles, b.Withdrawals, b.Requests)
	if len(senders) != block.Transactions().Len() {
		if dbgLogs {
			log.Info(dbgPrefix + fmt.Sprintf("found block with %d transactions, but %d senders", block.Transactions().Len(), len(senders)))
		}
		return block, senders, nil // no senders is fine - will recover them on the fly
	}
	block.SendersToTxs(senders)
	return block, senders, nil
}

func (r *BlockReader) headerFromSnapshot(blockHeight uint64, sn *Segment, buf []byte) (*types.Header, []byte, error) {
	index := sn.Index()

	if index == nil {
		return nil, buf, nil
	}
	headerOffset := index.OrdinalLookup(blockHeight - index.BaseDataID())
	gg := sn.MakeGetter()
	gg.Reset(headerOffset)
	if !gg.HasNext() {
		return nil, buf, nil
	}
	buf, _ = gg.Next(buf[:0])
	if len(buf) == 0 {
		return nil, buf, nil
	}
	h := &types.Header{}
	if err := rlp.DecodeBytes(buf[1:], h); err != nil {
		return nil, buf, err
	}
	return h, buf, nil
}

// headerFromSnapshotByHash - getting header by hash AND ensure that it has correct hash
// because HeaderByHash method will search header in all snapshots - and may request header which doesn't exists
// but because our indices are based on PerfectHashMap, no way to know is given key exists or not, only way -
// to make sure is to fetch it and compare hash
func (r *BlockReader) headerFromSnapshotByHash(hash common.Hash, sn *Segment, buf []byte) (*types.Header, error) {
	defer func() {
		if rec := recover(); rec != nil {
			panic(fmt.Errorf("%+v, snapshot: %d-%d, trace: %s", rec, sn.from, sn.to, dbg.Stack()))
		}
	}() // avoid crash because Erigon's core does many things

	index := sn.Index()

	if index == nil {
		return nil, nil
	}

	reader := recsplit.NewIndexReader(index)
	localID, ok := reader.Lookup(hash[:])
	if !ok {
		return nil, nil
	}
	headerOffset := index.OrdinalLookup(localID)
	gg := sn.MakeGetter()
	gg.Reset(headerOffset)
	if !gg.HasNext() {
		return nil, nil
	}
	buf, _ = gg.Next(buf[:0])
	if len(buf) > 1 && hash[0] != buf[0] {
		return nil, nil
	}

	h := &types.Header{}
	if err := rlp.DecodeBytes(buf[1:], h); err != nil {
		return nil, err
	}
	if h.Hash() != hash {
		return nil, nil
	}
	return h, nil
}

func (r *BlockReader) bodyFromSnapshot(blockHeight uint64, sn *Segment, buf []byte) (*types.Body, uint64, uint32, []byte, error) {
	b, buf, err := r.bodyForStorageFromSnapshot(blockHeight, sn, buf)
	if err != nil {
		return nil, 0, 0, buf, err
	}
	if b == nil {
		return nil, 0, 0, buf, nil
	}
	body := new(types.Body)
	body.Uncles = b.Uncles
	body.Withdrawals = b.Withdrawals
	body.Requests = b.Requests
	var txCount uint32
	if b.TxCount >= 2 {
		txCount = b.TxCount - 2
	}
<<<<<<< HEAD
	return body, b.BaseTxnID.First(), txsAmount, buf, nil // empty txs in the beginning and end of block
=======
	return body, b.BaseTxId + 1, txCount, buf, nil // empty txs in the beginning and end of block
>>>>>>> d4b1b019
}

func (r *BlockReader) bodyForStorageFromSnapshot(blockHeight uint64, sn *Segment, buf []byte) (*types.BodyForStorage, []byte, error) {
	defer func() {
		if rec := recover(); rec != nil {
			panic(fmt.Errorf("%+v, snapshot: %d-%d, trace: %s", rec, sn.from, sn.to, dbg.Stack()))
		}
	}() // avoid crash because Erigon's core does many things

	index := sn.Index()

	if index == nil {
		return nil, buf, nil
	}

	bodyOffset := index.OrdinalLookup(blockHeight - index.BaseDataID())

	gg := sn.MakeGetter()
	gg.Reset(bodyOffset)
	if !gg.HasNext() {
		return nil, buf, nil
	}
	buf, _ = gg.Next(buf[:0])
	if len(buf) == 0 {
		return nil, buf, nil
	}
	b := &types.BodyForStorage{}
	reader := bytes.NewReader(buf)
	if err := rlp.Decode(reader, b); err != nil {
		return nil, buf, err
	}

	return b, buf, nil
}

func (r *BlockReader) txsFromSnapshot(baseTxnID uint64, txCount uint32, txsSeg *Segment, buf []byte) (txs []types.Transaction, senders []common.Address, err error) {
	defer func() {
		if rec := recover(); rec != nil {
			panic(fmt.Errorf("%+v, snapshot: %d-%d, trace: %s", rec, txsSeg.from, txsSeg.to, dbg.Stack()))
		}
	}() // avoid crash because Erigon's core does many things

	idxTxnHash := txsSeg.Index(coresnaptype.Indexes.TxnHash)

	if idxTxnHash == nil {
		return nil, nil, nil
	}
	if baseTxnID < idxTxnHash.BaseDataID() {
		return nil, nil, fmt.Errorf(".idx file has wrong baseDataID? %d<%d, %s", baseTxnID, idxTxnHash.BaseDataID(), txsSeg.FilePath())
	}

	txs = make([]types.Transaction, txCount)
	senders = make([]common.Address, txCount)
	if txCount == 0 {
		return txs, senders, nil
	}
	txnOffset := idxTxnHash.OrdinalLookup(baseTxnID - idxTxnHash.BaseDataID())
	gg := txsSeg.MakeGetter()
	gg.Reset(txnOffset)
	for i := uint32(0); i < txCount; i++ {
		if !gg.HasNext() {
			return nil, nil, nil
		}
		buf, _ = gg.Next(buf[:0])
		if len(buf) < 1+20 {
			return nil, nil, fmt.Errorf("segment %s has too short record: len(buf)=%d < 21", txsSeg.FilePath(), len(buf))
		}
		senders[i].SetBytes(buf[1 : 1+20])
		txRlp := buf[1+20:]
		txs[i], err = types.DecodeTransaction(txRlp)
		if err != nil {
			return nil, nil, err
		}
		txs[i].SetSender(senders[i])
	}

	return txs, senders, nil
}

func (r *BlockReader) txnByID(txnID uint64, sn *Segment, buf []byte) (txn types.Transaction, err error) {
	idxTxnHash := sn.Index(coresnaptype.Indexes.TxnHash)

	offset := idxTxnHash.OrdinalLookup(txnID - idxTxnHash.BaseDataID())
	gg := sn.MakeGetter()
	gg.Reset(offset)
	if !gg.HasNext() {
		return nil, nil
	}
	buf, _ = gg.Next(buf[:0])
	sender, txnRlp := buf[1:1+20], buf[1+20:]

	txn, err = types.DecodeTransaction(txnRlp)
	if err != nil {
		return
	}
	txn.SetSender(*(*common.Address)(sender)) // see: https://tip.golang.org/ref/spec#Conversions_from_slice_to_array_pointer
	return
}

func (r *BlockReader) txnByHash(txnHash common.Hash, segments []*Segment, buf []byte) (types.Transaction, uint64, bool, error) {
	for i := len(segments) - 1; i >= 0; i-- {
		sn := segments[i]

		idxTxnHash := sn.Index(coresnaptype.Indexes.TxnHash)
		idxTxnHash2BlockNum := sn.Index(coresnaptype.Indexes.TxnHash2BlockNum)

		if idxTxnHash == nil || idxTxnHash2BlockNum == nil {
			continue
		}

		reader := recsplit.NewIndexReader(idxTxnHash)
		txnId, ok := reader.Lookup(txnHash[:])
		if !ok {
			continue
		}
		offset := idxTxnHash.OrdinalLookup(txnId)
		gg := sn.MakeGetter()
		gg.Reset(offset)
		// first byte txnHash check - reducing false-positives 256 times. Allows don't store and don't calculate full hash of entity - when checking many snapshots.
		if !gg.MatchPrefix([]byte{txnHash[0]}) {
			continue
		}
		buf, _ = gg.Next(buf[:0])
		senderByte, txnRlp := buf[1:1+20], buf[1+20:]
		sender := (common.Address)(senderByte)

		txn, err := types.DecodeTransaction(txnRlp)
		if err != nil {
			return nil, 0, false, err
		}

		txn.SetSender(sender) // see: https://tip.golang.org/ref/spec#Conversions_from_slice_to_array_pointer

		reader2 := recsplit.NewIndexReader(idxTxnHash2BlockNum)
		blockNum, ok := reader2.Lookup(txnHash[:])
		if !ok {
			continue
		}

		// final txnHash check  - completely avoid false-positives
		if txn.Hash() == txnHash {
			return txn, blockNum, true, nil
		}
	}

	return nil, 0, false, nil
}

// TxnByIdxInBlock - doesn't include system-transactions in the begin/end of block
// return nil if 0 < i < body.txCount
func (r *BlockReader) TxnByIdxInBlock(ctx context.Context, tx kv.Getter, blockNum uint64, txIdxInBlock int) (txn types.Transaction, err error) {
	maxBlockNumInFiles := r.sn.BlocksAvailable()
	if maxBlockNumInFiles == 0 || blockNum > maxBlockNumInFiles {
		canonicalHash, err := rawdb.ReadCanonicalHash(tx, blockNum)
		if err != nil {
			return nil, err
		}
		return rawdb.TxnByIdxInBlock(tx, canonicalHash, blockNum, txIdxInBlock)
	}

	view := r.sn.View()
	defer view.Close()
	seg, ok := view.BodiesSegment(blockNum)
	if !ok {
		return
	}

	var b *types.BodyForStorage
	b, _, err = r.bodyForStorageFromSnapshot(blockNum, seg, nil)
	if err != nil {
		return nil, err
	}
	if b == nil {
		return
	}

	// if block has no transactions, or requested txNum out of non-system transactions length
	if b.TxCount == 2 || txIdxInBlock == -1 || txIdxInBlock >= int(b.TxCount-2) {
		return nil, nil
	}

	txnSeg, ok := view.TxsSegment(blockNum)
	if !ok {
		return
	}
	// +1 because block has system-txn in the beginning of block
	return r.txnByID(b.BaseTxnID.At(txIdxInBlock), txnSeg, nil)
}

// TxnLookup - find blockNumber and txnID by txnHash
func (r *BlockReader) TxnLookup(_ context.Context, tx kv.Getter, txnHash common.Hash) (uint64, bool, error) {
	n, err := rawdb.ReadTxLookupEntry(tx, txnHash)
	if err != nil {
		return 0, false, err
	}

	if n != nil {
		return *n, true, nil
	}

	view := r.sn.View()
	defer view.Close()

	_, blockNum, ok, err := r.txnByHash(txnHash, view.Txs(), nil)
	if err != nil {
		return 0, false, err
	}

	return blockNum, ok, nil
}

func (r *BlockReader) FirstTxnNumNotInSnapshots() uint64 {
	view := r.sn.View()
	defer view.Close()

	sn, ok := view.TxsSegment(r.sn.BlocksAvailable())
	if !ok {
		return 0
	}

	lastTxnID := sn.Index(coresnaptype.Indexes.TxnHash).BaseDataID() + uint64(sn.Count())
	return lastTxnID
}

func (r *BlockReader) IterateFrozenBodies(f func(blockNum, baseTxNum, txCount uint64) error) error {
	view := r.sn.View()
	defer view.Close()
	for _, sn := range view.Bodies() {
		sn := sn
		defer sn.EnableReadAhead().DisableReadAhead()

		var buf []byte
		g := sn.MakeGetter()
		blockNum := sn.from
		var b types.BodyForStorage
		for g.HasNext() {
			buf, _ = g.Next(buf[:0])
			if err := rlp.DecodeBytes(buf, &b); err != nil {
				return err
			}
<<<<<<< HEAD
			if err := f(blockNum, b.BaseTxnID.U64(), uint64(b.TxAmount)); err != nil {
=======
			if err := f(blockNum, b.BaseTxId, uint64(b.TxCount)); err != nil {
>>>>>>> d4b1b019
				return err
			}
			blockNum++
		}
	}
	return nil
}

func (r *BlockReader) IntegrityTxnID(failFast bool) error {
	defer log.Info("[integrity] IntegrityTxnID done")
	view := r.sn.View()
	defer view.Close()

	var expectedFirstTxnID uint64
	for _, snb := range view.Bodies() {
		firstBlockNum := snb.Index().BaseDataID()
		sn, _ := view.TxsSegment(firstBlockNum)
		b, _, err := r.bodyForStorageFromSnapshot(firstBlockNum, snb, nil)
		if err != nil {
			return err
		}
		if b.BaseTxnID.U64() != expectedFirstTxnID {
			err := fmt.Errorf("[integrity] IntegrityTxnID: bn=%d, baseID=%d, cnt=%d, expectedFirstTxnID=%d", firstBlockNum, b.BaseTxnID, sn.Count(), expectedFirstTxnID)
			if failFast {
				return err
			} else {
				log.Error(err.Error())
			}
		}
		expectedFirstTxnID = b.BaseTxnID.LastSystemTx(uint32(sn.Count())) + 1 // +1 to move to first baseTxId of next block aka its first system tx
	}
	return nil
}

func (r *BlockReader) BadHeaderNumber(ctx context.Context, tx kv.Getter, hash common.Hash) (blockHeight *uint64, err error) {
	return rawdb.ReadBadHeaderNumber(tx, hash)
}
func (r *BlockReader) BlockByNumber(ctx context.Context, db kv.Tx, number uint64) (*types.Block, error) {
	hash, err := rawdb.ReadCanonicalHash(db, number)
	if err != nil {
		return nil, fmt.Errorf("failed ReadCanonicalHash: %w", err)
	}
	block, _, err := r.BlockWithSenders(ctx, db, hash, number)
	return block, err
}
func (r *BlockReader) BlockByHash(ctx context.Context, db kv.Tx, hash common.Hash) (*types.Block, error) {
	number := rawdb.ReadHeaderNumber(db, hash)
	if number == nil {
		return nil, nil
	}
	block, _, err := r.BlockWithSenders(ctx, db, hash, *number)
	return block, err
}
func (r *BlockReader) CurrentBlock(db kv.Tx) (*types.Block, error) {
	headHash := rawdb.ReadHeadBlockHash(db)
	headNumber := rawdb.ReadHeaderNumber(db, headHash)
	if headNumber == nil {
		return nil, nil
	}
	block, _, err := r.blockWithSenders(context.Background(), db, headHash, *headNumber, true)
	return block, err
}

func (r *BlockReader) RawTransactions(ctx context.Context, tx kv.Getter, fromBlock, toBlock uint64) (txs [][]byte, err error) {
	return rawdb.RawTransactionsRange(tx, fromBlock, toBlock)
}

func (r *BlockReader) ReadAncestor(db kv.Getter, hash common.Hash, number, ancestor uint64, maxNonCanonical *uint64) (common.Hash, uint64) {
	if ancestor > number {
		return common.Hash{}, 0
	}
	if ancestor == 1 {
		header, err := r.Header(context.Background(), db, hash, number)
		if err != nil {
			panic(err)
		}
		// in this case it is cheaper to just read the header
		if header != nil {
			return header.ParentHash, number - 1
		}
		return common.Hash{}, 0
	}
	for ancestor != 0 {
		h, err := r.CanonicalHash(context.Background(), db, number)
		if err != nil {
			panic(err)
		}
		if h == hash {
			ancestorHash, err := r.CanonicalHash(context.Background(), db, number-ancestor)
			if err != nil {
				panic(err)
			}
			h, err := r.CanonicalHash(context.Background(), db, number)
			if err != nil {
				panic(err)
			}
			if h == hash {
				number -= ancestor
				return ancestorHash, number
			}
		}
		if *maxNonCanonical == 0 {
			return common.Hash{}, 0
		}
		*maxNonCanonical--
		ancestor--
		header, err := r.Header(context.Background(), db, hash, number)
		if err != nil {
			panic(err)
		}
		if header == nil {
			return common.Hash{}, 0
		}
		hash = header.ParentHash
		number--
	}
	return hash, number
}

func (r *BlockReader) EventLookup(ctx context.Context, tx kv.Getter, txnHash common.Hash) (uint64, bool, error) {
	n, err := rawdb.ReadBorTxLookupEntry(tx, txnHash)
	if err != nil {
		return 0, false, err
	}
	if n != nil {
		return *n, true, nil
	}

	if r.borSn == nil {
		return 0, false, nil
	}

	view := r.borSn.View()
	defer view.Close()

	blockNum, ok, err := r.borBlockByEventHash(txnHash, view.Events(), nil)
	if err != nil {
		return 0, false, err
	}
	if !ok {
		return 0, false, nil
	}
	return blockNum, true, nil
}

func (r *BlockReader) borBlockByEventHash(txnHash common.Hash, segments []*Segment, buf []byte) (blockNum uint64, ok bool, err error) {
	for i := len(segments) - 1; i >= 0; i-- {
		sn := segments[i]
		idxBorTxnHash := sn.Index()

		if idxBorTxnHash == nil {
			continue
		}
		if idxBorTxnHash.KeyCount() == 0 {
			continue
		}
		reader := recsplit.NewIndexReader(idxBorTxnHash)
		blockEventId, exists := reader.Lookup(txnHash[:])
		if !exists {
			continue
		}
		offset := idxBorTxnHash.OrdinalLookup(blockEventId)
		gg := sn.MakeGetter()
		gg.Reset(offset)
		if !gg.MatchPrefix(txnHash[:]) {
			continue
		}
		buf, _ = gg.Next(buf[:0])
		blockNum = binary.BigEndian.Uint64(buf[length.Hash:])
		ok = true
		return
	}
	return
}

func (r *BlockReader) BorStartEventID(ctx context.Context, tx kv.Tx, hash common.Hash, blockHeight uint64) (uint64, error) {
	maxBlockNumInFiles := r.FrozenBorBlocks()
	if maxBlockNumInFiles == 0 || blockHeight > maxBlockNumInFiles {
		v, err := tx.GetOne(kv.BorEventNums, hexutility.EncodeTs(blockHeight))
		if err != nil {
			return 0, err
		}
		if len(v) == 0 {
			return 0, fmt.Errorf("BorStartEventID(%d) not found", blockHeight)
		}
		startEventId := binary.BigEndian.Uint64(v)
		return startEventId, nil
	}

	borTxHash := bortypes.ComputeBorTxHash(blockHeight, hash)
	view := r.borSn.View()
	defer view.Close()

	segments := view.Events()
	for i := len(segments) - 1; i >= 0; i-- {
		sn := segments[i]
		if sn.from > blockHeight {
			continue
		}
		if sn.to <= blockHeight {
			break
		}

		idxBorTxnHash := sn.Index()

		if idxBorTxnHash == nil {
			continue
		}
		if idxBorTxnHash.KeyCount() == 0 {
			continue
		}
		reader := recsplit.NewIndexReader(idxBorTxnHash)
		blockEventId, found := reader.Lookup(borTxHash[:])
		if !found {
			return 0, fmt.Errorf("borTxHash %x not found in snapshot %s", borTxHash, sn.FilePath())
		}
		return idxBorTxnHash.BaseDataID() + blockEventId, nil
	}
	return 0, nil
}

func (r *BlockReader) EventsByBlock(ctx context.Context, tx kv.Tx, hash common.Hash, blockHeight uint64) ([]rlp.RawValue, error) {
	maxBlockNumInFiles := r.FrozenBorBlocks()
	if tx != nil && (maxBlockNumInFiles == 0 || blockHeight > maxBlockNumInFiles) {
		c, err := tx.Cursor(kv.BorEventNums)
		if err != nil {
			return nil, err
		}
		defer c.Close()
		var k, v []byte
		var buf [8]byte
		binary.BigEndian.PutUint64(buf[:], blockHeight)
		result := []rlp.RawValue{}
		if k, v, err = c.Seek(buf[:]); err != nil {
			return nil, err
		}
		if !bytes.Equal(k, buf[:]) {
			return result, nil
		}
		startEventId := binary.BigEndian.Uint64(v)
		var endEventId uint64
		if k, v, err = c.Next(); err != nil {
			return nil, err
		}
		if k == nil {
			endEventId = math.MaxUint64
		} else {
			endEventId = binary.BigEndian.Uint64(v)
		}
		c1, err := tx.Cursor(kv.BorEvents)
		if err != nil {
			return nil, err
		}
		defer c1.Close()
		binary.BigEndian.PutUint64(buf[:], startEventId)
		for k, v, err = c1.Seek(buf[:]); err == nil && k != nil; k, v, err = c1.Next() {
			eventId := binary.BigEndian.Uint64(k)
			if eventId >= endEventId {
				break
			}
			result = append(result, rlp.RawValue(common.Copy(v)))
		}
		if err != nil {
			return nil, err
		}
		return result, nil
	}
	borTxHash := bortypes.ComputeBorTxHash(blockHeight, hash)
	view := r.borSn.View()
	defer view.Close()
	segments := view.Events()
	var buf []byte
	result := []rlp.RawValue{}
	for i := len(segments) - 1; i >= 0; i-- {
		sn := segments[i]
		if sn.from > blockHeight {
			continue
		}
		if sn.to <= blockHeight {
			break
		}

		idxBorTxnHash := sn.Index()

		if idxBorTxnHash == nil {
			continue
		}
		if idxBorTxnHash.KeyCount() == 0 {
			continue
		}
		reader := recsplit.NewIndexReader(idxBorTxnHash)
		blockEventId, ok := reader.Lookup(borTxHash[:])
		if !ok {
			continue
		}
		offset := idxBorTxnHash.OrdinalLookup(blockEventId)
		gg := sn.MakeGetter()
		gg.Reset(offset)
		for gg.HasNext() && gg.MatchPrefix(borTxHash[:]) {
			buf, _ = gg.Next(buf[:0])
			result = append(result, rlp.RawValue(common.Copy(buf[length.Hash+length.BlockNum+8:])))
		}
	}
	return result, nil
}

// EventsByIdFromSnapshot returns the list of records limited by time, or the number of records along with a bool value to signify if the records were limited by time
func (r *BlockReader) EventsByIdFromSnapshot(from uint64, to time.Time, limit int) ([]*heimdall.EventRecordWithTime, bool, error) {
	view := r.borSn.View()
	defer view.Close()

	segments := view.Events()
	var buf []byte
	var result []*heimdall.EventRecordWithTime
	stateContract := bor.GenesisContractStateReceiverABI()
	maxTime := false

	for _, sn := range segments {
		idxBorTxnHash := sn.Index()

		if idxBorTxnHash == nil || idxBorTxnHash.KeyCount() == 0 {
			continue
		}

		offset := idxBorTxnHash.OrdinalLookup(0)
		gg := sn.MakeGetter()
		gg.Reset(offset)
		for gg.HasNext() {
			buf, _ = gg.Next(buf[:0])

			raw := rlp.RawValue(common.Copy(buf[length.Hash+length.BlockNum+8:]))
			event, err := heimdall.UnpackEventRecordWithTime(stateContract, raw)
			if err != nil {
				return nil, false, err
			}

			if event.ID < from {
				continue
			}
			if event.Time.After(to) {
				maxTime = true
				goto BREAK
			}

			result = append(result, event)

			if len(result) == limit {
				goto BREAK
			}
		}
	}

BREAK:
	return result, maxTime, nil
}

func (r *BlockReader) LastEventId(_ context.Context, tx kv.Tx) (uint64, bool, error) {
	cursor, err := tx.Cursor(kv.BorEvents)
	if err != nil {
		return 0, false, err
	}

	defer cursor.Close()
	k, _, err := cursor.Last()
	if err != nil {
		return 0, false, err
	}

	var lastEventId uint64
	var ok bool
	if k != nil {
		lastEventId = binary.BigEndian.Uint64(k)
		ok = true
	}

	snapshotLastEventId := r.LastFrozenEventId()
	if snapshotLastEventId > lastEventId {
		return snapshotLastEventId, true, nil
	}

	return lastEventId, ok, nil
}

func (r *BlockReader) LastFrozenEventId() uint64 {
	if r.borSn == nil {
		return 0
	}

	view := r.borSn.View()
	defer view.Close()
	segments := view.Events()
	if len(segments) == 0 {
		return 0
	}
	// find the last segment which has a built index
	var lastSegment *Segment
	for i := len(segments) - 1; i >= 0; i-- {
		if segments[i].Index() != nil {
			lastSegment = segments[i]
			break
		}
	}
	if lastSegment == nil {
		return 0
	}
	var lastEventID uint64
	gg := lastSegment.MakeGetter()
	var buf []byte
	for gg.HasNext() {
		buf, _ = gg.Next(buf[:0])
		lastEventID = binary.BigEndian.Uint64(buf[length.Hash+length.BlockNum : length.Hash+length.BlockNum+8])
	}
	return lastEventID
}

func lastId(ctx context.Context, tx kv.Tx, db string) (uint64, bool, error) {
	var last uint64
	var ok bool

	if tx != nil {
		sCursor, err := tx.Cursor(db)
		if err != nil {
			return 0, false, err
		}

		defer sCursor.Close()
		k, _, err := sCursor.Last()
		if err != nil {
			return 0, false, err
		}

		if k != nil {
			ok = true
			last = binary.BigEndian.Uint64(k)
		}
	}

	return last, ok, nil
}

func (r *BlockReader) LastFrozenSpanId() uint64 {
	if r.borSn == nil {
		return 0
	}

	view := r.borSn.View()
	defer view.Close()
	segments := view.Spans()
	if len(segments) == 0 {
		return 0
	}
	// find the last segment which has a built index
	var lastSegment *Segment
	for i := len(segments) - 1; i >= 0; i-- {
		if segments[i].Index() != nil {
			lastSegment = segments[i]
			break
		}
	}
	if lastSegment == nil {
		return 0
	}

	lastSpanID := heimdall.SpanIdAt(lastSegment.to)
	if lastSpanID > 0 {
		lastSpanID--
	}
	return uint64(lastSpanID)
}

func (r *BlockReader) Span(ctx context.Context, tx kv.Getter, spanId uint64) ([]byte, error) {
	var endBlock uint64
	if spanId > 0 {
		endBlock = heimdall.SpanEndBlockNum(heimdall.SpanId(spanId))
	}
	var buf [8]byte
	binary.BigEndian.PutUint64(buf[:], spanId)
	maxBlockNumInFiles := r.FrozenBorBlocks()
	if tx != nil && (maxBlockNumInFiles == 0 || endBlock > maxBlockNumInFiles) {
		v, err := tx.GetOne(kv.BorSpans, buf[:])
		if err != nil {
			return nil, err
		}
		if v == nil {
			err := fmt.Errorf("span %d not found (db), frozenBlocks=%d", spanId, maxBlockNumInFiles)
			return nil, fmt.Errorf("%w: %w", ErrSpanNotFound, err)
		}
		return common.Copy(v), nil
	}
	view := r.borSn.View()
	defer view.Close()
	segments := view.Spans()
	for i := len(segments) - 1; i >= 0; i-- {
		sn := segments[i]
		idx := sn.Index()

		if idx == nil {
			continue
		}
		spanFrom := uint64(heimdall.SpanIdAt(sn.from))
		if spanId < spanFrom {
			continue
		}
		spanTo := uint64(heimdall.SpanIdAt(sn.to))
		if spanId >= spanTo {
			continue
		}
		if idx.KeyCount() == 0 {
			continue
		}
		offset := idx.OrdinalLookup(spanId - idx.BaseDataID())
		gg := sn.MakeGetter()
		gg.Reset(offset)
		result, _ := gg.Next(nil)
		return common.Copy(result), nil
	}
	err := fmt.Errorf("span %d not found (snapshots)", spanId)
	return nil, fmt.Errorf("%w: %w", ErrSpanNotFound, err)
}

func (r *BlockReader) LastSpanId(_ context.Context, tx kv.Tx) (uint64, bool, error) {
	var lastSpanId uint64
	var k []byte
	if tx != nil {
		sCursor, err := tx.Cursor(kv.BorSpans)
		if err != nil {
			return 0, false, err
		}

		defer sCursor.Close()
		k, _, err = sCursor.Last()
		if err != nil {
			return 0, false, err
		}

		if k != nil {
			lastSpanId = binary.BigEndian.Uint64(k)
		}
	}

	snapshotLastSpanId := r.LastFrozenSpanId()
	if snapshotLastSpanId > lastSpanId {
		return snapshotLastSpanId, true, nil
	}

	return lastSpanId, k != nil, nil
}

func (r *BlockReader) LastMilestoneId(ctx context.Context, tx kv.Tx) (uint64, bool, error) {
	return lastId(ctx, tx, kv.BorMilestones)
}

func (r *BlockReader) Milestone(ctx context.Context, tx kv.Getter, milestoneId uint64) ([]byte, error) {
	var buf [8]byte
	binary.BigEndian.PutUint64(buf[:], milestoneId)
	v, err := tx.GetOne(kv.BorMilestones, buf[:])

	if err != nil {
		return nil, err
	}

	if v == nil {
		return nil, fmt.Errorf("milestone %d not found (db)", milestoneId)
	}

	return common.Copy(v), nil
}

func (r *BlockReader) LastCheckpointId(ctx context.Context, tx kv.Tx) (uint64, bool, error) {
	lastCheckpointId, ok, err := lastId(ctx, tx, kv.BorCheckpoints)

	snapshotLastCheckpointId := r.LastFrozenCheckpointId()

	if snapshotLastCheckpointId > lastCheckpointId {
		return snapshotLastCheckpointId, true, nil
	}

	return lastCheckpointId, ok, err
}

func (r *BlockReader) Checkpoint(ctx context.Context, tx kv.Getter, checkpointId uint64) ([]byte, error) {
	var buf [8]byte
	binary.BigEndian.PutUint64(buf[:], checkpointId)
	v, err := tx.GetOne(kv.BorCheckpoints, buf[:])

	if err != nil {
		return nil, err
	}

	if v != nil {
		return common.Copy(v), nil
	}

	view := r.borSn.View()
	defer view.Close()
	segments := view.Checkpoints()
	for i := len(segments) - 1; i >= 0; i-- {
		sn := segments[i]
		index := sn.Index()

		if index == nil || index.KeyCount() == 0 || checkpointId < index.BaseDataID() {
			continue
		}

		offset := index.OrdinalLookup(checkpointId - index.BaseDataID())
		gg := sn.MakeGetter()
		gg.Reset(offset)
		result, _ := gg.Next(nil)
		return common.Copy(result), nil
	}

	return nil, fmt.Errorf("checkpoint %d not found (db)", checkpointId)
}

func (r *BlockReader) LastFrozenCheckpointId() uint64 {
	if r.borSn == nil {
		return 0
	}

	view := r.borSn.View()
	defer view.Close()
	segments := view.Checkpoints()
	if len(segments) == 0 {
		return 0
	}
	// find the last segment which has a built index
	var lastSegment *Segment
	for i := len(segments) - 1; i >= 0; i-- {
		if segments[i].Index() != nil {
			lastSegment = segments[i]
			break
		}
	}

	if lastSegment == nil {
		return 0
	}

	index := lastSegment.Index()

	return index.BaseDataID() + index.KeyCount() - 1
}

// ---- Data Integrity part ----

func (r *BlockReader) ensureHeaderNumber(n uint64, seg *Segment) error {
	h, _, err := r.headerFromSnapshot(n, seg, nil)
	if err != nil {
		return err
	}
	if h == nil {
		return fmt.Errorf("ensureHeaderNumber: not found header: %d", n)
	}
	if h.Number.Uint64() != n {
		return fmt.Errorf("ensureHeaderNumber: requested header: %d, got: %d", n, h.Number.Uint64())
	}
	return nil
}

func (r *BlockReader) Integrity(ctx context.Context) error {
	view := r.sn.View()
	defer view.Close()
	for _, seg := range view.Headers() {
		if err := r.ensureHeaderNumber(seg.from, seg); err != nil {
			return err
		}
		if err := r.ensureHeaderNumber(seg.to-1, seg); err != nil {
			return err
		}
	}
	return nil
}<|MERGE_RESOLUTION|>--- conflicted
+++ resolved
@@ -798,11 +798,7 @@
 	if b.TxCount >= 2 {
 		txCount = b.TxCount - 2
 	}
-<<<<<<< HEAD
-	return body, b.BaseTxnID.First(), txsAmount, buf, nil // empty txs in the beginning and end of block
-=======
-	return body, b.BaseTxId + 1, txCount, buf, nil // empty txs in the beginning and end of block
->>>>>>> d4b1b019
+	return body, b.BaseTxnID.First(), txCount, buf, nil // empty txs in the beginning and end of block
 }
 
 func (r *BlockReader) bodyForStorageFromSnapshot(blockHeight uint64, sn *Segment, buf []byte) (*types.BodyForStorage, []byte, error) {
@@ -1043,11 +1039,7 @@
 			if err := rlp.DecodeBytes(buf, &b); err != nil {
 				return err
 			}
-<<<<<<< HEAD
-			if err := f(blockNum, b.BaseTxnID.U64(), uint64(b.TxAmount)); err != nil {
-=======
-			if err := f(blockNum, b.BaseTxId, uint64(b.TxCount)); err != nil {
->>>>>>> d4b1b019
+			if err := f(blockNum, b.BaseTxnID.U64(), uint64(b.TxCount)); err != nil {
 				return err
 			}
 			blockNum++
