--- conflicted
+++ resolved
@@ -361,10 +361,7 @@
 		if err != nil {
 			return nil, err
 		}
-<<<<<<< HEAD
-=======
 		// if no canonical marker - still can try read from files
->>>>>>> 455c0245
 		if blockHash != emptyHash {
 			h = rawdb.ReadHeader(tx, blockHash, blockHeight)
 			if h != nil {
