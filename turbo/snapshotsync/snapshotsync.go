--- conflicted
+++ resolved
@@ -104,22 +104,12 @@
 
 	//Corner cases:
 	// - Erigon generated file X with hash H1. User upgraded Erigon. New version has preverified file X with hash H2. Must ignore H2 (don't send to Downloader)
-<<<<<<< HEAD
-=======
 	// - Erigon "download once": means restart/upgrade/downgrade must not download files (and will be fast)
 	// - After "download once" - Erigon will produce and seed new files
->>>>>>> e7189bdc
-
-	// Original intent of blockSnInDB was to contain the file names of the snapshot files for the very first run of the Erigon instance
-	// Then, we would insist to only download such files, and no others (whitelist)
-	// However, at some point later, the code was incorrectly changed to update this record in each iteration of the stage loop (function WriteSnapshots)
-	// And so this list cannot be relied upon as the whitelist, because it also includes all the files created by the node itself
-	// Not sure what to do it is so far, but the temporary solution is to instead use it as a blacklist (existingFilesMap)
 	blockSnInDB, stateSnInDB, err := rawdb.ReadSnapshots(tx)
 	if err != nil {
 		return err
 	}
-	fmt.Printf("[dbg] %s, %s\n", blockSnInDB, stateSnInDB)
 
 	blockSnInDB = append(blockSnInDB)
 
