--- conflicted
+++ resolved
@@ -20,10 +20,10 @@
 	"github.com/ledgerwatch/erigon-lib/kv"
 	"github.com/ledgerwatch/erigon-lib/kv/rawdbv3"
 	"github.com/ledgerwatch/erigon-lib/state"
+	"github.com/ledgerwatch/log/v3"
 
 	"github.com/ledgerwatch/erigon/core/rawdb"
 	"github.com/ledgerwatch/erigon/turbo/services"
-	"github.com/ledgerwatch/log/v3"
 )
 
 type CaplinMode int
@@ -149,7 +149,6 @@
 
 	// Check once without delay, for faster erigon re-start
 	stats, err := snapshotDownloader.Stats(ctx, &proto_downloader.StatsRequest{})
-
 	if err != nil {
 		return err
 	}
@@ -201,20 +200,12 @@
 			return err
 		}
 	}
-<<<<<<< HEAD
+
 	if err := agg.OpenFolder(false); err != nil {
 		return err
 	}
-=======
->>>>>>> 3190d319
-
-	if err := agg.OpenFolder(); err != nil {
-		return err
-	}
-
-	ac := agg.MakeContext()
-	defer ac.Close()
-	if err := rawdb.WriteSnapshots(tx, blockReader.FrozenFiles(), ac.Files()); err != nil {
+
+	if err := rawdb.WriteSnapshots(tx, blockReader.FrozenFiles(), agg.Files()); err != nil {
 		return err
 	}
 
