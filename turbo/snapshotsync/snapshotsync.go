package snapshotsync

import (
	"context"
	"encoding/binary"
	"fmt"
	"runtime"
	"strings"
	"time"

	"github.com/ledgerwatch/erigon-lib/chain"
	"github.com/ledgerwatch/erigon-lib/chain/snapcfg"
	"github.com/ledgerwatch/erigon-lib/common"
	"github.com/ledgerwatch/erigon-lib/common/dbg"
	"github.com/ledgerwatch/erigon-lib/diagnostics"
	"github.com/ledgerwatch/erigon-lib/downloader/downloadergrpc"
	"github.com/ledgerwatch/erigon-lib/downloader/snaptype"
	proto_downloader "github.com/ledgerwatch/erigon-lib/gointerfaces/downloader"
	"github.com/ledgerwatch/erigon-lib/kv"
	"github.com/ledgerwatch/erigon-lib/kv/rawdbv3"
	"github.com/ledgerwatch/erigon-lib/state"

	"github.com/ledgerwatch/erigon/core/rawdb"
	"github.com/ledgerwatch/erigon/turbo/services"
	"github.com/ledgerwatch/log/v3"
)

type CaplinMode int

const (

	// CaplinModeNone - no caplin mode
	NoCaplin   CaplinMode = 1
	OnlyCaplin CaplinMode = 2
	AlsoCaplin CaplinMode = 3
)

func BuildProtoRequest(downloadRequest []services.DownloadRequest) *proto_downloader.AddRequest {
	req := &proto_downloader.AddRequest{Items: make([]*proto_downloader.AddItem, 0, len(snaptype.BlockSnapshotTypes))}
	for _, r := range downloadRequest {
		if r.Path == "" {
			continue
		}
		if r.TorrentHash != "" {
			req.Items = append(req.Items, &proto_downloader.AddItem{
				TorrentHash: downloadergrpc.String2Proto(r.TorrentHash),
				Path:        r.Path,
			})
		} else {
			req.Items = append(req.Items, &proto_downloader.AddItem{
				Path: r.Path,
			})
		}
	}
	return req
}

// RequestSnapshotsDownload - builds the snapshots download request and downloads them
func RequestSnapshotsDownload(ctx context.Context, downloadRequest []services.DownloadRequest, downloader proto_downloader.DownloaderClient) error {
	// start seed large .seg of large size
	req := BuildProtoRequest(downloadRequest)
	if _, err := downloader.Add(ctx, req); err != nil {
		return err
	}
	return nil
}

// WaitForDownloader - wait for Downloader service to download all expected snapshots
// for MVP we sync with Downloader only once, in future will send new snapshots also
func WaitForDownloader(logPrefix string, ctx context.Context, histV3 bool, caplin CaplinMode, agg *state.AggregatorV3, tx kv.RwTx, blockReader services.FullBlockReader, cc *chain.Config, snapshotDownloader proto_downloader.DownloaderClient) error {
	snapshots := blockReader.Snapshots()
	borSnapshots := blockReader.BorSnapshots()
	if blockReader.FreezingCfg().NoDownloader {
		if err := snapshots.ReopenFolder(); err != nil {
			return err
		}
		if cc.Bor != nil {
			if err := borSnapshots.ReopenFolder(); err != nil {
				return err
			}
		}
		return nil
	}

	//Corner cases:
	// - Erigon generated file X with hash H1. User upgraded Erigon. New version has preverified file X with hash H2. Must ignore H2 (don't send to Downloader)
	// - Erigon "download once": means restart/upgrade/downgrade must not download files (and will be fast)
	// - After "download once" - Erigon will produce and seed new files
<<<<<<< HEAD
	blockSnInDB, stateSnInDB, err := rawdb.ReadSnapshots(tx)
	if err != nil {
		return err
	}

	blockSnInDB = append(blockSnInDB)

	// send all hashes to the Downloader service
	preverifiedBlockSnapshots := snapcfg.KnownCfg(cc.ChainName, blockSnInDB, stateSnInDB).Preverified
=======

	preverifiedBlockSnapshots := snapcfg.KnownCfg(cc.ChainName).Preverified
>>>>>>> 6d82dfa6
	downloadRequest := make([]services.DownloadRequest, 0, len(preverifiedBlockSnapshots))

	// build all download requests
	for _, p := range preverifiedBlockSnapshots {
		if !histV3 {
			if strings.HasPrefix(p.Name, "domain") || strings.HasPrefix(p.Name, "history") || strings.HasPrefix(p.Name, "idx") {
				continue
			}
		}
		if caplin == NoCaplin && strings.Contains(p.Name, "beaconblocks") {
			continue
		}
		if caplin == OnlyCaplin && !strings.Contains(p.Name, "beaconblocks") {
			continue
		}

		downloadRequest = append(downloadRequest, services.NewDownloadRequest(p.Name, p.Hash))
	}

	log.Info(fmt.Sprintf("[%s] Fetching torrent files metadata", logPrefix))
	for {
		select {
		case <-ctx.Done():
			return ctx.Err()
		default:
		}
		if err := RequestSnapshotsDownload(ctx, downloadRequest, snapshotDownloader); err != nil {
			log.Error(fmt.Sprintf("[%s] call downloader", logPrefix), "err", err)
			time.Sleep(10 * time.Second)
			continue
		}
		break
	}
	downloadStartTime := time.Now()
	const logInterval = 20 * time.Second
	logEvery := time.NewTicker(logInterval)
	defer logEvery.Stop()
	var m runtime.MemStats

	/*diagnostics.RegisterProvider(diagnostics.ProviderFunc(func(ctx context.Context) error {
		return nil
	}), diagnostics.TypeOf(diagnostics.DownloadStatistics{}), log.Root())*/

	// Check once without delay, for faster erigon re-start
	stats, err := snapshotDownloader.Stats(ctx, &proto_downloader.StatsRequest{})
	if err == nil && stats.Completed {
		goto Finish
	}

	// Print download progress until all segments are available
Loop:
	for {
		select {
		case <-ctx.Done():
			return ctx.Err()
		case <-logEvery.C:
			if stats, err := snapshotDownloader.Stats(ctx, &proto_downloader.StatsRequest{}); err != nil {
				log.Warn("Error while waiting for snapshots progress", "err", err)
			} else if stats.Completed {
				diagnostics.Send(diagnostics.SnapshotDownloadStatistics{
					Downloaded:       stats.BytesCompleted,
					Total:            stats.BytesTotal,
					TotalTime:        time.Since(downloadStartTime).Round(time.Second).Seconds(),
					DownloadRate:     stats.DownloadRate,
					UploadRate:       stats.UploadRate,
					Peers:            stats.PeersUnique,
					Files:            stats.FilesTotal,
					Connections:      stats.ConnectionsTotal,
					Alloc:            m.Alloc,
					Sys:              m.Sys,
					DownloadFinished: stats.Completed,
				})

				log.Info(fmt.Sprintf("[%s] download finished", logPrefix), "time", time.Since(downloadStartTime).String())
				break Loop
			} else {
				if stats.MetadataReady < stats.FilesTotal {
					log.Info(fmt.Sprintf("[%s] Waiting for torrents metadata: %d/%d", logPrefix, stats.MetadataReady, stats.FilesTotal))
					continue
				}
				dbg.ReadMemStats(&m)
				downloadTimeLeft := calculateTime(stats.BytesTotal-stats.BytesCompleted, stats.DownloadRate)
				suffix := "downloading"
				if stats.Progress > 0 && stats.DownloadRate == 0 {
					suffix += " (or verifying)"
				}

				diagnostics.Send(diagnostics.SnapshotDownloadStatistics{
					Downloaded:       stats.BytesCompleted,
					Total:            stats.BytesTotal,
					TotalTime:        time.Since(downloadStartTime).Round(time.Second).Seconds(),
					DownloadRate:     stats.DownloadRate,
					UploadRate:       stats.UploadRate,
					Peers:            stats.PeersUnique,
					Files:            stats.FilesTotal,
					Connections:      stats.ConnectionsTotal,
					Alloc:            m.Alloc,
					Sys:              m.Sys,
					DownloadFinished: stats.Completed,
				})

				log.Info(fmt.Sprintf("[%s] %s", logPrefix, suffix),
					"progress", fmt.Sprintf("%.2f%% %s/%s", stats.Progress, common.ByteCount(stats.BytesCompleted), common.ByteCount(stats.BytesTotal)),
					"time-left", downloadTimeLeft,
					"total-time", time.Since(downloadStartTime).Round(time.Second).String(),
					"download", common.ByteCount(stats.DownloadRate)+"/s",
					"upload", common.ByteCount(stats.UploadRate)+"/s",
					"peers", stats.PeersUnique,
					"files", stats.FilesTotal,
					"connections", stats.ConnectionsTotal,
					"alloc", common.ByteCount(m.Alloc), "sys", common.ByteCount(m.Sys),
				)
			}
		}
	}

Finish:
	if blockReader.FreezingCfg().Verify {
		if _, err := snapshotDownloader.Verify(ctx, &proto_downloader.VerifyRequest{}); err != nil {
			return err
		}
	}
	stats, err = snapshotDownloader.Stats(ctx, &proto_downloader.StatsRequest{})
	if err != nil {
		return err
	}
	if !stats.Completed {
		goto Loop
	}

	if err := snapshots.ReopenFolder(); err != nil {
		return err
	}
	if cc.Bor != nil {
		if err := borSnapshots.ReopenFolder(); err != nil {
			return err
		}
	}
	if err := agg.OpenFolder(false); err != nil {
		return err
	}

	// Erigon "download once" - means restart/upgrade/downgrade will not download files (and will be fast)
	// After "download once" - Erigon will produce and seed new files
	// Downloader will able: seed new files (already existing on FS), download uncomplete parts of existing files (if Verify found some bad parts)
	if _, err := snapshotDownloader.ProhibitNewDownloads(ctx, &proto_downloader.ProhibitNewDownloadsRequest{}); err != nil {
		return err
	}

	ac := agg.MakeContext()
	defer ac.Close()
	if err := rawdb.WriteSnapshots(tx, blockReader.FrozenFiles(), ac.Files()); err != nil {
		return err
	}

	firstNonGenesis, err := rawdbv3.SecondKey(tx, kv.Headers)
	if err != nil {
		return err
	}
	if firstNonGenesis != nil {
		firstNonGenesisBlockNumber := binary.BigEndian.Uint64(firstNonGenesis)
		if snapshots.SegmentsMax()+1 < firstNonGenesisBlockNumber {
			log.Warn(fmt.Sprintf("[%s] Some blocks are not in snapshots and not in db", logPrefix), "max_in_snapshots", snapshots.SegmentsMax(), "min_in_db", firstNonGenesisBlockNumber)
		}
	}
	return nil
}

func calculateTime(amountLeft, rate uint64) string {
	if rate == 0 {
		return "999hrs:99m"
	}
	timeLeftInSeconds := amountLeft / rate

	hours := timeLeftInSeconds / 3600
	minutes := (timeLeftInSeconds / 60) % 60

	return fmt.Sprintf("%dhrs:%dm", hours, minutes)
}<|MERGE_RESOLUTION|>--- conflicted
+++ resolved
@@ -86,20 +86,8 @@
 	// - Erigon generated file X with hash H1. User upgraded Erigon. New version has preverified file X with hash H2. Must ignore H2 (don't send to Downloader)
 	// - Erigon "download once": means restart/upgrade/downgrade must not download files (and will be fast)
 	// - After "download once" - Erigon will produce and seed new files
-<<<<<<< HEAD
-	blockSnInDB, stateSnInDB, err := rawdb.ReadSnapshots(tx)
-	if err != nil {
-		return err
-	}
-
-	blockSnInDB = append(blockSnInDB)
-
-	// send all hashes to the Downloader service
-	preverifiedBlockSnapshots := snapcfg.KnownCfg(cc.ChainName, blockSnInDB, stateSnInDB).Preverified
-=======
 
 	preverifiedBlockSnapshots := snapcfg.KnownCfg(cc.ChainName).Preverified
->>>>>>> 6d82dfa6
 	downloadRequest := make([]services.DownloadRequest, 0, len(preverifiedBlockSnapshots))
 
 	// build all download requests
