--- conflicted
+++ resolved
@@ -605,14 +605,8 @@
 		}
 	}
 
-	withBor := chainConfig.Bor != nil
-
 	logger.Info("Params", "from", from, "to", to, "every", every)
-<<<<<<< HEAD
-	if err := br.RetireBlocks(ctx, forwardProgress, withBor, log.LvlInfo, nil, nil); err != nil {
-=======
 	if err := br.RetireBlocks(ctx, forwardProgress, log.LvlInfo, nil, nil); err != nil {
->>>>>>> ea9e81fe
 		return err
 	}
 
@@ -630,11 +624,7 @@
 
 	for j := 0; j < 10_000; j++ { // prune happens by small steps, so need many runs
 		if err := db.UpdateNosync(ctx, func(tx kv.RwTx) error {
-<<<<<<< HEAD
-			if err := br.PruneAncientBlocks(tx, 100, withBor /* includeBor */); err != nil {
-=======
 			if err := br.PruneAncientBlocks(tx, 100); err != nil {
->>>>>>> ea9e81fe
 				return err
 			}
 			return nil
