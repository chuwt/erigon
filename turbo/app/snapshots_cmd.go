package app

import (
	"bufio"
	"bytes"
	"context"
	"encoding/binary"
	"errors"
	"fmt"
	"io"
	"net/http"
	"os"
	"path/filepath"
	"runtime"
	"strings"
	"time"

	"github.com/c2h5oh/datasize"
	"github.com/ledgerwatch/erigon-lib/chain/snapcfg"
	"github.com/ledgerwatch/erigon-lib/downloader/snaptype"
	"github.com/ledgerwatch/erigon-lib/metrics"
	"github.com/ledgerwatch/erigon/core/state/temporal"
	"github.com/ledgerwatch/erigon/core/systemcontracts"
	"github.com/ledgerwatch/erigon/core/types"
	"github.com/ledgerwatch/erigon/eth/integrity"
	"github.com/ledgerwatch/erigon/rlp"
	"github.com/ledgerwatch/log/v3"
	"github.com/urfave/cli/v2"
	"golang.org/x/sync/semaphore"

	"github.com/ledgerwatch/erigon-lib/common"
	"github.com/ledgerwatch/erigon-lib/common/datadir"
	"github.com/ledgerwatch/erigon-lib/common/dbg"
	"github.com/ledgerwatch/erigon-lib/common/dir"
	"github.com/ledgerwatch/erigon-lib/compress"
	"github.com/ledgerwatch/erigon-lib/etl"
	"github.com/ledgerwatch/erigon-lib/kv"
	"github.com/ledgerwatch/erigon-lib/kv/kvcfg"
	"github.com/ledgerwatch/erigon-lib/kv/mdbx"
	"github.com/ledgerwatch/erigon-lib/kv/rawdbv3"
	libstate "github.com/ledgerwatch/erigon-lib/state"

	"github.com/ledgerwatch/erigon/cmd/hack/tool/fromdb"
	"github.com/ledgerwatch/erigon/cmd/utils"
	"github.com/ledgerwatch/erigon/core/rawdb"
	"github.com/ledgerwatch/erigon/core/rawdb/blockio"
	"github.com/ledgerwatch/erigon/diagnostics"
	"github.com/ledgerwatch/erigon/eth/ethconfig"
	"github.com/ledgerwatch/erigon/eth/ethconfig/estimate"
	"github.com/ledgerwatch/erigon/eth/stagedsync/stages"
	"github.com/ledgerwatch/erigon/params"
	erigoncli "github.com/ledgerwatch/erigon/turbo/cli"
	"github.com/ledgerwatch/erigon/turbo/debug"
	"github.com/ledgerwatch/erigon/turbo/logging"
	"github.com/ledgerwatch/erigon/turbo/node"
	"github.com/ledgerwatch/erigon/turbo/snapshotsync/freezeblocks"
)

func joinFlags(lists ...[]cli.Flag) (res []cli.Flag) {
	lists = append(lists, debug.Flags, logging.Flags, utils.MetricFlags)
	for _, list := range lists {
		res = append(res, list...)
	}
	return res
}

var snapshotCommand = cli.Command{
	Name:  "snapshots",
	Usage: `Managing snapshots (historical data partitions)`,
	Before: func(context *cli.Context) error {
		_, _, err := debug.Setup(context, true /* rootLogger */)
		if err != nil {
			return err
		}
		return nil
	},
	Subcommands: []*cli.Command{
		{
			Name:   "index",
			Action: doIndicesCommand,
			Usage:  "Create all indices for snapshots",
			Flags: joinFlags([]cli.Flag{
				&utils.DataDirFlag,
				&SnapshotFromFlag,
				&SnapshotRebuildFlag,
			}),
		},
		{
			Name:   "retire",
			Action: doRetireCommand,
			Usage:  "erigon snapshots uncompress a.seg | erigon snapshots compress b.seg",
			Flags: joinFlags([]cli.Flag{
				&utils.DataDirFlag,
				&SnapshotFromFlag,
				&SnapshotToFlag,
				&SnapshotEveryFlag,
			}),
		},
		{
			Name:   "uploader",
			Action: doUploaderCommand,
			Usage:  "run erigon in snapshot upload mode (no execution)",
			Flags: uploaderCommandFlags([]cli.Flag{
				&SnapshotVersionFlag,
				&erigoncli.UploadLocationFlag,
				&erigoncli.UploadFromFlag,
				&erigoncli.FrozenBlockLimitFlag,
			}),
			Before: func(context *cli.Context) error {
				erigoncli.SyncLoopBreakAfterFlag.Value = "Senders"
				erigoncli.SyncLoopBlockLimitFlag.Value = 100000
				erigoncli.SyncLoopPruneLimitFlag.Value = 100000
				erigoncli.FrozenBlockLimitFlag.Value = 1500000
				utils.NoDownloaderFlag.Value = true
				utils.HTTPEnabledFlag.Value = false
				utils.TxPoolDisableFlag.Value = true
				return nil
			},
		},
		{
			Name:   "uncompress",
			Action: doUncompress,
			Usage:  "erigon snapshots uncompress a.seg | erigon snapshots compress b.seg",
			Flags:  joinFlags([]cli.Flag{}),
		},
		{
			Name:   "compress",
			Action: doCompress,
			Flags:  joinFlags([]cli.Flag{&utils.DataDirFlag}),
		},
		{
			Name:   "decompress-speed",
			Action: doDecompressSpeed,
			Flags:  joinFlags([]cli.Flag{&utils.DataDirFlag}),
		},
		{
			Name:   "bt-search",
			Action: doBtSearch,
			Flags: joinFlags([]cli.Flag{
				&cli.PathFlag{Name: "src", Required: true},
				&cli.StringFlag{Name: "key", Required: true},
			}),
		},
		{
			Name: "rm-all-state-snapshots",
			Action: func(cliCtx *cli.Context) error {
				dirs := datadir.New(cliCtx.String(utils.DataDirFlag.Name))
				return dir.DeleteFiles(dirs.SnapIdx, dirs.SnapHistory, dirs.SnapDomain, dirs.SnapAccessors)
			},
			Flags: joinFlags([]cli.Flag{&utils.DataDirFlag}),
		},
		{
			Name: "rm-state-snapshots",
			Action: func(cliCtx *cli.Context) error {
				dirs := datadir.New(cliCtx.String(utils.DataDirFlag.Name))
				steprm := cliCtx.String("step")
				if steprm == "" {
					return errors.New("step to remove is required (eg 0-2)")
				}
				steprm = fmt.Sprintf(".%s.", steprm)

				removed := 0
				for _, dirPath := range []string{dirs.SnapIdx, dirs.SnapHistory, dirs.SnapDomain, dirs.SnapAccessors} {
					filePaths, err := dir.ListFiles(dirPath)
					if err != nil {
						return err
					}
					for _, filePath := range filePaths {
						_, fName := filepath.Split(filePath)
						if !strings.Contains(fName, steprm) {
							continue
						}

						if err := os.Remove(filePath); err != nil {
							return fmt.Errorf("failed to remove %s: %w", fName, err)
						}
						removed++
					}
				}
				fmt.Printf("removed %d state snapshot files\n", removed)
				return nil
			},
			Flags: joinFlags([]cli.Flag{&utils.DataDirFlag, &cli.StringFlag{Name: "step", Required: true}}),
		},
		{
			Name:   "diff",
			Action: doDiff,
			Flags: joinFlags([]cli.Flag{
				&cli.PathFlag{Name: "src", Required: true},
				&cli.PathFlag{Name: "dst", Required: true},
			}),
		},
		{
			Name:   "debug",
			Action: doDebugKey,
			Flags: joinFlags([]cli.Flag{
				&utils.DataDirFlag,
				&cli.StringFlag{Name: "key", Required: true},
				&cli.StringFlag{Name: "domain", Required: true},
			}),
		},
		{
			Name:   "integrity",
			Action: doIntegrity,
			Flags: joinFlags([]cli.Flag{
				&utils.DataDirFlag,
			}),
		},
		{
<<<<<<< HEAD
			Name:   "bodies_decrement_datafix",
			Action: doBodiesDecrement,
=======
			Name:   "integrity",
			Action: doIntegrity,
>>>>>>> 6e4b7991
			Flags: joinFlags([]cli.Flag{
				&utils.DataDirFlag,
			}),
		},
<<<<<<< HEAD
=======
		//{
		//	Name:   "bodies_decrement_datafix",
		//	Action: doBodiesDecrement,
		//	Flags: joinFlags([]cli.Flag{
		//		&utils.DataDirFlag,
		//	}),
		//},
>>>>>>> 6e4b7991
	},
}

var (
	SnapshotFromFlag = cli.Uint64Flag{
		Name:  "from",
		Usage: "From block number",
		Value: 0,
	}
	SnapshotToFlag = cli.Uint64Flag{
		Name:  "to",
		Usage: "To block number. Zero - means unlimited.",
		Value: 0,
	}
	SnapshotEveryFlag = cli.Uint64Flag{
		Name:  "every",
		Usage: "Do operation every N blocks",
		Value: 1_000,
	}
	SnapshotVersionFlag = cli.IntFlag{
		Name:  "snapshot.version",
		Usage: "Snapshot files version.",
		Value: 1,
	}
	SnapshotRebuildFlag = cli.BoolFlag{
		Name:  "rebuild",
		Usage: "Force rebuild",
	}
)

func doBtSearch(cliCtx *cli.Context) error {
	logger, _, err := debug.Setup(cliCtx, true /* root logger */)
	if err != nil {
		return err
	}

	srcF := cliCtx.String("src")
	dataFilePath := strings.TrimRight(srcF, ".bt") + ".kv"

	runtime.GC()
	var m runtime.MemStats
	dbg.ReadMemStats(&m)
	logger.Info("before open", "alloc", common.ByteCount(m.Alloc), "sys", common.ByteCount(m.Sys))
	idx, err := libstate.OpenBtreeIndex(srcF, dataFilePath, libstate.DefaultBtreeM, libstate.CompressKeys|libstate.CompressVals, false)
	if err != nil {
		return err
	}
	defer idx.Close()

	runtime.GC()
	dbg.ReadMemStats(&m)
	logger.Info("after open", "alloc", common.ByteCount(m.Alloc), "sys", common.ByteCount(m.Sys))

	seek := common.FromHex(cliCtx.String("key"))

	cur, err := idx.SeekDeprecated(seek)
	if err != nil {
		return err
	}
	if cur != nil {
		fmt.Printf("seek: %x, -> %x, %x\n", seek, cur.Key(), cur.Value())
	} else {
		fmt.Printf("seek: %x, -> nil\n", seek)
	}
	//var a = accounts.Account{}
	//accounts.DeserialiseV3(&a, cur.Value())
	//fmt.Printf("a: nonce=%d\n", a.Nonce)
	return nil
}

func doDebugKey(cliCtx *cli.Context) error {
	logger, _, err := debug.Setup(cliCtx, true /* root logger */)
	if err != nil {
		return err
	}
	key := common.FromHex(cliCtx.String("key"))
	var domain kv.Domain
	var idx kv.InvertedIdx
	ds := cliCtx.String("domain")
	switch ds {
	case "accounts":
		domain, idx = kv.AccountsDomain, kv.AccountsHistoryIdx
	case "storage":
		domain, idx = kv.StorageDomain, kv.StorageHistoryIdx
	case "code":
		domain, idx = kv.CodeDomain, kv.CodeHistoryIdx
	case "commitment":
		domain, idx = kv.CommitmentDomain, kv.CommitmentHistoryIdx
	default:
		panic(ds)
	}
	_ = idx

	ctx := cliCtx.Context
	dirs := datadir.New(cliCtx.String(utils.DataDirFlag.Name))
	chainDB := dbCfg(kv.ChainDB, dirs.Chaindata).MustOpen()
	defer chainDB.Close()
	agg := openAgg(ctx, dirs, chainDB, logger)

	view := agg.MakeContext()
	defer view.Close()
	if err := view.DebugKey(domain, key); err != nil {
		return err
	}
	if err := view.DebugEFKey(domain, key); err != nil {
		return err
	}
	return nil
}

func doIntegrity(cliCtx *cli.Context) error {
	logger, _, err := debug.Setup(cliCtx, true /* root logger */)
	if err != nil {
		return err
	}

	ctx := cliCtx.Context
	dirs := datadir.New(cliCtx.String(utils.DataDirFlag.Name))
	chainDB := dbCfg(kv.ChainDB, dirs.Chaindata).MustOpen()
	defer chainDB.Close()

	cfg := ethconfig.NewSnapCfg(true, false, true)
	chainConfig := fromdb.ChainConfig(chainDB)
	blockSnaps, borSnaps, blockRetire, agg, err := openSnaps(ctx, cfg, dirs, snapcfg.KnownCfg(chainConfig.ChainName, 0).Version, chainDB, logger)
	if err != nil {
		return err
	}
	defer blockSnaps.Close()
	defer borSnaps.Close()
	defer agg.Close()

	blockReader, _ := blockRetire.IO()
	if err := blockReader.(*freezeblocks.BlockReader).IntegrityTxnID(false); err != nil {
		return err
	}

	if err := integrity.E3HistoryNoSystemTxs(ctx, chainDB, agg); err != nil {
		return err
	}

	return nil
}

func doDiff(cliCtx *cli.Context) error {
	log.Info("staring")
	defer log.Info("Done")
	srcF, dstF := cliCtx.String("src"), cliCtx.String("dst")
	src, err := compress.NewDecompressor(srcF)
	if err != nil {
		return err
	}
	defer src.Close()
	dst, err := compress.NewDecompressor(dstF)
	if err != nil {
		return err
	}
	defer dst.Close()

	i := 0
	srcG, dstG := src.MakeGetter(), dst.MakeGetter()
	var srcBuf, dstBuf []byte
	for srcG.HasNext() {
		i++
		srcBuf, _ = srcG.Next(srcBuf[:0])
		dstBuf, _ = dstG.Next(dstBuf[:0])

		if !bytes.Equal(srcBuf, dstBuf) {
			log.Error(fmt.Sprintf("found difference: %d, %x, %x\n", i, srcBuf, dstBuf))
			return nil
		}
	}
	return nil
}

func doDecompressSpeed(cliCtx *cli.Context) error {
	logger, _, err := debug.Setup(cliCtx, true /* rootLogger */)
	if err != nil {
		return err
	}
	args := cliCtx.Args()
	if args.Len() < 1 {
		return fmt.Errorf("expecting file path as a first argument")
	}
	f := args.First()

	decompressor, err := compress.NewDecompressor(f)
	if err != nil {
		return err
	}
	defer decompressor.Close()
	func() {
		defer decompressor.EnableReadAhead().DisableReadAhead()

		t := time.Now()
		g := decompressor.MakeGetter()
		buf := make([]byte, 0, 16*etl.BufIOSize)
		for g.HasNext() {
			buf, _ = g.Next(buf[:0])
		}
		logger.Info("decompress speed", "took", time.Since(t))
	}()
	func() {
		defer decompressor.EnableReadAhead().DisableReadAhead()

		t := time.Now()
		g := decompressor.MakeGetter()
		for g.HasNext() {
			_, _ = g.Skip()
		}
		log.Info("decompress skip speed", "took", time.Since(t))
	}()
	return nil
}

func doIndicesCommand(cliCtx *cli.Context) error {
	logger, _, err := debug.Setup(cliCtx, true /* rootLogger */)
	if err != nil {
		return err
	}
	defer logger.Info("Done")
	ctx := cliCtx.Context

	dirs := datadir.New(cliCtx.String(utils.DataDirFlag.Name))
	rebuild := cliCtx.Bool(SnapshotRebuildFlag.Name)
	chainDB := dbCfg(kv.ChainDB, dirs.Chaindata).MustOpen()
	defer chainDB.Close()

	if rebuild {
		panic("not implemented")
	}

	cfg := ethconfig.NewSnapCfg(true, false, true)
	chainConfig := fromdb.ChainConfig(chainDB)
	blockSnaps, borSnaps, br, agg, err := openSnaps(ctx, cfg, dirs, snapcfg.KnownCfg(chainConfig.ChainName, 0).Version, chainDB, logger)
	if err != nil {
		return err
	}
	defer blockSnaps.Close()
	defer borSnaps.Close()
	defer agg.Close()
	if err := br.BuildMissedIndicesIfNeed(ctx, "Indexing", nil, chainConfig); err != nil {
		return err
	}
	err = agg.BuildMissedIndices(ctx, estimate.IndexSnapshot.Workers())
	if err != nil {
		return err
	}

	return nil
}

func openSnaps(ctx context.Context, cfg ethconfig.BlocksFreezing, dirs datadir.Dirs, version uint8, chainDB kv.RwDB, logger log.Logger) (
	blockSnaps *freezeblocks.RoSnapshots, borSnaps *freezeblocks.BorRoSnapshots, br *freezeblocks.BlockRetire, agg *libstate.AggregatorV3, err error,
) {
	blockSnaps = freezeblocks.NewRoSnapshots(cfg, dirs.Snap, version, logger)
	if err = blockSnaps.ReopenFolder(); err != nil {
		return
	}
	blockSnaps.LogStat("open")

	borSnaps = freezeblocks.NewBorRoSnapshots(cfg, dirs.Snap, version, logger)
	if err = borSnaps.ReopenFolder(); err != nil {
		return
	}
	borSnaps.LogStat("open")
	agg = openAgg(ctx, dirs, chainDB, logger)
	err = chainDB.View(ctx, func(tx kv.Tx) error {
		ac := agg.MakeContext()
		defer ac.Close()
		ac.LogStats(tx, func(endTxNumMinimax uint64) uint64 {
			_, histBlockNumProgress, _ := rawdbv3.TxNums.FindBlockNum(tx, endTxNumMinimax)
			return histBlockNumProgress
		})
		return nil
	})
	if err != nil {
		return
	}

	blockReader := freezeblocks.NewBlockReader(blockSnaps, borSnaps)
	blockWriter := blockio.NewBlockWriter(fromdb.HistV3(chainDB))
	chainConfig := fromdb.ChainConfig(chainDB)

	blockSnapBuildSema := semaphore.NewWeighted(int64(dbg.BuildSnapshotAllowance))
	agg.SetSnapshotBuildSema(blockSnapBuildSema)
	br = freezeblocks.NewBlockRetire(estimate.CompressSnapshot.Workers(), dirs, blockReader, blockWriter, chainDB, chainConfig, nil, blockSnapBuildSema, logger)
	return
}

func doUncompress(cliCtx *cli.Context) error {
	var logger log.Logger
	var err error
	if logger, _, err = debug.Setup(cliCtx, true /* rootLogger */); err != nil {
		return err
	}
	ctx := cliCtx.Context

	args := cliCtx.Args()
	if args.Len() < 1 {
		return fmt.Errorf("expecting file path as a first argument")
	}
	f := args.First()

	decompressor, err := compress.NewDecompressor(f)
	if err != nil {
		return err
	}
	defer decompressor.Close()
	defer decompressor.EnableReadAhead().DisableReadAhead()

	wr := bufio.NewWriterSize(os.Stdout, int(128*datasize.MB))
	defer wr.Flush()
	logEvery := time.NewTicker(30 * time.Second)
	defer logEvery.Stop()

	var i uint
	var numBuf [binary.MaxVarintLen64]byte

	g := decompressor.MakeGetter()
	buf := make([]byte, 0, 1*datasize.MB)
	for g.HasNext() {
		buf, _ = g.Next(buf[:0])
		n := binary.PutUvarint(numBuf[:], uint64(len(buf)))
		if _, err := wr.Write(numBuf[:n]); err != nil {
			return err
		}
		if _, err := wr.Write(buf); err != nil {
			return err
		}
		i++
		select {
		case <-logEvery.C:
			_, fileName := filepath.Split(decompressor.FilePath())
			progress := 100 * float64(i) / float64(decompressor.Count())
			logger.Info("[uncompress] ", "progress", fmt.Sprintf("%.2f%%", progress), "file", fileName)
		case <-ctx.Done():
			return ctx.Err()
		default:
		}
	}
	return nil
}
func doCompress(cliCtx *cli.Context) error {
	var err error
	var logger log.Logger
	if logger, _, err = debug.Setup(cliCtx, true /* rootLogger */); err != nil {
		return err
	}
	ctx := cliCtx.Context

	args := cliCtx.Args()
	if args.Len() < 1 {
		return fmt.Errorf("expecting file path as a first argument")
	}
	f := args.First()
	dirs := datadir.New(cliCtx.String(utils.DataDirFlag.Name))
	logger.Info("file", "datadir", dirs.DataDir, "f", f)
	c, err := compress.NewCompressor(ctx, "compress", f, dirs.Tmp, compress.MinPatternScore, estimate.CompressSnapshot.Workers(), log.LvlInfo, logger)
	if err != nil {
		return err
	}
	defer c.Close()
	r := bufio.NewReaderSize(os.Stdin, int(128*datasize.MB))
	buf := make([]byte, 0, int(1*datasize.MB))
	var l uint64
	for l, err = binary.ReadUvarint(r); err == nil; l, err = binary.ReadUvarint(r) {
		if cap(buf) < int(l) {
			buf = make([]byte, l)
		} else {
			buf = buf[:l]
		}
		if _, err = io.ReadFull(r, buf); err != nil {
			return err
		}
		if err = c.AddWord(buf); err != nil {
			return err
		}
		select {
		case <-ctx.Done():
			return ctx.Err()
		default:
		}
	}
	if err != nil && !errors.Is(err, io.EOF) {
		return err
	}
	if err := c.Compress(); err != nil {
		return err
	}

	return nil
}
func doRetireCommand(cliCtx *cli.Context) error {
	var logger log.Logger
	var err error
	if logger, _, err = debug.Setup(cliCtx, true /* rootLogger */); err != nil {
		return err
	}
	defer logger.Info("Done")
	ctx := cliCtx.Context

	dirs := datadir.New(cliCtx.String(utils.DataDirFlag.Name))
	from := cliCtx.Uint64(SnapshotFromFlag.Name)
	to := cliCtx.Uint64(SnapshotToFlag.Name)
	every := cliCtx.Uint64(SnapshotEveryFlag.Name)
	version := uint8(cliCtx.Int(SnapshotVersionFlag.Name))

	db := dbCfg(kv.ChainDB, dirs.Chaindata).MustOpen()
	defer db.Close()

	cfg := ethconfig.NewSnapCfg(true, false, true)
	blockSnaps, borSnaps, br, agg, err := openSnaps(ctx, cfg, dirs, version, db, logger)
	if err != nil {
		return err
	}
	err = agg.OpenFolder(true)
	if err != nil {
		return err
	}

	// `erigon retire` command is designed to maximize resouces utilization. But `Erigon itself` does minimize background impact (because not in rush).
	agg.SetCollateAndBuildWorkers(estimate.StateV3Collate.Workers())
	agg.SetMergeWorkers(estimate.AlmostAllCPUs())
	agg.SetCompressWorkers(estimate.CompressSnapshot.Workers())

	defer blockSnaps.Close()
	defer borSnaps.Close()
	defer agg.Close()

	chainConfig := fromdb.ChainConfig(db)
	if err := br.BuildMissedIndicesIfNeed(ctx, "retire", nil, chainConfig); err != nil {
		return err
	}

	//agg.KeepStepsInDB(0)

	var forwardProgress uint64
	if to == 0 {
		db.View(ctx, func(tx kv.Tx) error {
			forwardProgress, err = stages.GetStageProgress(tx, stages.Senders)
			return err
		})
		blockReader, _ := br.IO()
		from2, to2, ok := freezeblocks.CanRetire(forwardProgress, blockReader.FrozenBlocks())
		if ok {
			from, to, every = from2, to2, to2-from2
		}
	}

	logger.Info("Params", "from", from, "to", to, "every", every)
	if err := br.RetireBlocks(ctx, 0, forwardProgress, log.LvlInfo, nil, nil); err != nil {
		return err
	}

	if err := db.Update(ctx, func(tx kv.RwTx) error {
		blockReader, _ := br.IO()
		ac := agg.MakeContext()
		defer ac.Close()
		if err := rawdb.WriteSnapshots(tx, blockReader.FrozenFiles(), ac.Files()); err != nil {
			return err
		}
		return nil
	}); err != nil {
		return err
	}

	for j := 0; j < 10_000; j++ { // prune happens by small steps, so need many runs
		if err := db.UpdateNosync(ctx, func(tx kv.RwTx) error {
			if err := br.PruneAncientBlocks(tx, 100); err != nil {
				return err
			}
			return nil
		}); err != nil {
			return err
		}
	}

	if !kvcfg.HistoryV3.FromDB(db) {
		return nil
	}

	db, err = temporal.New(db, agg, systemcontracts.SystemContractCodeLookup[chainConfig.ChainName])
	if err != nil {
		return err
	}
	logger.Info("Compute commitment")
	if err = db.Update(ctx, func(tx kv.RwTx) error {
		if casted, ok := tx.(kv.CanWarmupDB); ok {
			if err := casted.WarmupDB(false); err != nil {
				return err
			}
		}
		ac := agg.MakeContext()
		defer ac.Close()
		sd := libstate.NewSharedDomains(tx, logger)
		defer sd.Close()
		if _, err = sd.ComputeCommitment(ctx, true, sd.BlockNum(), ""); err != nil {
			return err
		}
		if err := sd.Flush(ctx, tx); err != nil {
			return err
		}
		return err
	}); err != nil {
		return err
	}

	logger.Info("Prune state history")
	for i := 0; i < 1; i++ {
		if err := db.UpdateNosync(ctx, func(tx kv.RwTx) error {
			ac := agg.MakeContext()
			defer ac.Close()
			if ac.CanPrune(tx) {
				if err = ac.PruneWithTimeout(ctx, time.Hour, tx); err != nil {
					return err
				}
			}
			return err
		}); err != nil {
			return err
		}
	}

	logger.Info("Work on state history snapshots")
	indexWorkers := estimate.IndexSnapshot.Workers()
	if err = agg.BuildOptionalMissedIndices(ctx, indexWorkers); err != nil {
		return err
	}
	if err = agg.BuildMissedIndices(ctx, indexWorkers); err != nil {
		return err
	}

	var lastTxNum uint64
	if err := db.Update(ctx, func(tx kv.RwTx) error {
		execProgress, _ := stages.GetStageProgress(tx, stages.Execution)
		lastTxNum, err = rawdbv3.TxNums.Max(tx, execProgress)
		if err != nil {
			return err
		}

		ac := agg.MakeContext()
		defer ac.Close()
		return nil
	}); err != nil {
		return err
	}

	logger.Info("Build state history snapshots")
	if err = agg.BuildFiles(lastTxNum); err != nil {
		return err
	}

	for i := 0; i < 10; i++ {
		if err := db.UpdateNosync(ctx, func(tx kv.RwTx) error {
			ac := agg.MakeContext()
			defer ac.Close()
			if ac.CanPrune(tx) {
				if err = ac.PruneWithTimeout(ctx, time.Hour, tx); err != nil {
					return err
				}
			}
			return err
		}); err != nil {
			return err
		}
	}

	if err = agg.MergeLoop(ctx); err != nil {
		return err
	}
	if err = agg.BuildOptionalMissedIndices(ctx, indexWorkers); err != nil {
		return err
	}
	if err = agg.BuildMissedIndices(ctx, indexWorkers); err != nil {
		return err
	}
	if err := db.UpdateNosync(ctx, func(tx kv.RwTx) error {
		blockReader, _ := br.IO()
		ac := agg.MakeContext()
		defer ac.Close()
		return rawdb.WriteSnapshots(tx, blockReader.FrozenFiles(), ac.Files())
	}); err != nil {
		return err
	}
	logger.Info("Prune state history")
	if err := db.Update(ctx, func(tx kv.RwTx) error {
		ac := agg.MakeContext()
		defer ac.Close()
		return rawdb.WriteSnapshots(tx, blockSnaps.Files(), ac.Files())
	}); err != nil {
		return err
	}

	return nil
}

func uploaderCommandFlags(flags []cli.Flag) []cli.Flag {
	return joinFlags(erigoncli.DefaultFlags, flags, []cli.Flag{
		&erigoncli.SyncLoopBreakAfterFlag,
		&erigoncli.SyncLoopBlockLimitFlag,
		&erigoncli.SyncLoopPruneLimitFlag,
	})
}

func doUploaderCommand(cliCtx *cli.Context) error {
	var logger log.Logger
	var err error
	var metricsMux *http.ServeMux

	if logger, metricsMux, err = debug.Setup(cliCtx, true /* root logger */); err != nil {
		return err
	}

	// initializing the node and providing the current git commit there

	logger.Info("Build info", "git_branch", params.GitBranch, "git_tag", params.GitTag, "git_commit", params.GitCommit)
	erigonInfoGauge := metrics.GetOrCreateGauge(fmt.Sprintf(`erigon_info{version="%s",commit="%s"}`, params.Version, params.GitCommit))
	erigonInfoGauge.Set(1)

	if version := uint8(cliCtx.Int(SnapshotVersionFlag.Name)); version != 0 {
		snapcfg.SnapshotVersion(version)
	}

	nodeCfg := node.NewNodConfigUrfave(cliCtx, logger)
	if err := datadir.ApplyMigrations(nodeCfg.Dirs); err != nil {
		return err
	}

	ethCfg := node.NewEthConfigUrfave(cliCtx, nodeCfg, logger)

	ethNode, err := node.New(cliCtx.Context, nodeCfg, ethCfg, logger)
	if err != nil {
		log.Error("Erigon startup", "err", err)
		return err
	}

	if metricsMux != nil {
		diagnostics.Setup(cliCtx, metricsMux, ethNode)
	}

	err = ethNode.Serve()
	if err != nil {
		log.Error("error while serving an Erigon node", "err", err)
	}
	return err
}

<<<<<<< HEAD
=======
/*
>>>>>>> 6e4b7991
func doBodiesDecrement(cliCtx *cli.Context) error {
	logger, _, err := debug.Setup(cliCtx, true)
	if err != nil {
		return err
	}
	dirs := datadir.New(cliCtx.String(utils.DataDirFlag.Name))
	ctx := cliCtx.Context
	logEvery := time.NewTicker(30 * time.Second)
	defer logEvery.Stop()

	list, err := snaptype.Segments(dirs.Snap, 1)
	if err != nil {
		return err
	}
	var l []snaptype.FileInfo
	for _, f := range list {
		if f.T != snaptype.Bodies {
			continue
		}
		if f.From < 14_500_000 {
			continue
		}
		l = append(l, f)
	}
	migrateSingleBody := func(srcF, dstF string) error {
		src, err := compress.NewDecompressor(srcF)
		if err != nil {
			return err
		}
		defer src.Close()
		dst, err := compress.NewCompressor(ctx, "compress", dstF, dirs.Tmp, compress.MinPatternScore, estimate.CompressSnapshot.Workers(), log.LvlInfo, logger)
		if err != nil {
			return err
		}
		defer dst.Close()

		i := 0
		srcG := src.MakeGetter()
		var buf []byte
		dstBuf := bytes.NewBuffer(nil)
		for srcG.HasNext() {
			i++
			buf, _ = srcG.Next(buf[:0])
			body := &types.BodyForStorage{}
			if err := rlp.Decode(bytes.NewReader(buf), body); err != nil {
				return err
			}
			body.BaseTxId -= 1
			dstBuf.Reset()
			if err := rlp.Encode(dstBuf, body); err != nil {
				return err
			}

			if err := dst.AddWord(dstBuf.Bytes()); err != nil {
				return err
			}

			select {
			case <-logEvery.C:
				logger.Info("[bodies] progress", "f", src.FileName(), "progress", fmt.Sprintf("%dK/%dK", i/1_000, src.Count()/1_000))
			default:
			}
		}
		if err := dst.Compress(); err != nil {
			return err
		}
		src.Close()
		dst.Close()
		os.Rename(srcF, srcF+".back")
		os.Rename(dstF, srcF)
		os.Remove(srcF + ".torrent")
		os.Remove(srcF + ".idx")
		ext := filepath.Ext(srcF)
		withoutExt := srcF[:len(srcF)-len(ext)]
		_ = os.Remove(withoutExt + ".idx")
		return nil
	}
	for _, f := range l {
		srcF, dstF := f.Path, f.Path+"2"
		if err := migrateSingleBody(srcF, dstF); err != nil {
			return err
		}
	}

	return nil
}
<<<<<<< HEAD
=======
*/
>>>>>>> 6e4b7991

func dbCfg(label kv.Label, path string) mdbx.MdbxOpts {
	const ThreadsLimit = 9_000
	limiterB := semaphore.NewWeighted(ThreadsLimit)
	opts := mdbx.NewMDBX(log.New()).Path(path).Label(label).RoTxsLimiter(limiterB)
	// integration tool don't intent to create db, then easiest way to open db - it's pass mdbx.Accede flag, which allow
	// to read all options from DB, instead of overriding them
	opts = opts.Accede()
	return opts
}
func openAgg(ctx context.Context, dirs datadir.Dirs, chainDB kv.RwDB, logger log.Logger) *libstate.AggregatorV3 {
	agg, err := libstate.NewAggregatorV3(ctx, dirs, ethconfig.HistoryV3AggregationStep, chainDB, logger)
	if err != nil {
		panic(err)
	}
	if err = agg.OpenFolder(true); err != nil {
		panic(err)
	}
	agg.SetCompressWorkers(estimate.CompressSnapshot.Workers())
	return agg
}<|MERGE_RESOLUTION|>--- conflicted
+++ resolved
@@ -207,19 +207,19 @@
 			}),
 		},
 		{
-<<<<<<< HEAD
 			Name:   "bodies_decrement_datafix",
 			Action: doBodiesDecrement,
-=======
-			Name:   "integrity",
-			Action: doIntegrity,
->>>>>>> 6e4b7991
 			Flags: joinFlags([]cli.Flag{
 				&utils.DataDirFlag,
 			}),
 		},
-<<<<<<< HEAD
-=======
+		{
+			Name:   "integrity",
+			Action: doIntegrity,
+			Flags: joinFlags([]cli.Flag{
+				&utils.DataDirFlag,
+			}),
+		},
 		//{
 		//	Name:   "bodies_decrement_datafix",
 		//	Action: doBodiesDecrement,
@@ -227,7 +227,6 @@
 		//		&utils.DataDirFlag,
 		//	}),
 		//},
->>>>>>> 6e4b7991
 	},
 }
 
@@ -875,10 +874,6 @@
 	return err
 }
 
-<<<<<<< HEAD
-=======
-/*
->>>>>>> 6e4b7991
 func doBodiesDecrement(cliCtx *cli.Context) error {
 	logger, _, err := debug.Setup(cliCtx, true)
 	if err != nil {
@@ -965,10 +960,95 @@
 
 	return nil
 }
-<<<<<<< HEAD
-=======
+
+/*
+func doBodiesDecrement(cliCtx *cli.Context) error {
+	logger, _, err := debug.Setup(cliCtx, true)
+	if err != nil {
+		return err
+	}
+	dirs := datadir.New(cliCtx.String(utils.DataDirFlag.Name))
+	ctx := cliCtx.Context
+	logEvery := time.NewTicker(30 * time.Second)
+	defer logEvery.Stop()
+
+	list, err := snaptype.Segments(dirs.Snap, 1)
+	if err != nil {
+		return err
+	}
+	var l []snaptype.FileInfo
+	for _, f := range list {
+		if f.T != snaptype.Bodies {
+			continue
+		}
+		if f.From < 14_500_000 {
+			continue
+		}
+		l = append(l, f)
+	}
+	migrateSingleBody := func(srcF, dstF string) error {
+		src, err := compress.NewDecompressor(srcF)
+		if err != nil {
+			return err
+		}
+		defer src.Close()
+		dst, err := compress.NewCompressor(ctx, "compress", dstF, dirs.Tmp, compress.MinPatternScore, estimate.CompressSnapshot.Workers(), log.LvlInfo, logger)
+		if err != nil {
+			return err
+		}
+		defer dst.Close()
+
+		i := 0
+		srcG := src.MakeGetter()
+		var buf []byte
+		dstBuf := bytes.NewBuffer(nil)
+		for srcG.HasNext() {
+			i++
+			buf, _ = srcG.Next(buf[:0])
+			body := &types.BodyForStorage{}
+			if err := rlp.Decode(bytes.NewReader(buf), body); err != nil {
+				return err
+			}
+			body.BaseTxId -= 1
+			dstBuf.Reset()
+			if err := rlp.Encode(dstBuf, body); err != nil {
+				return err
+			}
+
+			if err := dst.AddWord(dstBuf.Bytes()); err != nil {
+				return err
+			}
+
+			select {
+			case <-logEvery.C:
+				logger.Info("[bodies] progress", "f", src.FileName(), "progress", fmt.Sprintf("%dK/%dK", i/1_000, src.Count()/1_000))
+			default:
+			}
+		}
+		if err := dst.Compress(); err != nil {
+			return err
+		}
+		src.Close()
+		dst.Close()
+		os.Rename(srcF, srcF+".back")
+		os.Rename(dstF, srcF)
+		os.Remove(srcF + ".torrent")
+		os.Remove(srcF + ".idx")
+		ext := filepath.Ext(srcF)
+		withoutExt := srcF[:len(srcF)-len(ext)]
+		_ = os.Remove(withoutExt + ".idx")
+		return nil
+	}
+	for _, f := range l {
+		srcF, dstF := f.Path, f.Path+"2"
+		if err := migrateSingleBody(srcF, dstF); err != nil {
+			return err
+		}
+	}
+
+	return nil
+}
 */
->>>>>>> 6e4b7991
 
 func dbCfg(label kv.Label, path string) mdbx.MdbxOpts {
 	const ThreadsLimit = 9_000
