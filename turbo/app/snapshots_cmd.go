--- conflicted
+++ resolved
@@ -21,13 +21,9 @@
 	"github.com/ledgerwatch/log/v3"
 	"github.com/urfave/cli/v2"
 
-	"github.com/ledgerwatch/erigon-lib/chain"
-	"github.com/ledgerwatch/erigon-lib/common/dbg"
-	"github.com/ledgerwatch/erigon/core/state/temporal"
-	"github.com/ledgerwatch/erigon/core/systemcontracts"
-
 	"github.com/ledgerwatch/erigon-lib/common"
 	"github.com/ledgerwatch/erigon-lib/common/datadir"
+	"github.com/ledgerwatch/erigon-lib/common/dbg"
 	"github.com/ledgerwatch/erigon-lib/compress"
 	"github.com/ledgerwatch/erigon-lib/etl"
 	"github.com/ledgerwatch/erigon-lib/kv"
@@ -391,21 +387,46 @@
 	if err != nil {
 		return err
 	}
-<<<<<<< HEAD
-	allSnapshots.LogStat()
-	indexWorkers := estimate.IndexSnapshot.Workers()
+	defer blockSnaps.Close()
+	defer borSnaps.Close()
+	defer agg.Close()
 	chainConfig := fromdb.ChainConfig(chainDB)
-	if err := freezeblocks.BuildMissedIndices("Indexing", ctx, dirs, chainConfig, indexWorkers, logger); err != nil {
-		return err
-	}
-	agg, err := libstate.NewAggregatorV3(ctx, dirs, ethconfig.HistoryV3AggregationStep, chainDB, logger)
-	if err != nil {
-		return err
-	}
-	if err = agg.OpenFolder(false); err != nil {
-		return err
-	}
-	chainDB.View(ctx, func(tx kv.Tx) error {
+	if err := br.BuildMissedIndicesIfNeed(ctx, "Indexing", nil, chainConfig); err != nil {
+		return err
+	}
+	err = agg.BuildMissedIndices(ctx, estimate.IndexSnapshot.Workers())
+	if err != nil {
+		return err
+	}
+
+	return nil
+}
+
+func openSnaps(ctx context.Context, cfg ethconfig.BlocksFreezing, dirs datadir.Dirs, chainDB kv.RwDB, logger log.Logger) (
+	blockSnaps *freezeblocks.RoSnapshots, borSnaps *freezeblocks.BorRoSnapshots, br *freezeblocks.BlockRetire, agg *libstate.AggregatorV3, err error,
+) {
+	blockSnaps = freezeblocks.NewRoSnapshots(cfg, dirs.Snap, logger)
+	if err = blockSnaps.ReopenFolder(); err != nil {
+		return
+	}
+	blockSnaps.LogStat()
+
+	borSnaps = freezeblocks.NewBorRoSnapshots(cfg, dirs.Snap, logger)
+	if err = borSnaps.ReopenFolder(); err != nil {
+		return
+	}
+	borSnaps.LogStat()
+
+	agg, err = libstate.NewAggregatorV3(ctx, dirs, ethconfig.HistoryV3AggregationStep, chainDB, logger)
+	if err != nil {
+		return
+	}
+	agg.SetCompressWorkers(estimate.CompressSnapshot.Workers())
+	err = agg.OpenFolder(false)
+	if err != nil {
+		return
+	}
+	err = chainDB.View(ctx, func(tx kv.Tx) error {
 		ac := agg.MakeContext()
 		defer ac.Close()
 		ac.LogStats(tx, func(endTxNumMinimax uint64) uint64 {
@@ -414,51 +435,8 @@
 		})
 		return nil
 	})
-	if err = agg.BuildOptionalMissedIndices(ctx, indexWorkers); err != nil {
-		return err
-	}
-	if err = agg.BuildMissedIndices(ctx, indexWorkers); err != nil {
-		return err
-=======
-	defer blockSnaps.Close()
-	defer borSnaps.Close()
-	defer agg.Close()
-	if err := br.BuildMissedIndicesIfNeed(ctx, "Indexing", nil, chainConfig); err != nil {
-		return err
-	}
-	err = agg.BuildMissedIndices(ctx, estimate.IndexSnapshot.Workers())
-	if err != nil {
-		return err
-	}
-
-	return nil
-}
-
-func openSnaps(ctx context.Context, cfg ethconfig.BlocksFreezing, dirs datadir.Dirs, chainDB kv.RwDB, logger log.Logger) (
-	blockSnaps *freezeblocks.RoSnapshots, borSnaps *freezeblocks.BorRoSnapshots, br *freezeblocks.BlockRetire, agg *libstate.AggregatorV3, err error,
-) {
-	blockSnaps = freezeblocks.NewRoSnapshots(cfg, dirs.Snap, logger)
-	if err = blockSnaps.ReopenFolder(); err != nil {
+	if err != nil {
 		return
-	}
-	blockSnaps.LogStat()
-
-	borSnaps = freezeblocks.NewBorRoSnapshots(cfg, dirs.Snap, logger)
-	if err = borSnaps.ReopenFolder(); err != nil {
-		return
-	}
-	borSnaps.LogStat()
-
-	agg, err = libstate.NewAggregatorV3(ctx, dirs.SnapHistory, dirs.Tmp, ethconfig.HistoryV3AggregationStep, chainDB, logger)
-	if err != nil {
-		return
-	}
-	defer agg.Close()
-	agg.SetWorkers(estimate.CompressSnapshot.Workers())
-	err = agg.OpenFolder()
-	if err != nil {
-		return
->>>>>>> 70c4ccc5
 	}
 
 	blockReader := freezeblocks.NewBlockReader(blockSnaps, borSnaps)
@@ -587,17 +565,7 @@
 	defer db.Close()
 
 	cfg := ethconfig.NewSnapCfg(true, false, true)
-<<<<<<< HEAD
-	blockSnapshots := freezeblocks.NewRoSnapshots(cfg, dirs.Snap, logger)
-	borSnapshots := freezeblocks.NewBorRoSnapshots(cfg, dirs.Snap, logger)
-	if err := blockSnapshots.ReopenFolder(); err != nil {
-		return err
-	}
-	blockReader := freezeblocks.NewBlockReader(blockSnapshots, borSnapshots)
-	blockWriter := blockio.NewBlockWriter(fromdb.HistV3(db))
-
-	br := freezeblocks.NewBlockRetire(estimate.CompressSnapshot.Workers(), dirs, blockReader, blockWriter, db, nil, logger)
-	agg, err := libstate.NewAggregatorV3(ctx, dirs, ethconfig.HistoryV3AggregationStep, db, logger)
+	blockSnaps, borSnaps, br, agg, err := openSnaps(ctx, cfg, dirs, db, logger)
 	if err != nil {
 		return err
 	}
@@ -611,40 +579,6 @@
 	agg.SetMergeWorkers(estimate.AlmostAllCPUs())
 	agg.SetCompressWorkers(estimate.CompressSnapshot.Workers())
 
-	var cc *chain.Config
-	if err := db.View(ctx, func(tx kv.Tx) error {
-		genesisHash, err := rawdb.ReadCanonicalHash(tx, 0)
-		if err != nil {
-			return err
-		}
-		cc, err = rawdb.ReadChainConfig(tx, genesisHash)
-		return err
-	}); err != nil {
-		return err
-	}
-
-	db, err = temporal.New(db, agg, systemcontracts.SystemContractCodeLookup[cc.ChainName])
-	if err != nil {
-		return err
-	}
-
-	//agg.KeepStepsInDB(0)
-
-	db.View(ctx, func(tx kv.Tx) error {
-		blockSnapshots.LogStat()
-		ac := agg.MakeContext()
-		defer ac.Close()
-		ac.LogStats(tx, func(endTxNumMinimax uint64) uint64 {
-			_, histBlockNumProgress, _ := rawdbv3.TxNums.FindBlockNum(tx, endTxNumMinimax)
-			return histBlockNumProgress
-		})
-		return nil
-	})
-=======
-	blockSnaps, borSnaps, br, agg, err := openSnaps(ctx, cfg, dirs, db, logger)
-	if err != nil {
-		return err
-	}
 	defer blockSnaps.Close()
 	defer borSnaps.Close()
 	defer agg.Close()
@@ -653,9 +587,12 @@
 	if err := br.BuildMissedIndicesIfNeed(ctx, "retire", nil, chainConfig); err != nil {
 		return err
 	}
-
-	agg.CleanDir()
->>>>>>> 70c4ccc5
+	//db, err = temporal.New(db, agg, systemcontracts.SystemContractCodeLookup[cc.ChainName])
+	//if err != nil {
+	//	return err
+	//}
+
+	//agg.KeepStepsInDB(0)
 
 	if to == 0 {
 		var forwardProgress uint64
@@ -679,14 +616,10 @@
 			return err
 		}
 		if err := db.Update(ctx, func(tx kv.RwTx) error {
-<<<<<<< HEAD
+			blockReader, _ := br.IO()
 			ac := agg.MakeContext()
 			defer ac.Close()
 			if err := rawdb.WriteSnapshots(tx, blockReader.FrozenFiles(), ac.Files()); err != nil {
-=======
-			blockReader, _ := br.IO()
-			if err := rawdb.WriteSnapshots(tx, blockReader.FrozenFiles(), agg.Files()); err != nil {
->>>>>>> 70c4ccc5
 				return err
 			}
 			for j := 0; j < 10_000; j++ { // prune happens by small steps, so need many runs
@@ -771,21 +704,7 @@
 		return err
 	}
 
-<<<<<<< HEAD
 	for i := 0; i < 10; i++ {
-=======
-	if err = agg.MergeLoop(ctx, estimate.CompressSnapshot.Workers()); err != nil {
-		return err
-	}
-	if err := db.UpdateNosync(ctx, func(tx kv.RwTx) error {
-		return rawdb.WriteSnapshots(tx, blockSnaps.Files(), agg.Files())
-	}); err != nil {
-		return err
-	}
-
-	logger.Info("Prune state history")
-	for i := 0; i < 1024; i++ {
->>>>>>> 70c4ccc5
 		if err := db.UpdateNosync(ctx, func(tx kv.RwTx) error {
 			ac := agg.MakeContext()
 			defer ac.Close()
@@ -810,21 +729,18 @@
 		return err
 	}
 	if err := db.UpdateNosync(ctx, func(tx kv.RwTx) error {
+		blockReader, _ := br.IO()
 		ac := agg.MakeContext()
 		defer ac.Close()
-		return rawdb.WriteSnapshots(tx, blockSnapshots.Files(), ac.Files())
+		return rawdb.WriteSnapshots(tx, blockReader.FrozenFiles(), ac.Files())
 	}); err != nil {
 		return err
 	}
 	logger.Info("Prune state history")
 	if err := db.Update(ctx, func(tx kv.RwTx) error {
-<<<<<<< HEAD
 		ac := agg.MakeContext()
 		defer ac.Close()
-		return rawdb.WriteSnapshots(tx, blockSnapshots.Files(), ac.Files())
-=======
-		return rawdb.WriteSnapshots(tx, blockSnaps.Files(), agg.Files())
->>>>>>> 70c4ccc5
+		return rawdb.WriteSnapshots(tx, blockSnaps.Files(), ac.Files())
 	}); err != nil {
 		return err
 	}
