package state

import (
	"bytes"
	"context"
	"encoding/binary"
	"fmt"
	"sync"

	"github.com/holiman/uint256"
	"github.com/ledgerwatch/log/v3"

	"github.com/ledgerwatch/erigon-lib/common"
	"github.com/ledgerwatch/erigon-lib/common/dbg"
	"github.com/ledgerwatch/erigon-lib/common/length"
	"github.com/ledgerwatch/erigon-lib/etl"
	"github.com/ledgerwatch/erigon-lib/kv"
	"github.com/ledgerwatch/erigon-lib/kv/order"
	"github.com/ledgerwatch/erigon-lib/metrics"
	libstate "github.com/ledgerwatch/erigon-lib/state"
	"github.com/ledgerwatch/erigon/core/types/accounts"
	"github.com/ledgerwatch/erigon/turbo/shards"
)

var execTxsDone = metrics.NewCounter(`exec_txs_done`)

type StateV3 struct {
	domains      *libstate.SharedDomains
	triggerLock  sync.Mutex
	triggers     map[uint64]*TxTask
	senderTxNums map[common.Address]uint64

	applyPrevAccountBuf []byte // buffer for ApplyState. Doesn't need mutex because Apply is single-threaded
	addrIncBuf          []byte // buffer for ApplyState. Doesn't need mutex because Apply is single-threaded
	logger              log.Logger

	trace bool
}

func NewStateV3(domains *libstate.SharedDomains, logger log.Logger) *StateV3 {
	return &StateV3{
		domains:             domains,
		triggers:            map[uint64]*TxTask{},
		senderTxNums:        map[common.Address]uint64{},
		applyPrevAccountBuf: make([]byte, 256),
		logger:              logger,
		//trace: true,
	}
}

func (rs *StateV3) ReTry(txTask *TxTask, in *QueueWithRetry) {
	rs.resetTxTask(txTask)
	in.ReTry(txTask)
}
func (rs *StateV3) AddWork(ctx context.Context, txTask *TxTask, in *QueueWithRetry) {
	rs.resetTxTask(txTask)
	in.Add(ctx, txTask)
}
func (rs *StateV3) resetTxTask(txTask *TxTask) {
	txTask.BalanceIncreaseSet = nil
	returnReadList(txTask.ReadLists)
	txTask.ReadLists = nil
	returnWriteList(txTask.WriteLists)
	txTask.WriteLists = nil
	txTask.Logs = nil
	txTask.TraceFroms = nil
	txTask.TraceTos = nil
}

func (rs *StateV3) RegisterSender(txTask *TxTask) bool {
	//TODO: it deadlocks on panic, fix it
	defer func() {
		rec := recover()
		if rec != nil {
			fmt.Printf("panic?: %s,%s\n", rec, dbg.Stack())
		}
	}()
	rs.triggerLock.Lock()
	defer rs.triggerLock.Unlock()
	lastTxNum, deferral := rs.senderTxNums[*txTask.Sender]
	if deferral {
		// Transactions with the same sender have obvious data dependency, no point running it before lastTxNum
		// So we add this data dependency as a trigger
		//fmt.Printf("trigger[%d] sender [%x]<=%x\n", lastTxNum, *txTask.Sender, txTask.Tx.Hash())
		rs.triggers[lastTxNum] = txTask
	}
	//fmt.Printf("senderTxNums[%x]=%d\n", *txTask.Sender, txTask.TxNum)
	rs.senderTxNums[*txTask.Sender] = txTask.TxNum
	return !deferral
}

func (rs *StateV3) CommitTxNum(sender *common.Address, txNum uint64, in *QueueWithRetry) (count int) {
	execTxsDone.Inc()

	rs.triggerLock.Lock()
	defer rs.triggerLock.Unlock()
	if triggered, ok := rs.triggers[txNum]; ok {
		in.ReTry(triggered)
		count++
		delete(rs.triggers, txNum)
	}
	if sender != nil {
		if lastTxNum, ok := rs.senderTxNums[*sender]; ok && lastTxNum == txNum {
			// This is the last transaction so far with this sender, remove
			delete(rs.senderTxNums, *sender)
		}
	}
	return count
}

func (rs *StateV3) applyState(txTask *TxTask, domains *libstate.SharedDomains) error {
	var acc accounts.Account

	//maps are unordered in Go! don't iterate over it. SharedDomains.deleteAccount will call GetLatest(Code) and expecting it not been delete yet
	if txTask.WriteLists != nil {
		for _, table := range []string{string(kv.AccountsDomain), string(kv.CodeDomain), string(kv.StorageDomain)} {
			list, ok := txTask.WriteLists[table]
			if !ok {
				continue
			}

			switch kv.Domain(table) {
			case kv.AccountsDomain:
				for i, key := range list.Keys {
					if list.Vals[i] == nil {
						if err := domains.DomainDel(kv.AccountsDomain, []byte(key), nil, nil); err != nil {
							return err
						}
					} else {
						if err := domains.DomainPut(kv.AccountsDomain, []byte(key), nil, list.Vals[i], nil); err != nil {
							return err
						}
					}
				}
			case kv.CodeDomain:
				for i, key := range list.Keys {
					if list.Vals[i] == nil {
						if err := domains.DomainDel(kv.CodeDomain, []byte(key), nil, nil); err != nil {
							return err
						}
					} else {
						if err := domains.DomainPut(kv.CodeDomain, []byte(key), nil, list.Vals[i], nil); err != nil {
							return err
						}
					}
				}
			case kv.StorageDomain:
				for i, key := range list.Keys {
					if list.Vals[i] == nil {
						if err := domains.DomainDel(kv.StorageDomain, []byte(key), nil, nil); err != nil {
							return err
						}
					} else {
						if err := domains.DomainPut(kv.StorageDomain, []byte(key), nil, list.Vals[i], nil); err != nil {
							return err
						}
					}
				}
			default:
				continue
			}
		}
	}

	emptyRemoval := txTask.Rules.IsSpuriousDragon
	for addr, increase := range txTask.BalanceIncreaseSet {
		increase := increase
		addrBytes := addr.Bytes()
		enc0, err := domains.LatestAccount(addrBytes)
		if err != nil {
			return err
		}
		acc.Reset()
		if len(enc0) > 0 {
			if err := accounts.DeserialiseV3(&acc, enc0); err != nil {
				return err
			}
		}
		acc.Balance.Add(&acc.Balance, &increase)
		if emptyRemoval && acc.Nonce == 0 && acc.Balance.IsZero() && acc.IsEmptyCodeHash() {
			if err := domains.DomainDel(kv.AccountsDomain, addrBytes, nil, enc0); err != nil {
				return err
			}
		} else {
			enc1 := accounts.SerialiseV3(&acc)
			if err := domains.DomainPut(kv.AccountsDomain, addrBytes, nil, enc1, enc0); err != nil {
				return err
			}
		}
	}
	return nil
}

func (rs *StateV3) Domains() *libstate.SharedDomains {
	return rs.domains
}

func (rs *StateV3) ApplyState4(ctx context.Context, txTask *TxTask) error {
	if txTask.HistoryExecution {
		return nil
	}
	defer rs.domains.BatchHistoryWriteStart().BatchHistoryWriteEnd()

	rs.domains.SetTxNum(txTask.TxNum)
	rs.domains.SetBlockNum(txTask.BlockNum)

	if err := rs.applyState(txTask, rs.domains); err != nil {
		return fmt.Errorf("StateV3.ApplyState: %w", err)
	}
	returnReadList(txTask.ReadLists)
	returnWriteList(txTask.WriteLists)

	if err := rs.ApplyLogsAndTraces4(txTask, rs.domains); err != nil {
		return fmt.Errorf("StateV3.ApplyLogsAndTraces: %w", err)
	}

	if (txTask.TxNum+1)%rs.domains.StepSize() == 0 /*&& txTask.TxNum > 0 */ {
		// We do not update txNum before commitment cuz otherwise committed state will be in the beginning of next file, not in the latest.
		// That's why we need to make txnum++ on SeekCommitment to get exact txNum for the latest committed state.
		//fmt.Printf("[commitment] running due to txNum reached aggregation step %d\n", txNum/rs.domains.StepSize())
		_, err := rs.domains.ComputeCommitment(ctx, true, txTask.BlockNum, "")
		if err != nil {
			return fmt.Errorf("StateV3.ComputeCommitment: %w", err)
		}
	}

	txTask.ReadLists, txTask.WriteLists = nil, nil
	return nil
}

func (rs *StateV3) ApplyLogsAndTraces4(txTask *TxTask, domains *libstate.SharedDomains) error {
	if dbg.DiscardHistory() {
		return nil
	}

	for addr := range txTask.TraceFroms {
		if err := domains.IndexAdd(kv.TblTracesFromIdx, addr[:]); err != nil {
			return err
		}
	}
	for addr := range txTask.TraceTos {
		if err := domains.IndexAdd(kv.TblTracesToIdx, addr[:]); err != nil {
			return err
		}
	}
	for _, lg := range txTask.Logs {
		if err := domains.IndexAdd(kv.TblLogAddressIdx, lg.Address[:]); err != nil {
			return err
		}
		for _, topic := range lg.Topics {
			if err := domains.IndexAdd(kv.TblLogTopicsIdx, topic[:]); err != nil {
				return err
			}
		}
	}
	return nil
}

func (rs *StateV3) Unwind(ctx context.Context, tx kv.RwTx, txUnwindTo uint64, accumulator *shards.Accumulator) error {
	unwindToLimit := tx.(libstate.HasAggCtx).AggCtx().CanUnwindDomainsToTxNum()
	if txUnwindTo < unwindToLimit {
		return fmt.Errorf("can't unwind to txNum=%d, limit is %d", txUnwindTo, unwindToLimit)
	}

	var currentInc uint64

	handle := func(k, v []byte, table etl.CurrentTableReader, next etl.LoadNextFunc) error {
		if len(k) == length.Addr {
			if len(v) > 0 {
				var acc accounts.Account
				if err := accounts.DeserialiseV3(&acc, v); err != nil {
					return fmt.Errorf("%w, %x", err, v)
				}
				var address common.Address
				copy(address[:], k)

				newV := make([]byte, acc.EncodingLengthForStorage())
				acc.EncodeForStorage(newV)
				if accumulator != nil {
					accumulator.ChangeAccount(address, acc.Incarnation, newV)
				}
			} else {
				var address common.Address
				copy(address[:], k)
				if accumulator != nil {
					accumulator.DeleteAccount(address)
				}
			}
			return nil
		}

		var address common.Address
		var location common.Hash
		copy(address[:], k[:length.Addr])
		copy(location[:], k[length.Addr:])
		if accumulator != nil {
			accumulator.ChangeStorage(address, currentInc, location, common.Copy(v))
		}
		return nil
	}
	stateChanges := etl.NewCollector("", "", etl.NewOldestEntryBuffer(etl.BufferOptimalSize), rs.logger)
	defer stateChanges.Close()

	ttx := tx.(kv.TemporalTx)

	{
		iter, err := ttx.HistoryRange(kv.AccountsHistory, int(txUnwindTo), -1, order.Asc, -1)
		if err != nil {
			return err
		}
		for iter.HasNext() {
			k, v, err := iter.Next()
			if err != nil {
				return err
			}
			if err := stateChanges.Collect(k, v); err != nil {
				return err
			}
		}
	}
	{
		iter, err := ttx.HistoryRange(kv.StorageHistory, int(txUnwindTo), -1, order.Asc, -1)
		if err != nil {
			return err
		}
		for iter.HasNext() {
			k, v, err := iter.Next()
			if err != nil {
				return err
			}
			if err := stateChanges.Collect(k, v); err != nil {
				return err
			}
		}
	}

	if err := stateChanges.Load(tx, "", handle, etl.TransformArgs{Quit: ctx.Done()}); err != nil {
		return err
	}
	if err := rs.domains.Unwind(ctx, tx, txUnwindTo); err != nil {
		return err
	}

	return nil
}

func (rs *StateV3) DoneCount() uint64 {
	return execTxsDone.GetValueUint64()
}

func (rs *StateV3) SizeEstimate() (r uint64) {
	if rs.domains != nil {
		r += rs.domains.SizeEstimate()
	}
	return r
}

func (rs *StateV3) ReadsValid(readLists map[string]*libstate.KvList) bool {
	return rs.domains.ReadsValid(readLists)
}

// StateWriterBufferedV3 - used by parallel workers to accumulate updates and then send them to conflict-resolution.
type StateWriterBufferedV3 struct {
	rs           *StateV3
	trace        bool
	writeLists   map[string]*libstate.KvList
	accountPrevs map[string][]byte
	accountDels  map[string]*accounts.Account
	storagePrevs map[string][]byte
	codePrevs    map[string]uint64

	tx kv.Tx
}

func NewStateWriterBufferedV3(rs *StateV3) *StateWriterBufferedV3 {
	return &StateWriterBufferedV3{
		rs:         rs,
		writeLists: newWriteList(),
		//trace:      true,
	}
}

func (w *StateWriterBufferedV3) SetTxNum(ctx context.Context, txNum uint64) {
	w.rs.domains.SetTxNum(txNum)
}
func (w *StateWriterBufferedV3) SetTx(tx kv.Tx) { w.tx = tx }

func (w *StateWriterBufferedV3) ResetWriteSet() {
	w.writeLists = newWriteList()
	w.accountPrevs = nil
	w.accountDels = nil
	w.storagePrevs = nil
	w.codePrevs = nil
}

func (w *StateWriterBufferedV3) WriteSet() map[string]*libstate.KvList {
	return w.writeLists
}

func (w *StateWriterBufferedV3) PrevAndDels() (map[string][]byte, map[string]*accounts.Account, map[string][]byte, map[string]uint64) {
	return w.accountPrevs, w.accountDels, w.storagePrevs, w.codePrevs
}

func (w *StateWriterBufferedV3) UpdateAccountData(address common.Address, original, account *accounts.Account) error {
	if w.trace {
		fmt.Printf("acc %x: {Balance: %d, Nonce: %d, Inc: %d, CodeHash: %x}\n", address, &account.Balance, account.Nonce, account.Incarnation, account.CodeHash)
	}
	if original.Incarnation > account.Incarnation {
		//del, before create: to clanup code/storage
		if err := w.rs.domains.DomainDel(kv.CodeDomain, address[:], nil, nil); err != nil {
			return err
		}
		if err := w.rs.domains.IterateStoragePrefix(address[:], func(k, v []byte) error {
			w.writeLists[string(kv.StorageDomain)].Push(string(k), nil)
			return nil
		}); err != nil {
			return err
		}
	}
	value := accounts.SerialiseV3(account)
	w.writeLists[string(kv.AccountsDomain)].Push(string(address[:]), value)

	return nil
}

func (w *StateWriterBufferedV3) UpdateAccountCode(address common.Address, incarnation uint64, codeHash common.Hash, code []byte) error {
	if w.trace {
		fmt.Printf("code: %x, %x, valLen: %d\n", address.Bytes(), codeHash, len(code))
	}
	w.writeLists[string(kv.CodeDomain)].Push(string(address[:]), code)
	return nil
}

func (w *StateWriterBufferedV3) DeleteAccount(address common.Address, original *accounts.Account) error {
	if w.trace {
		fmt.Printf("del acc: %x\n", address)
	}
	w.writeLists[string(kv.AccountsDomain)].Push(string(address.Bytes()), nil)
	return nil
}

func (w *StateWriterBufferedV3) WriteAccountStorage(address common.Address, incarnation uint64, key *common.Hash, original, value *uint256.Int) error {
	if *original == *value {
		return nil
	}
	compositeS := string(append(address.Bytes(), key.Bytes()...))
	w.writeLists[string(kv.StorageDomain)].Push(compositeS, value.Bytes())
	if w.trace {
		fmt.Printf("storage: %x,%x,%x\n", address, *key, value.Bytes())
	}
	return nil
}

func (w *StateWriterBufferedV3) CreateContract(address common.Address) error {
	if w.trace {
		fmt.Printf("create contract: %x\n", address)
	}

	//seems don't need delete code here - tests starting fail
	//w.writeLists[string(kv.CodeDomain)].Push(string(address[:]), nil)
	err := w.rs.domains.IterateStoragePrefix(address[:], func(k, v []byte) error {
		w.writeLists[string(kv.StorageDomain)].Push(string(k), nil)
		return nil
	})
	if err != nil {
		return err
	}
	return nil
}

// StateWriterV3 - used by parallel workers to accumulate updates and then send them to conflict-resolution.
type StateWriterV3 struct {
	rs    *StateV3
	trace bool

	tx kv.Tx
}

func NewStateWriterV3(rs *StateV3) *StateWriterV3 {
	return &StateWriterV3{
		rs: rs,
		//trace: true,
	}
}

func (w *StateWriterV3) SetTxNum(ctx context.Context, txNum uint64) {
	w.rs.domains.SetTxNum(txNum)
}
func (w *StateWriterV3) SetTx(tx kv.Tx) { w.tx = tx }

func (w *StateWriterV3) ResetWriteSet() {}

func (w *StateWriterV3) WriteSet() map[string]*libstate.KvList {
	return nil
}

func (w *StateWriterV3) PrevAndDels() (map[string][]byte, map[string]*accounts.Account, map[string][]byte, map[string]uint64) {
	return nil, nil, nil, nil
}

func (w *StateWriterV3) UpdateAccountData(address common.Address, original, account *accounts.Account) error {
	if w.trace {
		fmt.Printf("acc %x: {Balance: %d, Nonce: %d, Inc: %d, CodeHash: %x}\n", address, &account.Balance, account.Nonce, account.Incarnation, account.CodeHash)
	}
	if original.Incarnation > account.Incarnation {
		//del, before create: to clanup code/storage
		if err := w.rs.domains.DomainDel(kv.CodeDomain, address[:], nil, nil); err != nil {
			return err
		}
		if err := w.rs.domains.DomainDelPrefix(kv.StorageDomain, address[:]); err != nil {
			return err
		}
	}
	value := accounts.SerialiseV3(account)
	if err := w.rs.domains.DomainPut(kv.AccountsDomain, address[:], nil, value, nil); err != nil {
		return err
	}
	return nil
}

func (w *StateWriterV3) UpdateAccountCode(address common.Address, incarnation uint64, codeHash common.Hash, code []byte) error {
	if w.trace {
		fmt.Printf("code: %x, %x, valLen: %d\n", address.Bytes(), codeHash, len(code))
	}
	if err := w.rs.domains.DomainPut(kv.CodeDomain, address[:], nil, code, nil); err != nil {
		return err
	}
	return nil
}

func (w *StateWriterV3) DeleteAccount(address common.Address, original *accounts.Account) error {
	if w.trace {
		fmt.Printf("del acc: %x\n", address)
	}
	if err := w.rs.domains.DomainDel(kv.AccountsDomain, address[:], nil, nil); err != nil {
		return err
	}
	return nil
}

func (w *StateWriterV3) WriteAccountStorage(address common.Address, incarnation uint64, key *common.Hash, original, value *uint256.Int) error {
	if *original == *value {
		return nil
	}
	if w.trace {
		fmt.Printf("storage: %x,%x,%x\n", address, *key, value.Bytes())
	}
	composite := append(address.Bytes(), key.Bytes()...)
	v := value.Bytes()
	if len(v) == 0 {
<<<<<<< HEAD
		if bytes.Equal(composite, libstate.TraceSt) {
			fmt.Printf("WriteAccountStorage, del: %x\n", composite)
		}
		return w.rs.domains.DomainDel(kv.StorageDomain, composite, nil, original.Bytes())
	}
	if bytes.Equal(composite, libstate.TraceSt) {
		fmt.Printf("WriteAccountStorage, upd: %x, %x\n", composite, v)
	}
	return w.rs.domains.DomainPut(kv.StorageDomain, composite, nil, v, original.Bytes())
=======
		return w.rs.domains.DomainDel(kv.StorageDomain, composite, nil, original.Bytes())
	}
	return w.rs.domains.DomainPut(kv.StorageDomain, composite, nil, value.Bytes(), original.Bytes())
>>>>>>> b0f295f9
}

func (w *StateWriterV3) CreateContract(address common.Address) error {
	if w.trace {
		fmt.Printf("create contract: %x\n", address)
	}

	//seems don't need delete code here. IntraBlockState take care of it.
	if err := w.rs.domains.DomainDelPrefix(kv.StorageDomain, address[:]); err != nil {
		return err
	}
	return nil
}

type StateReaderV3 struct {
	tx        kv.Tx
	txNum     uint64
	trace     bool
	rs        *StateV3
	composite []byte

	discardReadList bool
	readLists       map[string]*libstate.KvList
}

func NewStateReaderV3(rs *StateV3) *StateReaderV3 {
	return &StateReaderV3{
		//trace:     true,
		rs:        rs,
		readLists: newReadList(),
		composite: make([]byte, 20+32),
	}
}

func (r *StateReaderV3) DiscardReadList()                     { r.discardReadList = true }
func (r *StateReaderV3) SetTxNum(txNum uint64)                { r.txNum = txNum }
func (r *StateReaderV3) SetTx(tx kv.Tx)                       { r.tx = tx }
func (r *StateReaderV3) ReadSet() map[string]*libstate.KvList { return r.readLists }
func (r *StateReaderV3) SetTrace(trace bool)                  { r.trace = trace }
func (r *StateReaderV3) ResetReadSet()                        { r.readLists = newReadList() }

func (r *StateReaderV3) ReadAccountData(address common.Address) (*accounts.Account, error) {
	enc, err := r.rs.domains.LatestAccount(address[:])
	if err != nil {
		return nil, err
	}
	if !r.discardReadList {
		// lifecycle of `r.readList` is less than lifecycle of `r.rs` and `r.tx`, also `r.rs` and `r.tx` do store data immutable way
		r.readLists[string(kv.AccountsDomain)].Push(string(address[:]), enc)
	}
	if len(enc) == 0 {
		if r.trace {
			fmt.Printf("ReadAccountData [%x] => [empty], txNum: %d\n", address, r.txNum)
		}
		return nil, nil
	}

	var acc accounts.Account
	if err := accounts.DeserialiseV3(&acc, enc); err != nil {
		return nil, err
	}
	if r.trace {
		fmt.Printf("ReadAccountData [%x] => [nonce: %d, balance: %d, codeHash: %x], txNum: %d\n", address, acc.Nonce, &acc.Balance, acc.CodeHash, r.txNum)
	}
	return &acc, nil
}

func (r *StateReaderV3) ReadAccountStorage(address common.Address, incarnation uint64, key *common.Hash) ([]byte, error) {
	r.composite = append(append(r.composite[:0], address[:]...), key.Bytes()...)
	//var composite [20 + 32]byte
	//copy(composite[:], address[:])
	//copy(composite[20:], key.Bytes())
	enc, err := r.rs.domains.LatestStorage(r.composite, r.tx)
	if err != nil {
		return nil, err
	}
	if !r.discardReadList {
		r.readLists[string(kv.StorageDomain)].Push(string(r.composite), enc)
	}
	if r.trace {
		if enc == nil {
			fmt.Printf("ReadAccountStorage [%x] => [empty], txNum: %d\n", r.composite, r.txNum)
		} else {
			fmt.Printf("ReadAccountStorage [%x] => [%x], txNum: %d\n", r.composite, enc, r.txNum)
		}
	}
	return enc, nil
}

func (r *StateReaderV3) ReadAccountCode(address common.Address, incarnation uint64, codeHash common.Hash) ([]byte, error) {
	enc, err := r.rs.domains.LatestCode(address[:])
	if err != nil {
		return nil, err
	}

	if !r.discardReadList {
		r.readLists[string(kv.CodeDomain)].Push(string(address[:]), enc)
	}
	if r.trace {
		fmt.Printf("ReadAccountCode [%x] => [%x], txNum: %d\n", address, enc, r.txNum)
	}
	return enc, nil
}

func (r *StateReaderV3) ReadAccountCodeSize(address common.Address, incarnation uint64, codeHash common.Hash) (int, error) {
	enc, err := r.rs.domains.LatestCode(address[:])
	if err != nil {
		return 0, err
	}
	var sizebuf [8]byte
	binary.BigEndian.PutUint64(sizebuf[:], uint64(len(enc)))
	if !r.discardReadList {
		r.readLists[libstate.CodeSizeTableFake].Push(string(address[:]), sizebuf[:])
	}
	size := len(enc)
	if r.trace {
		fmt.Printf("ReadAccountCodeSize [%x] => [%d], txNum: %d\n", address, size, r.txNum)
	}
	return size, nil
}

func (r *StateReaderV3) ReadAccountIncarnation(address common.Address) (uint64, error) {
	return 0, nil
}

var writeListPool = sync.Pool{
	New: func() any {
		return map[string]*libstate.KvList{
			string(kv.AccountsDomain): {},
			string(kv.StorageDomain):  {},
			string(kv.CodeDomain):     {},
		}
	},
}

func newWriteList() map[string]*libstate.KvList {
	v := writeListPool.Get().(map[string]*libstate.KvList)
	for _, tbl := range v {
		tbl.Keys, tbl.Vals = tbl.Keys[:0], tbl.Vals[:0]
	}
	return v
	//return writeListPool.Get().(map[string]*libstate.KvList)
}
func returnWriteList(v map[string]*libstate.KvList) {
	if v == nil {
		return
	}
	//for _, tbl := range v {
	//	clear(tbl.Keys)
	//	clear(tbl.Vals)
	//	tbl.Keys, tbl.Vals = tbl.Keys[:0], tbl.Vals[:0]
	//}
	writeListPool.Put(v)
}

var readListPool = sync.Pool{
	New: func() any {
		return map[string]*libstate.KvList{
			string(kv.AccountsDomain):  {},
			string(kv.CodeDomain):      {},
			libstate.CodeSizeTableFake: {},
			string(kv.StorageDomain):   {},
		}
	},
}

func newReadList() map[string]*libstate.KvList {
	v := readListPool.Get().(map[string]*libstate.KvList)
	for _, tbl := range v {
		tbl.Keys, tbl.Vals = tbl.Keys[:0], tbl.Vals[:0]
	}
	return v
	//return readListPool.Get().(map[string]*libstate.KvList)
}
func returnReadList(v map[string]*libstate.KvList) {
	if v == nil {
		return
	}
	//for _, tbl := range v {
	//	clear(tbl.Keys)
	//	clear(tbl.Vals)
	//	tbl.Keys, tbl.Vals = tbl.Keys[:0], tbl.Vals[:0]
	//}
	readListPool.Put(v)
}<|MERGE_RESOLUTION|>--- conflicted
+++ resolved
@@ -1,7 +1,6 @@
 package state
 
 import (
-	"bytes"
 	"context"
 	"encoding/binary"
 	"fmt"
@@ -548,21 +547,9 @@
 	composite := append(address.Bytes(), key.Bytes()...)
 	v := value.Bytes()
 	if len(v) == 0 {
-<<<<<<< HEAD
-		if bytes.Equal(composite, libstate.TraceSt) {
-			fmt.Printf("WriteAccountStorage, del: %x\n", composite)
-		}
 		return w.rs.domains.DomainDel(kv.StorageDomain, composite, nil, original.Bytes())
 	}
-	if bytes.Equal(composite, libstate.TraceSt) {
-		fmt.Printf("WriteAccountStorage, upd: %x, %x\n", composite, v)
-	}
-	return w.rs.domains.DomainPut(kv.StorageDomain, composite, nil, v, original.Bytes())
-=======
-		return w.rs.domains.DomainDel(kv.StorageDomain, composite, nil, original.Bytes())
-	}
 	return w.rs.domains.DomainPut(kv.StorageDomain, composite, nil, value.Bytes(), original.Bytes())
->>>>>>> b0f295f9
 }
 
 func (w *StateWriterV3) CreateContract(address common.Address) error {
