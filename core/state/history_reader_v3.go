--- conflicted
+++ resolved
@@ -47,21 +47,8 @@
 	return &a, nil
 }
 
-<<<<<<< HEAD
-func (hr *HistoryReaderV3) ReadAccountStorage(address libcommon.Address, incarnation uint64, key *libcommon.Hash) ([]byte, error) {
+func (hr *HistoryReaderV3) ReadAccountStorage(address common.Address, incarnation uint64, key *common.Hash) ([]byte, error) {
 	enc, _, err := hr.ttx.DomainGetAsOf(kv.StorageDomain, address.Bytes(), key.Bytes(), hr.txNum)
-=======
-func (hr *HistoryReaderV3) ReadAccountStorage(address common.Address, incarnation uint64, key *common.Hash) ([]byte, error) {
-	var acc []byte
-	if ethconfig.EnableHistoryV4InTest {
-		acc = address.Bytes()
-	} else {
-		acc = make([]byte, 20+8)
-		copy(acc, address.Bytes())
-		binary.BigEndian.PutUint64(acc[20:], incarnation)
-	}
-	enc, _, err := hr.ttx.DomainGetAsOf(kv.StorageDomain, acc, key.Bytes(), hr.txNum)
->>>>>>> 5ff8246e
 	if hr.trace {
 		fmt.Printf("ReadAccountStorage [%x] [%x] => [%x]\n", address, *key, enc)
 	}
