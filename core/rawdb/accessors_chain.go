// Copyright 2018 The go-ethereum Authors
// This file is part of the go-ethereum library.
//
// The go-ethereum library is free software: you can redistribute it and/or modify
// it under the terms of the GNU Lesser General Public License as published by
// the Free Software Foundation, either version 3 of the License, or
// (at your option) any later version.
//
// The go-ethereum library is distributed in the hope that it will be useful,
// but WITHOUT ANY WARRANTY; without even the implied warranty of
// MERCHANTABILITY or FITNESS FOR A PARTICULAR PURPOSE. See the
// GNU Lesser General Public License for more details.
//
// You should have received a copy of the GNU Lesser General Public License
// along with the go-ethereum library. If not, see <http://www.gnu.org/licenses/>.

package rawdb

import (
	"bytes"
	"context"
	"encoding/binary"
	"encoding/json"
	"fmt"
	"math"
	"math/big"
	"time"

	"github.com/ledgerwatch/erigon-lib/kv/dbutils"

	"github.com/gballet/go-verkle"
	"github.com/ledgerwatch/log/v3"

	"github.com/ledgerwatch/erigon-lib/common"
	"github.com/ledgerwatch/erigon-lib/common/cmp"
	"github.com/ledgerwatch/erigon-lib/common/dbg"
	"github.com/ledgerwatch/erigon-lib/common/hexutility"
	"github.com/ledgerwatch/erigon-lib/common/length"
	"github.com/ledgerwatch/erigon-lib/kv"
	"github.com/ledgerwatch/erigon-lib/kv/rawdbv3"

	"github.com/ledgerwatch/erigon/core/types"
	"github.com/ledgerwatch/erigon/ethdb/cbor"
	"github.com/ledgerwatch/erigon/rlp"
)

// ReadCanonicalHash retrieves the hash assigned to a canonical block number.
func ReadCanonicalHash(db kv.Getter, number uint64) (common.Hash, error) {
	data, err := db.GetOne(kv.HeaderCanonical, hexutility.EncodeTs(number))
	if err != nil {
		return common.Hash{}, fmt.Errorf("failed ReadCanonicalHash: %w, number=%d", err, number)
	}
	if len(data) == 0 {
		return common.Hash{}, nil
	}
	return common.BytesToHash(data), nil
}

// WriteCanonicalHash stores the hash assigned to a canonical block number.
func WriteCanonicalHash(db kv.Putter, hash common.Hash, number uint64) error {
	if err := db.Put(kv.HeaderCanonical, hexutility.EncodeTs(number), hash.Bytes()); err != nil {
		return fmt.Errorf("failed to store number to hash mapping: %w", err)
	}
	return nil
}

// TruncateCanonicalHash removes all the number to hash canonical mapping from block number N
// Mark chain as bad feature:
//   - BadBlock must be not available by hash
//   - but available by hash+num - if read num from kv.BadHeaderNumber table
//   - prune blocks: must delete Canonical/NonCanonical/BadBlocks also
func TruncateCanonicalHash(tx kv.RwTx, blockFrom uint64, markChainAsBad bool) error {
	if err := tx.ForEach(kv.HeaderCanonical, hexutility.EncodeTs(blockFrom), func(blockNumBytes, blockHash []byte) error {
		if markChainAsBad {
			if err := tx.Delete(kv.HeaderNumber, blockHash); err != nil {
				return err
			}
			if err := tx.Put(kv.BadHeaderNumber, blockHash, blockNumBytes); err != nil {
				return err
			}
		}
		return tx.Delete(kv.HeaderCanonical, blockNumBytes)
	}); err != nil {
		return fmt.Errorf("TruncateCanonicalHash: %w", err)
	}
	return nil
}

// IsCanonicalHashDeprecated determines whether a header with the given hash is on the canonical chain.
func IsCanonicalHashDeprecated(db kv.Getter, hash common.Hash) (bool, *uint64, error) {
	number := ReadHeaderNumber(db, hash)
	if number == nil {
		return false, nil, nil
	}
	canonicalHash, err := ReadCanonicalHash(db, *number)
	if err != nil {
		return false, nil, err
	}
	return canonicalHash != (common.Hash{}) && canonicalHash == hash, number, nil
}

func IsCanonicalHash(db kv.Getter, hash common.Hash, number uint64) (bool, error) {
	canonicalHash, err := ReadCanonicalHash(db, number)
	if err != nil {
		return false, err
	}
	return canonicalHash != (common.Hash{}) && canonicalHash == hash, nil
}

// ReadHeaderNumber returns the header number assigned to a hash.
func ReadHeaderNumber(db kv.Getter, hash common.Hash) *uint64 {
	data, err := db.GetOne(kv.HeaderNumber, hash.Bytes())
	if err != nil {
		log.Error("ReadHeaderNumber failed", "err", err)
	}
	if len(data) == 0 {
		return nil
	}
	if len(data) != 8 {
		log.Error("ReadHeaderNumber got wrong data len", "len", len(data))
		return nil
	}
	number := binary.BigEndian.Uint64(data)
	return &number
}
func ReadBadHeaderNumber(db kv.Getter, hash common.Hash) (*uint64, error) {
	data, err := db.GetOne(kv.BadHeaderNumber, hash.Bytes())
	if err != nil {
		return nil, err
	}
	if len(data) == 0 {
		return nil, nil
	}
	if len(data) != 8 {
		return nil, fmt.Errorf("ReadHeaderNumber got wrong data len: %d", len(data))
	}
	number := binary.BigEndian.Uint64(data)
	return &number, nil
}

// WriteHeaderNumber stores the hash->number mapping.
func WriteHeaderNumber(db kv.Putter, hash common.Hash, number uint64) error {
	if err := db.Put(kv.HeaderNumber, hash[:], hexutility.EncodeTs(number)); err != nil {
		return err
	}
	return nil
}

// ReadHeadHeaderHash retrieves the hash of the current canonical head header.
// It is updated in stage_headers, updateForkChoice.
// See: ReadHeadBlockHash
func ReadHeadHeaderHash(db kv.Getter) common.Hash {
	data, err := db.GetOne(kv.HeadHeaderKey, []byte(kv.HeadHeaderKey))
	if err != nil {
		log.Error("ReadHeadHeaderHash failed", "err", err)
	}
	if len(data) == 0 {
		return common.Hash{}
	}
	return common.BytesToHash(data)
}

// WriteHeadHeaderHash stores the hash of the current canonical head header.
// It is updated in stage_headers, updateForkChoice.
// See: WriteHeadBlockHash
func WriteHeadHeaderHash(db kv.Putter, hash common.Hash) error {
	if err := db.Put(kv.HeadHeaderKey, []byte(kv.HeadHeaderKey), hash.Bytes()); err != nil {
		return fmt.Errorf("failed to store last header's hash: %w", err)
	}
	return nil
}

// ReadHeadBlockHash retrieves the hash of the current canonical head header for which its block body is known.
// It is updated in stage_finish.
// See: kv.HeadBlockKey
func ReadHeadBlockHash(db kv.Getter) common.Hash {
	data, err := db.GetOne(kv.HeadBlockKey, []byte(kv.HeadBlockKey))
	if err != nil {
		log.Error("ReadHeadBlockHash failed", "err", err)
	}
	if len(data) == 0 {
		return common.Hash{}
	}
	return common.BytesToHash(data)
}

// WriteHeadBlockHash stores the hash of the current canonical head header for which its block body is known.
// It is updated in stage_finish.
// See: kv.HeadBlockKey
func WriteHeadBlockHash(db kv.Putter, hash common.Hash) {
	if err := db.Put(kv.HeadBlockKey, []byte(kv.HeadBlockKey), hash.Bytes()); err != nil {
		log.Crit("Failed to store last block's hash", "err", err)
	}
}

// ReadForkchoiceHead retrieves headBlockHash from the last Engine API forkChoiceUpdated.
func ReadForkchoiceHead(db kv.Getter) common.Hash {
	data, err := db.GetOne(kv.LastForkchoice, []byte("headBlockHash"))
	if err != nil {
		log.Error("ReadForkchoiceHead failed", "err", err)
	}
	if len(data) == 0 {
		return common.Hash{}
	}
	return common.BytesToHash(data)
}

// WriteForkchoiceHead stores headBlockHash from the last Engine API forkChoiceUpdated.
func WriteForkchoiceHead(db kv.Putter, hash common.Hash) {
	if err := db.Put(kv.LastForkchoice, []byte("headBlockHash"), hash[:]); err != nil {
		log.Crit("Failed to store head block hash", "err", err)
	}
}

// ReadForkchoiceSafe retrieves safeBlockHash from the last Engine API forkChoiceUpdated.
func ReadForkchoiceSafe(db kv.Getter) common.Hash {
	data, err := db.GetOne(kv.LastForkchoice, []byte("safeBlockHash"))
	if err != nil {
		log.Error("ReadForkchoiceSafe failed", "err", err)
		return common.Hash{}
	}

	if len(data) == 0 {
		return common.Hash{}
	}

	return common.BytesToHash(data)
}

// WriteForkchoiceSafe stores safeBlockHash from the last Engine API forkChoiceUpdated.
func WriteForkchoiceSafe(db kv.Putter, hash common.Hash) {
	if err := db.Put(kv.LastForkchoice, []byte("safeBlockHash"), hash[:]); err != nil {
		log.Crit("Failed to store safe block hash", "err", err)
	}
}

// ReadForkchoiceFinalized retrieves finalizedBlockHash from the last Engine API forkChoiceUpdated.
func ReadForkchoiceFinalized(db kv.Getter) common.Hash {
	data, err := db.GetOne(kv.LastForkchoice, []byte("finalizedBlockHash"))
	if err != nil {
		log.Error("ReadForkchoiceFinalize failed", "err", err)
		return common.Hash{}
	}

	if len(data) == 0 {
		return common.Hash{}
	}

	return common.BytesToHash(data)
}

// WriteForkchoiceFinalized stores finalizedBlockHash from the last Engine API forkChoiceUpdated.
func WriteForkchoiceFinalized(db kv.Putter, hash common.Hash) {
	if err := db.Put(kv.LastForkchoice, []byte("finalizedBlockHash"), hash[:]); err != nil {
		log.Crit("Failed to safe finalized block hash", "err", err)
	}
}

// ReadHeaderRLP retrieves a block header in its raw RLP database encoding.
func ReadHeaderRLP(db kv.Getter, hash common.Hash, number uint64) rlp.RawValue {
	data, err := db.GetOne(kv.Headers, dbutils.HeaderKey(number, hash))
	if err != nil {
		log.Error("ReadHeaderRLP failed", "err", err)
	}
	return data
}

// ReadHeader retrieves the block header corresponding to the hash.
func ReadHeader(db kv.Getter, hash common.Hash, number uint64) *types.Header {
	data := ReadHeaderRLP(db, hash, number)
	if len(data) == 0 {
		return nil
	}
	header := new(types.Header)
	if err := rlp.Decode(bytes.NewReader(data), header); err != nil {
		log.Error("Invalid block header RLP", "hash", hash, "err", err)
		return nil
	}
	return header
}

func ReadCurrentBlockNumber(db kv.Getter) *uint64 {
	headHash := ReadHeadHeaderHash(db)
	return ReadHeaderNumber(db, headHash)
}

// ReadCurrentHeader reads the current canonical head header.
// It is updated in stage_headers, updateForkChoice.
// See: ReadHeadHeaderHash, ReadCurrentHeaderHavingBody
func ReadCurrentHeader(db kv.Getter) *types.Header {
	headHash := ReadHeadHeaderHash(db)
	headNumber := ReadHeaderNumber(db, headHash)
	if headNumber == nil {
		return nil
	}
	return ReadHeader(db, headHash, *headNumber)
}

<<<<<<< HEAD
=======
// ReadCurrentHeaderHavingBody reads the current canonical head header for which its block body is known.
// It is updated in stage_finish.
// See: ReadHeadBlockHash, ReadCurrentHeader
func ReadCurrentHeaderHavingBody(db kv.Getter) *types.Header {
	headHash := ReadHeadBlockHash(db)
	headNumber := ReadHeaderNumber(db, headHash)
	if headNumber == nil {
		return nil
	}
	return ReadHeader(db, headHash, *headNumber)
}

>>>>>>> 5f515e12
func ReadHeadersByNumber(db kv.Getter, number uint64) (res []*types.Header, err error) {
	prefix := hexutility.EncodeTs(number)
	if err = db.ForPrefix(kv.Headers, prefix, func(k, v []byte) error {
		header := new(types.Header)
		if err := rlp.Decode(bytes.NewReader(v), header); err != nil {
			return fmt.Errorf("invalid block header RLP: hash=%x, err=%w", k[8:], err)
		}
		res = append(res, header)
		return nil
	}); err != nil {
		return nil, err
	}
	return res, nil
}

// WriteHeader stores a block header into the database and also stores the hash-
// to-number mapping.
func WriteHeader(db kv.RwTx, header *types.Header) error {
	var (
		hash      = header.Hash()
		number    = header.Number.Uint64()
		encoded   = hexutility.EncodeTs(number)
		headerKey = dbutils.HeaderKey(number, hash)
	)
	if err := db.Put(kv.HeaderNumber, hash[:], encoded); err != nil {
		return fmt.Errorf("HeaderNumber mapping: %w", err)
	}

	// Write the encoded header
	data, err := rlp.EncodeToBytes(header)
	if err != nil {
		return fmt.Errorf("WriteHeader: %w", err)
	}
	if err := db.Put(kv.Headers, headerKey, data); err != nil {
		return fmt.Errorf("WriteHeader: %w", err)
	}
	return nil
}
func WriteHeaderRaw(db kv.StatelessRwTx, number uint64, hash common.Hash, headerRlp []byte, skipIndexing bool) error {
	if err := db.Put(kv.Headers, dbutils.HeaderKey(number, hash), headerRlp); err != nil {
		return err
	}
	if skipIndexing {
		return nil
	}
	if err := db.Put(kv.HeaderNumber, hash[:], hexutility.EncodeTs(number)); err != nil {
		return err
	}
	return nil
}

// DeleteHeader - dangerous, use PruneBlocks/TruncateBlocks methods
func DeleteHeader(db kv.Deleter, hash common.Hash, number uint64) {
	if err := db.Delete(kv.Headers, dbutils.HeaderKey(number, hash)); err != nil {
		log.Crit("Failed to delete header", "err", err)
	}
	if err := db.Delete(kv.HeaderNumber, hash.Bytes()); err != nil {
		log.Crit("Failed to delete hash to number mapping", "err", err)
	}
}

// ReadBodyRLP retrieves the block body (transactions and uncles) in RLP encoding.
func ReadBodyRLP(db kv.Tx, hash common.Hash, number uint64) rlp.RawValue {
	body, _ := ReadBodyWithTransactions(db, hash, number)
	bodyRlp, err := rlp.EncodeToBytes(body)
	if err != nil {
		log.Error("ReadBodyRLP failed", "err", err)
	}
	return bodyRlp
}
func ReadStorageBodyRLP(db kv.Getter, hash common.Hash, number uint64) rlp.RawValue {
	bodyRlp, err := db.GetOne(kv.BlockBody, dbutils.BlockBodyKey(number, hash))
	if err != nil {
		log.Error("ReadBodyRLP failed", "err", err)
	}
	return bodyRlp
}

func ReadStorageBody(db kv.Getter, hash common.Hash, number uint64) (types.BodyForStorage, error) {
	bodyRlp, err := db.GetOne(kv.BlockBody, dbutils.BlockBodyKey(number, hash))
	if err != nil {
		log.Error("ReadBodyRLP failed", "err", err)
	}
	bodyForStorage := new(types.BodyForStorage)
	if err := rlp.DecodeBytes(bodyRlp, bodyForStorage); err != nil {
		return types.BodyForStorage{}, err
	}
	return *bodyForStorage, nil
}

func TxnByIdxInBlock(db kv.Getter, blockHash common.Hash, blockNum uint64, txIdxInBlock int) (types.Transaction, error) {
	b, err := ReadBodyForStorageByKey(db, dbutils.BlockBodyKey(blockNum, blockHash))
	if err != nil {
		return nil, err
	}
	if b == nil {
		return nil, nil
	}

	v, err := db.GetOne(kv.EthTx, hexutility.EncodeTs(b.BaseTxId+1+uint64(txIdxInBlock)))
	if err != nil {
		return nil, err
	}
	if len(v) == 0 {
		return nil, nil
	}
	txn, err := types.DecodeTransaction(v)
	if err != nil {
		return nil, err
	}
	return txn, nil
}

func CanonicalTransactions(db kv.Getter, baseTxId uint64, amount uint32) ([]types.Transaction, error) {
	if amount == 0 {
		return []types.Transaction{}, nil
	}
	txs := make([]types.Transaction, amount)
	i := uint32(0)
	if err := db.ForAmount(kv.EthTx, hexutility.EncodeTs(baseTxId), amount, func(k, v []byte) error {
		var decodeErr error
		if txs[i], decodeErr = types.UnmarshalTransactionFromBinary(v, false /* blobTxnsAreWrappedWithBlobs */); decodeErr != nil {
			return decodeErr
		}
		i++
		return nil
	}); err != nil {
		return nil, err
	}
	txs = txs[:i] // user may request big "amount", but db can return small "amount". Return as much as we found.
	return txs, nil
}

func NonCanonicalTransactions(db kv.Getter, baseTxId uint64, amount uint32) ([]types.Transaction, error) {
	if amount == 0 {
		return []types.Transaction{}, nil
	}
	txs := make([]types.Transaction, amount)
	i := uint32(0)
	if err := db.ForAmount(kv.NonCanonicalTxs, hexutility.EncodeTs(baseTxId), amount, func(k, v []byte) error {
		var decodeErr error
		if txs[i], decodeErr = types.DecodeTransaction(v); decodeErr != nil {
			return decodeErr
		}
		i++
		return nil
	}); err != nil {
		return nil, err
	}
	txs = txs[:i] // user may request big "amount", but db can return small "amount". Return as much as we found.
	return txs, nil
}

func WriteTransactions(db kv.RwTx, txs []types.Transaction, baseTxId uint64) error {
	txId := baseTxId
	txIdKey := make([]byte, 8)
	buf := bytes.NewBuffer(nil)
	for _, tx := range txs {
		binary.BigEndian.PutUint64(txIdKey, txId)
		txId++

		buf.Reset()
		if err := rlp.Encode(buf, tx); err != nil {
			return fmt.Errorf("broken tx rlp: %w", err)
		}

		if err := db.Append(kv.EthTx, txIdKey, buf.Bytes()); err != nil {
			return err
		}
	}
	return nil
}

func WriteRawTransactions(tx kv.RwTx, txs [][]byte, baseTxId uint64) error {
	txId := baseTxId
	txIdKey := make([]byte, 8)
	for _, txn := range txs {
		binary.BigEndian.PutUint64(txIdKey, txId)
		// If next Append returns KeyExists error - it means you need to open transaction in App code before calling this func. Batch is also fine.
		if err := tx.Append(kv.EthTx, txIdKey, txn); err != nil {
			return fmt.Errorf("txId=%d, baseTxId=%d, %w", txId, baseTxId, err)
		}
		txId++
	}
	return nil
}

// WriteBodyForStorage stores an RLP encoded block body into the database.
func WriteBodyForStorage(db kv.Putter, hash common.Hash, number uint64, body *types.BodyForStorage) error {
	data, err := rlp.EncodeToBytes(body)
	if err != nil {
		return err
	}
	return db.Put(kv.BlockBody, dbutils.BlockBodyKey(number, hash), data)
}

// ReadBodyByNumber - returns canonical block body
func ReadBodyByNumber(db kv.Tx, number uint64) (*types.Body, uint64, uint32, error) {
	hash, err := ReadCanonicalHash(db, number)
	if err != nil {
		return nil, 0, 0, fmt.Errorf("failed ReadCanonicalHash: %w", err)
	}
	if hash == (common.Hash{}) {
		return nil, 0, 0, nil
	}
	body, baseTxId, txAmount := ReadBody(db, hash, number)
	return body, baseTxId, txAmount, nil
}

func ReadBodyWithTransactions(db kv.Getter, hash common.Hash, number uint64) (*types.Body, error) {
	body, baseTxId, txAmount := ReadBody(db, hash, number)
	if body == nil {
		return nil, nil
	}
	var err error
	body.Transactions, err = CanonicalTransactions(db, baseTxId, txAmount)
	if err != nil {
		return nil, err
	}
	return body, err
}

func RawTransactionsRange(db kv.Getter, from, to uint64) (res [][]byte, err error) {
	blockKey := make([]byte, dbutils.NumberLength+length.Hash)
	encNum := make([]byte, 8)
	for i := from; i < to+1; i++ {
		binary.BigEndian.PutUint64(encNum, i)
		hash, err := db.GetOne(kv.HeaderCanonical, encNum)
		if err != nil {
			return nil, err
		}
		if len(hash) == 0 {
			continue
		}

		binary.BigEndian.PutUint64(blockKey, i)
		copy(blockKey[dbutils.NumberLength:], hash)
		bodyRlp, err := db.GetOne(kv.BlockBody, blockKey)
		if err != nil {
			return nil, err
		}
		if len(bodyRlp) == 0 {
			continue
		}
		baseTxId, txAmount, err := types.DecodeOnlyTxMetadataFromBody(bodyRlp)
		if err != nil {
			return nil, err
		}

		binary.BigEndian.PutUint64(encNum, baseTxId)
		if err = db.ForAmount(kv.EthTx, encNum, txAmount, func(k, v []byte) error {
			res = append(res, v)
			return nil
		}); err != nil {
			return nil, err
		}
	}
	return
}

// ResetSequence - allow set arbitrary value to sequence (for example to decrement it to exact value)
func ResetSequence(tx kv.RwTx, bucket string, newValue uint64) error {
	newVBytes := make([]byte, 8)
	binary.BigEndian.PutUint64(newVBytes, newValue)
	if err := tx.Put(kv.Sequence, []byte(bucket), newVBytes); err != nil {
		return err
	}
	return nil
}

func ReadBodyForStorageByKey(db kv.Getter, k []byte) (*types.BodyForStorage, error) {
	bodyRlp, err := db.GetOne(kv.BlockBody, k)
	if err != nil {
		return nil, err
	}
	if len(bodyRlp) == 0 {
		return nil, nil
	}
	bodyForStorage := new(types.BodyForStorage)
	if err := rlp.DecodeBytes(bodyRlp, bodyForStorage); err != nil {
		return nil, err
	}

	return bodyForStorage, nil
}

func ReadBody(db kv.Getter, hash common.Hash, number uint64) (*types.Body, uint64, uint32) {
	data := ReadStorageBodyRLP(db, hash, number)
	if len(data) == 0 {
		return nil, 0, 0
	}
	bodyForStorage := new(types.BodyForStorage)
	err := rlp.DecodeBytes(data, bodyForStorage)
	if err != nil {
		log.Error("Invalid block body RLP", "hash", hash, "err", err)
		return nil, 0, 0
	}
	body := new(types.Body)
	body.Uncles = bodyForStorage.Uncles
	body.Withdrawals = bodyForStorage.Withdrawals

	if bodyForStorage.TxAmount < 2 {
		panic(fmt.Sprintf("block body hash too few txs amount: %d, %d", number, bodyForStorage.TxAmount))
	}
	return body, bodyForStorage.BaseTxId + 1, bodyForStorage.TxAmount - 2 // 1 system txn in the begining of block, and 1 at the end
}

func HasSenders(db kv.Getter, hash common.Hash, number uint64) (bool, error) {
	return db.Has(kv.Senders, dbutils.BlockBodyKey(number, hash))
}

func ReadSenders(db kv.Getter, hash common.Hash, number uint64) ([]common.Address, error) {
	data, err := db.GetOne(kv.Senders, dbutils.BlockBodyKey(number, hash))
	if err != nil {
		return nil, fmt.Errorf("readSenders failed: %w", err)
	}
	senders := make([]common.Address, len(data)/length.Addr)
	for i := 0; i < len(senders); i++ {
		copy(senders[i][:], data[i*length.Addr:])
	}
	return senders, nil
}

func WriteRawBodyIfNotExists(db kv.RwTx, hash common.Hash, number uint64, body *types.RawBody) (ok bool, err error) {
	exists, err := db.Has(kv.BlockBody, dbutils.BlockBodyKey(number, hash))
	if err != nil {
		return false, err
	}
	if exists {
		return false, nil
	}
	return WriteRawBody(db, hash, number, body)
}

func WriteRawBody(db kv.RwTx, hash common.Hash, number uint64, body *types.RawBody) (ok bool, err error) {
	baseTxnID, err := db.IncrementSequence(kv.EthTx, uint64(len(body.Transactions))+2)
	if err != nil {
		return false, err
	}
	data := types.BodyForStorage{
		BaseTxId:    baseTxnID,
		TxAmount:    uint32(len(body.Transactions)) + 2, /*system txs*/
		Uncles:      body.Uncles,
		Withdrawals: body.Withdrawals,
	}
	if err = WriteBodyForStorage(db, hash, number, &data); err != nil {
		return false, fmt.Errorf("WriteBodyForStorage: %w", err)
	}
	firstNonSystemTxnID := baseTxnID + 1
	if err = WriteRawTransactions(db, body.Transactions, firstNonSystemTxnID); err != nil {
		return false, fmt.Errorf("WriteRawTransactions: %w", err)
	}
	return true, nil
}

func WriteBody(db kv.RwTx, hash common.Hash, number uint64, body *types.Body) (err error) {
	// Pre-processing
	body.SendersFromTxs()
	baseTxId, err := db.IncrementSequence(kv.EthTx, uint64(len(body.Transactions))+2)
	if err != nil {
		return err
	}
	data := types.BodyForStorage{
		BaseTxId:    baseTxId,
		TxAmount:    uint32(len(body.Transactions)) + 2,
		Uncles:      body.Uncles,
		Withdrawals: body.Withdrawals,
	}
	if err = WriteBodyForStorage(db, hash, number, &data); err != nil {
		return fmt.Errorf("failed to write body: %w", err)
	}
	if err = WriteTransactions(db, body.Transactions, baseTxId+1); err != nil {
		return fmt.Errorf("failed to WriteTransactions: %w", err)
	}
	return nil
}

func WriteSenders(db kv.Putter, hash common.Hash, number uint64, senders []common.Address) error {
	data := make([]byte, length.Addr*len(senders))
	for i, sender := range senders {
		copy(data[i*length.Addr:], sender[:])
	}
	if err := db.Put(kv.Senders, dbutils.BlockBodyKey(number, hash), data); err != nil {
		return fmt.Errorf("failed to store block senders: %w", err)
	}
	return nil
}

// DeleteBody removes all block body data associated with a hash.
func DeleteBody(db kv.Deleter, hash common.Hash, number uint64) {
	if err := db.Delete(kv.BlockBody, dbutils.BlockBodyKey(number, hash)); err != nil {
		log.Crit("Failed to delete block body", "err", err)
	}
}

func AppendCanonicalTxNums(tx kv.RwTx, from uint64) (err error) {
	nextBaseTxNum := 0
	if from > 0 {
		nextBaseTxNumFromDb, err := rawdbv3.TxNums.Max(tx, from-1)
		if err != nil {
			return err
		}
		nextBaseTxNum = int(nextBaseTxNumFromDb)
		nextBaseTxNum++
	}
	for blockNum := from; ; blockNum++ {
		h, err := ReadCanonicalHash(tx, blockNum)
		if err != nil {
			return err
		}
		if h == (common.Hash{}) {
			break
		}

		data := ReadStorageBodyRLP(tx, h, blockNum)
		if len(data) == 0 {
			break
		}
		bodyForStorage := types.BodyForStorage{}
		if err := rlp.DecodeBytes(data, &bodyForStorage); err != nil {
			return err
		}

		nextBaseTxNum += int(bodyForStorage.TxAmount)
		err = rawdbv3.TxNums.Append(tx, blockNum, uint64(nextBaseTxNum-1))
		if err != nil {
			return err
		}
	}
	return nil
}

// ReadTd retrieves a block's total difficulty corresponding to the hash.
func ReadTd(db kv.Getter, hash common.Hash, number uint64) (*big.Int, error) {
	data, err := db.GetOne(kv.HeaderTD, dbutils.HeaderKey(number, hash))
	if err != nil {
		return nil, fmt.Errorf("failed ReadTd: %w", err)
	}
	if len(data) == 0 {
		return nil, nil
	}
	td := new(big.Int)
	if err := rlp.Decode(bytes.NewReader(data), td); err != nil {
		return nil, fmt.Errorf("invalid block total difficulty RLP: %x, %w", hash, err)
	}
	return td, nil
}

func ReadTdByHash(db kv.Getter, hash common.Hash) (*big.Int, error) {
	headNumber := ReadHeaderNumber(db, hash)
	if headNumber == nil {
		return nil, nil
	}
	return ReadTd(db, hash, *headNumber)
}

// WriteTd stores the total difficulty of a block into the database.
func WriteTd(db kv.Putter, hash common.Hash, number uint64, td *big.Int) error {
	data, err := rlp.EncodeToBytes(td)
	if err != nil {
		return fmt.Errorf("failed to RLP encode block total difficulty: %w", err)
	}
	if err := db.Put(kv.HeaderTD, dbutils.HeaderKey(number, hash), data); err != nil {
		return fmt.Errorf("failed to store block total difficulty: %w", err)
	}
	return nil
}

// TruncateTd removes all block total difficulty from block number N
func TruncateTd(tx kv.RwTx, blockFrom uint64) error {
	if err := tx.ForEach(kv.HeaderTD, hexutility.EncodeTs(blockFrom), func(k, _ []byte) error {
		return tx.Delete(kv.HeaderTD, k)
	}); err != nil {
		return fmt.Errorf("TruncateTd: %w", err)
	}
	return nil
}

// ReadRawReceipts retrieves all the transaction receipts belonging to a block.
// The receipt metadata fields are not guaranteed to be populated, so they
// should not be used. Use ReadReceipts instead if the metadata is needed.
func ReadRawReceipts(db kv.Tx, blockNum uint64) types.Receipts {
	// Retrieve the flattened receipt slice
	data, err := db.GetOne(kv.Receipts, hexutility.EncodeTs(blockNum))
	if err != nil {
		log.Error("ReadRawReceipts failed", "err", err)
	}
	if len(data) == 0 {
		return nil
	}
	var receipts types.Receipts
	if err := cbor.Unmarshal(&receipts, bytes.NewReader(data)); err != nil {
		log.Error("receipt unmarshal failed", "err", err)
		return nil
	}

	prefix := make([]byte, 8)
	binary.BigEndian.PutUint64(prefix, blockNum)

	it, err := db.Prefix(kv.Log, prefix)
	if err != nil {
		log.Error("logs fetching failed", "err", err)
		return nil
	}
	defer func() {
		if casted, ok := it.(kv.Closer); ok {
			casted.Close()
		}
	}()
	for it.HasNext() {
		k, v, err := it.Next()
		if err != nil {
			log.Error("logs fetching failed", "err", err)
			return nil
		}
		var logs types.Logs
		if err := cbor.Unmarshal(&logs, bytes.NewReader(v)); err != nil {
			err = fmt.Errorf("receipt unmarshal failed:  %w", err)
			log.Error("logs fetching failed", "err", err)
			return nil
		}

		txIndex := int(binary.BigEndian.Uint32(k[8:]))

		// only return logs from real txs (not from block's stateSyncReceipt)
		if txIndex < len(receipts) {
			receipts[txIndex].Logs = logs
		}
	}

	return receipts
}

// ReadReceipts retrieves all the transaction receipts belonging to a block, including
// its corresponding metadata fields. If it is unable to populate these metadata
// fields then nil is returned.
//
// The current implementation populates these metadata fields by reading the receipts'
// corresponding block body, so if the block body is not found it will return nil even
// if the receipt itself is stored.
func ReadReceipts(db kv.Tx, block *types.Block, senders []common.Address) types.Receipts {
	if block == nil {
		return nil
	}
	// We're deriving many fields from the block body, retrieve beside the receipt
	receipts := ReadRawReceipts(db, block.NumberU64())
	if receipts == nil {
		return nil
	}
	if len(senders) > 0 {
		block.SendersToTxs(senders)
	} else {
		senders = block.Body().SendersFromTxs()
	}
	if err := receipts.DeriveFields(block.Hash(), block.NumberU64(), block.Transactions(), senders); err != nil {
		log.Error("Failed to derive block receipts fields", "hash", block.Hash(), "number", block.NumberU64(), "err", err, "stack", dbg.Stack())
		return nil
	}
	return receipts
}

// WriteReceipts stores all the transaction receipts belonging to a block.
func WriteReceipts(tx kv.Putter, number uint64, receipts types.Receipts) error {
	buf := bytes.NewBuffer(make([]byte, 0, 1024))
	for txId, r := range receipts {
		if len(r.Logs) == 0 {
			continue
		}

		buf.Reset()
		err := cbor.Marshal(buf, r.Logs)
		if err != nil {
			return fmt.Errorf("encode block logs for block %d: %w", number, err)
		}

		if err = tx.Put(kv.Log, dbutils.LogKey(number, uint32(txId)), buf.Bytes()); err != nil {
			return fmt.Errorf("writing logs for block %d: %w", number, err)
		}
	}

	buf.Reset()
	err := cbor.Marshal(buf, receipts)
	if err != nil {
		return fmt.Errorf("encode block receipts for block %d: %w", number, err)
	}

	if err = tx.Put(kv.Receipts, hexutility.EncodeTs(number), buf.Bytes()); err != nil {
		return fmt.Errorf("writing receipts for block %d: %w", number, err)
	}
	return nil
}

// AppendReceipts stores all the transaction receipts belonging to a block.
func AppendReceipts(tx kv.StatelessWriteTx, blockNumber uint64, receipts types.Receipts) error {
	buf := bytes.NewBuffer(make([]byte, 0, 1024))

	for txId, r := range receipts {
		if len(r.Logs) == 0 {
			continue
		}

		buf.Reset()
		err := cbor.Marshal(buf, r.Logs)
		if err != nil {
			return fmt.Errorf("encode block receipts for block %d: %w", blockNumber, err)
		}

		if err = tx.Append(kv.Log, dbutils.LogKey(blockNumber, uint32(txId)), buf.Bytes()); err != nil {
			return fmt.Errorf("writing receipts for block %d: %w", blockNumber, err)
		}
	}

	buf.Reset()
	err := cbor.Marshal(buf, receipts)
	if err != nil {
		return fmt.Errorf("encode block receipts for block %d: %w", blockNumber, err)
	}

	if err = tx.Append(kv.Receipts, hexutility.EncodeTs(blockNumber), buf.Bytes()); err != nil {
		return fmt.Errorf("writing receipts for block %d: %w", blockNumber, err)
	}
	return nil
}

// TruncateReceipts removes all receipt for given block number or newer
func TruncateReceipts(db kv.RwTx, number uint64) error {
	if err := db.ForEach(kv.Receipts, hexutility.EncodeTs(number), func(k, _ []byte) error {
		return db.Delete(kv.Receipts, k)
	}); err != nil {
		return err
	}

	from := make([]byte, 8)
	binary.BigEndian.PutUint64(from, number)
	if err := db.ForEach(kv.Log, from, func(k, _ []byte) error {
		return db.Delete(kv.Log, k)
	}); err != nil {
		return err
	}
	return nil
}

func ReceiptsAvailableFrom(tx kv.Tx) (uint64, error) {
	c, err := tx.Cursor(kv.Receipts)
	if err != nil {
		return math.MaxUint64, err
	}
	defer c.Close()
	k, _, err := c.First()
	if err != nil {
		return math.MaxUint64, err
	}
	if len(k) == 0 {
		return math.MaxUint64, nil
	}
	return binary.BigEndian.Uint64(k), nil
}

// ReadBlock retrieves an entire block corresponding to the hash, assembling it
// back from the stored header and body. If either the header or body could not
// be retrieved nil is returned.
//
// Note, due to concurrent download of header and block body the header and thus
// canonical hash can be stored in the database but the body data not (yet).
func ReadBlock(tx kv.Getter, hash common.Hash, number uint64) *types.Block {
	header := ReadHeader(tx, hash, number)
	if header == nil {
		return nil
	}
	body, _ := ReadBodyWithTransactions(tx, hash, number)
	if body == nil {
		return nil
	}
	return types.NewBlockFromStorage(hash, header, body.Transactions, body.Uncles, body.Withdrawals)
}

// HasBlock - is more efficient than ReadBlock because doesn't read transactions.
// It's is not equivalent of HasHeader because headers and bodies written by different stages
func HasBlock(db kv.Getter, hash common.Hash, number uint64) bool {
	body := ReadStorageBodyRLP(db, hash, number)
	return len(body) > 0
}

func ReadBlockWithSenders(db kv.Getter, hash common.Hash, number uint64) (*types.Block, []common.Address, error) {
	block := ReadBlock(db, hash, number)
	if block == nil {
		return nil, nil, nil
	}
	senders, err := ReadSenders(db, hash, number)
	if err != nil {
		return nil, nil, err
	}
	if len(senders) != block.Transactions().Len() {
		return block, senders, nil // no senders is fine - will recover them on the fly
	}
	block.SendersToTxs(senders)
	return block, senders, nil
}

// WriteBlock serializes a block into the database, header and body separately.
func WriteBlock(db kv.RwTx, block *types.Block) error {
	if err := WriteHeader(db, block.HeaderNoCopy()); err != nil {
		return err
	}
	if err := WriteBody(db, block.Hash(), block.NumberU64(), block.Body()); err != nil {
		return err
	}
	return nil
}

// PruneBlocks - delete [1, to) old blocks after moving it to snapshots.
// keeps genesis in db: [1, to)
// doesn't change sequences of kv.EthTx and kv.NonCanonicalTxs
// doesn't delete Receipts, Senders, Canonical markers, TotalDifficulty
func PruneBlocks(tx kv.RwTx, blockTo uint64, blocksDeleteLimit int) error {
	c, err := tx.Cursor(kv.Headers)
	if err != nil {
		return err
	}
	defer c.Close()

	// find first non-genesis block
	firstK, _, err := c.Seek(hexutility.EncodeTs(1))
	if err != nil {
		return err
	}
	if firstK == nil { //nothing to delete
		return err
	}
	blockFrom := binary.BigEndian.Uint64(firstK)
	stopAtBlock := cmp.Min(blockTo, blockFrom+uint64(blocksDeleteLimit))

	var b *types.BodyForStorage

	for k, _, err := c.Current(); k != nil; k, _, err = c.Next() {
		if err != nil {
			return err
		}

		n := binary.BigEndian.Uint64(k)
		if n >= stopAtBlock { // [from, to)
			break
		}

		b, err = ReadBodyForStorageByKey(tx, k)
		if err != nil {
			return err
		}
		if b == nil {
			log.Debug("PruneBlocks: block body not found", "height", n)
		} else {
			txIDBytes := make([]byte, 8)
			for txID := b.BaseTxId; txID < b.BaseTxId+uint64(b.TxAmount); txID++ {
				binary.BigEndian.PutUint64(txIDBytes, txID)
				if err = tx.Delete(kv.EthTx, txIDBytes); err != nil {
					return err
				}
			}
		}
		// Copying k because otherwise the same memory will be reused
		// for the next key and Delete below will end up deleting 1 more record than required
		kCopy := common.Copy(k)
		if err = tx.Delete(kv.Senders, kCopy); err != nil {
			return err
		}
		if err = tx.Delete(kv.BlockBody, kCopy); err != nil {
			return err
		}
		if err = tx.Delete(kv.Headers, kCopy); err != nil {
			return err
		}
	}

	return nil
}

// PruneBorBlocks - delete [1, to) old blocks after moving it to snapshots.
// keeps genesis in db: [1, to)
// doesn't change sequences of kv.EthTx and kv.NonCanonicalTxs
// doesn't delete Receipts, Senders, Canonical markers, TotalDifficulty
func PruneBorBlocks(tx kv.RwTx, blockTo uint64, blocksDeleteLimit int, SpanIdAt func(number uint64) uint64) error {
	c, err := tx.Cursor(kv.BorEventNums)
	if err != nil {
		return err
	}
	defer c.Close()
	var blockNumBytes [8]byte
	binary.BigEndian.PutUint64(blockNumBytes[:], blockTo)
	k, v, err := c.Seek(blockNumBytes[:])
	if err != nil {
		return err
	}
	var eventIdTo uint64 = math.MaxUint64
	if k != nil {
		eventIdTo = binary.BigEndian.Uint64(v)
	}
	c1, err := tx.RwCursor(kv.BorEvents)
	if err != nil {
		return err
	}
	defer c1.Close()
	counter := blocksDeleteLimit
	for k, _, err = c1.First(); err == nil && k != nil && counter > 0; k, _, err = c1.Next() {
		eventId := binary.BigEndian.Uint64(k)
		if eventId >= eventIdTo {
			break
		}
		if err = c1.DeleteCurrent(); err != nil {
			return err
		}
		counter--
	}
	if err != nil {
		return err
	}
	firstSpanToKeep := SpanIdAt(blockTo)
	c2, err := tx.RwCursor(kv.BorSpans)
	if err != nil {
		return err
	}
	defer c2.Close()
	counter = blocksDeleteLimit
	for k, _, err := c2.First(); err == nil && k != nil && counter > 0; k, _, err = c2.Next() {
		spanId := binary.BigEndian.Uint64(k)
		if spanId >= firstSpanToKeep {
			break
		}
		if err = c2.DeleteCurrent(); err != nil {
			return err
		}
		counter--
	}
	return nil
}

func TruncateCanonicalChain(ctx context.Context, db kv.RwTx, from uint64) error {
	return db.ForEach(kv.HeaderCanonical, hexutility.EncodeTs(from), func(k, _ []byte) error {
		return db.Delete(kv.HeaderCanonical, k)
	})
}

// TruncateBlocks - delete block >= blockFrom
// does decrement sequences of kv.EthTx and kv.NonCanonicalTxs
// doesn't delete Receipts, Senders, Canonical markers, TotalDifficulty
func TruncateBlocks(ctx context.Context, tx kv.RwTx, blockFrom uint64) error {
	logEvery := time.NewTicker(20 * time.Second)
	defer logEvery.Stop()
	if blockFrom < 1 { //protect genesis
		blockFrom = 1
	}
	return tx.ForEach(kv.Headers, hexutility.EncodeTs(blockFrom), func(k, v []byte) error {
		b, err := ReadBodyForStorageByKey(tx, k)
		if err != nil {
			return err
		}
		if b != nil {
			txIDBytes := make([]byte, 8)
			for txID := b.BaseTxId; txID < b.BaseTxId+uint64(b.TxAmount); txID++ {
				binary.BigEndian.PutUint64(txIDBytes, txID)
				if err = tx.Delete(kv.EthTx, txIDBytes); err != nil {
					return err
				}
			}
		}
		// Copying k because otherwise the same memory will be reused
		// for the next key and Delete below will end up deleting 1 more record than required
		kCopy := common.Copy(k)
		if err := tx.Delete(kv.Senders, kCopy); err != nil {
			return err
		}
		if err := tx.Delete(kv.BlockBody, kCopy); err != nil {
			return err
		}
		if err := tx.Delete(kv.Headers, kCopy); err != nil {
			return err
		}

		select {
		case <-ctx.Done():
			return ctx.Err()
		case <-logEvery.C:
			log.Info("TruncateBlocks", "block", binary.BigEndian.Uint64(kCopy))
		default:
		}
		return nil
	})
}
func ReadTotalIssued(db kv.Getter, number uint64) (*big.Int, error) {
	data, err := db.GetOne(kv.Issuance, hexutility.EncodeTs(number))
	if err != nil {
		return nil, err
	}

	return new(big.Int).SetBytes(data), nil
}

func WriteTotalIssued(db kv.Putter, number uint64, totalIssued *big.Int) error {
	return db.Put(kv.Issuance, hexutility.EncodeTs(number), totalIssued.Bytes())
}

func ReadTotalBurnt(db kv.Getter, number uint64) (*big.Int, error) {
	data, err := db.GetOne(kv.Issuance, append([]byte("burnt"), hexutility.EncodeTs(number)...))
	if err != nil {
		return nil, err
	}

	return new(big.Int).SetBytes(data), nil
}

func WriteTotalBurnt(db kv.Putter, number uint64, totalBurnt *big.Int) error {
	return db.Put(kv.Issuance, append([]byte("burnt"), hexutility.EncodeTs(number)...), totalBurnt.Bytes())
}

func ReadHeaderByNumber(db kv.Getter, number uint64) *types.Header {
	hash, err := ReadCanonicalHash(db, number)
	if err != nil {
		log.Error("ReadCanonicalHash failed", "err", err)
		return nil
	}
	if hash == (common.Hash{}) {
		return nil
	}

	return ReadHeader(db, hash, number)
}

func ReadFirstNonGenesisHeaderNumber(tx kv.Tx) (uint64, bool, error) {
	v, err := rawdbv3.SecondKey(tx, kv.Headers)
	if err != nil {
		return 0, false, err
	}
	if len(v) == 0 {
		return 0, false, nil
	}
	return binary.BigEndian.Uint64(v), true, nil
}

func ReadHeaderByHash(db kv.Getter, hash common.Hash) (*types.Header, error) {
	number := ReadHeaderNumber(db, hash)
	if number == nil {
		return nil, nil
	}
	return ReadHeader(db, hash, *number), nil
}

func DeleteNewerEpochs(tx kv.RwTx, number uint64) error {
	if err := tx.ForEach(kv.PendingEpoch, hexutility.EncodeTs(number), func(k, v []byte) error {
		return tx.Delete(kv.Epoch, k)
	}); err != nil {
		return err
	}
	return tx.ForEach(kv.Epoch, hexutility.EncodeTs(number), func(k, v []byte) error {
		return tx.Delete(kv.Epoch, k)
	})
}
func ReadEpoch(tx kv.Tx, blockNum uint64, blockHash common.Hash) (transitionProof []byte, err error) {
	k := make([]byte, dbutils.NumberLength+length.Hash)
	binary.BigEndian.PutUint64(k, blockNum)
	copy(k[dbutils.NumberLength:], blockHash[:])
	return tx.GetOne(kv.Epoch, k)
}
func FindEpochBeforeOrEqualNumber(tx kv.Tx, n uint64) (blockNum uint64, blockHash common.Hash, transitionProof []byte, err error) {
	c, err := tx.Cursor(kv.Epoch)
	if err != nil {
		return 0, common.Hash{}, nil, err
	}
	defer c.Close()
	seek := hexutility.EncodeTs(n)
	k, v, err := c.Seek(seek)
	if err != nil {
		return 0, common.Hash{}, nil, err
	}
	if k != nil {
		num := binary.BigEndian.Uint64(k)
		if num == n {
			return n, common.BytesToHash(k[dbutils.NumberLength:]), v, nil
		}
	}
	k, v, err = c.Prev()
	if err != nil {
		return 0, common.Hash{}, nil, err
	}
	if k == nil {
		return 0, common.Hash{}, nil, nil
	}
	return binary.BigEndian.Uint64(k), common.BytesToHash(k[dbutils.NumberLength:]), v, nil
}

func WriteEpoch(tx kv.RwTx, blockNum uint64, blockHash common.Hash, transitionProof []byte) (err error) {
	k := make([]byte, dbutils.NumberLength+length.Hash)
	binary.BigEndian.PutUint64(k, blockNum)
	copy(k[dbutils.NumberLength:], blockHash[:])
	return tx.Put(kv.Epoch, k, transitionProof)
}

func ReadPendingEpoch(tx kv.Tx, blockNum uint64, blockHash common.Hash) (transitionProof []byte, err error) {
	k := make([]byte, 8+32)
	binary.BigEndian.PutUint64(k, blockNum)
	copy(k[8:], blockHash[:])
	return tx.GetOne(kv.PendingEpoch, k)
}

func WritePendingEpoch(tx kv.RwTx, blockNum uint64, blockHash common.Hash, transitionProof []byte) (err error) {
	k := make([]byte, 8+32)
	binary.BigEndian.PutUint64(k, blockNum)
	copy(k[8:], blockHash[:])
	return tx.Put(kv.PendingEpoch, k, transitionProof)
}

// Transitioned returns true if the block number comes after POS transition or is the last POW block
func Transitioned(db kv.Getter, blockNum uint64, terminalTotalDifficulty *big.Int) (trans bool, err error) {
	if terminalTotalDifficulty == nil {
		return false, nil
	}

	if terminalTotalDifficulty.Cmp(common.Big0) == 0 {
		return true, nil
	}
	header := ReadHeaderByNumber(db, blockNum)
	if header == nil {
		return false, nil
	}

	if header.Difficulty.Cmp(common.Big0) == 0 {
		return true, nil
	}

	headerTd, err := ReadTd(db, header.Hash(), blockNum)
	if err != nil {
		return false, err
	}

	return headerTd.Cmp(terminalTotalDifficulty) >= 0, nil
}

// IsPosBlock returns true if the block number comes after POS transition or is the last POW block
func IsPosBlock(db kv.Getter, blockHash common.Hash) (trans bool, err error) {
	header, err := ReadHeaderByHash(db, blockHash)
	if err != nil {
		return false, err
	}
	if header == nil {
		return false, nil
	}

	return header.Difficulty.Cmp(common.Big0) == 0, nil
}

var SnapshotsKey = []byte("snapshots")
var SnapshotsHistoryKey = []byte("snapshots_history")

func ReadSnapshots(tx kv.Tx) ([]string, []string, error) {
	v, err := tx.GetOne(kv.DatabaseInfo, SnapshotsKey)
	if err != nil {
		return nil, nil, err
	}
	var res, resHist []string
	_ = json.Unmarshal(v, &res)

	v, err = tx.GetOne(kv.DatabaseInfo, SnapshotsHistoryKey)
	if err != nil {
		return nil, nil, err
	}
	_ = json.Unmarshal(v, &resHist)
	return res, resHist, nil
}

func WriteSnapshots(tx kv.RwTx, list, histList []string) error {
	res, err := json.Marshal(list)
	if err != nil {
		return err
	}
	if err := tx.Put(kv.DatabaseInfo, SnapshotsKey, res); err != nil {
		return err
	}
	res, err = json.Marshal(histList)
	if err != nil {
		return err
	}
	if err := tx.Put(kv.DatabaseInfo, SnapshotsHistoryKey, res); err != nil {
		return err
	}
	return nil
}

// PruneTable has `limit` parameter to avoid too large data deletes per one sync cycle - better delete by small portions to reduce db.FreeList size
func PruneTable(tx kv.RwTx, table string, pruneTo uint64, ctx context.Context, limit int) error {
	c, err := tx.RwCursor(table)

	if err != nil {
		return fmt.Errorf("failed to create cursor for pruning %w", err)
	}
	defer c.Close()

	i := 0
	for k, _, err := c.First(); k != nil; k, _, err = c.Next() {
		if err != nil {
			return err
		}
		i++
		if i > limit {
			break
		}

		blockNum := binary.BigEndian.Uint64(k)
		if blockNum >= pruneTo {
			break
		}
		select {
		case <-ctx.Done():
			return common.ErrStopped
		default:
		}
		if err = c.DeleteCurrent(); err != nil {
			return fmt.Errorf("failed to remove for block %d: %w", blockNum, err)
		}
	}
	return nil
}

func PruneTableDupSort(tx kv.RwTx, table string, logPrefix string, pruneTo uint64, logEvery *time.Ticker, ctx context.Context) error {
	c, err := tx.RwCursorDupSort(table)
	if err != nil {
		return fmt.Errorf("failed to create cursor for pruning %w", err)
	}
	defer c.Close()

	for k, _, err := c.First(); k != nil; k, _, err = c.NextNoDup() {
		if err != nil {
			return fmt.Errorf("failed to move %s cleanup cursor: %w", table, err)
		}
		blockNum := binary.BigEndian.Uint64(k)
		if blockNum >= pruneTo {
			break
		}
		select {
		case <-logEvery.C:
			log.Info(fmt.Sprintf("[%s]", logPrefix), "table", table, "block", blockNum)
		case <-ctx.Done():
			return common.ErrStopped
		default:
		}
		if err = tx.Delete(table, k); err != nil {
			return fmt.Errorf("failed to remove for block %d: %w", blockNum, err)
		}
	}
	return nil
}

func ReadVerkleRoot(tx kv.Tx, blockNum uint64) (common.Hash, error) {
	root, err := tx.GetOne(kv.VerkleRoots, hexutility.EncodeTs(blockNum))
	if err != nil {
		return common.Hash{}, err
	}

	return common.BytesToHash(root), nil
}

func WriteVerkleRoot(tx kv.RwTx, blockNum uint64, root common.Hash) error {
	return tx.Put(kv.VerkleRoots, hexutility.EncodeTs(blockNum), root[:])
}

func WriteVerkleNode(tx kv.RwTx, node verkle.VerkleNode) error {
	var (
		root    common.Hash
		encoded []byte
		err     error
	)
	root = node.Commitment().Bytes()
	encoded, err = node.Serialize()
	if err != nil {
		return err
	}

	return tx.Put(kv.VerkleTrie, root[:], encoded)
}

func ReadVerkleNode(tx kv.RwTx, root common.Hash) (verkle.VerkleNode, error) {
	encoded, err := tx.GetOne(kv.VerkleTrie, root[:])
	if err != nil {
		return nil, err
	}
	if len(encoded) == 0 {
		return verkle.New(), nil
	}
	return verkle.ParseNode(encoded, 0, root[:])
}
func WriteDBSchemaVersion(tx kv.RwTx) error {
	var version [12]byte
	binary.BigEndian.PutUint32(version[:], kv.DBSchemaVersion.Major)
	binary.BigEndian.PutUint32(version[4:], kv.DBSchemaVersion.Minor)
	binary.BigEndian.PutUint32(version[8:], kv.DBSchemaVersion.Patch)
	if err := tx.Put(kv.DatabaseInfo, kv.DBSchemaVersionKey, version[:]); err != nil {
		return fmt.Errorf("writing DB schema version: %w", err)
	}
	return nil
}
func ReadDBSchemaVersion(tx kv.Tx) (major, minor, patch uint32, ok bool, err error) {
	existingVersion, err := tx.GetOne(kv.DatabaseInfo, kv.DBSchemaVersionKey)
	if err != nil {
		return 0, 0, 0, false, fmt.Errorf("reading DB schema version: %w", err)
	}
	if len(existingVersion) == 0 {
		return 0, 0, 0, false, nil
	}
	if len(existingVersion) != 12 {
		return 0, 0, 0, false, fmt.Errorf("incorrect length of DB schema version: %d", len(existingVersion))
	}

	major = binary.BigEndian.Uint32(existingVersion)
	minor = binary.BigEndian.Uint32(existingVersion[4:])
	patch = binary.BigEndian.Uint32(existingVersion[8:])
	return major, minor, patch, true, nil
}<|MERGE_RESOLUTION|>--- conflicted
+++ resolved
@@ -296,8 +296,6 @@
 	return ReadHeader(db, headHash, *headNumber)
 }
 
-<<<<<<< HEAD
-=======
 // ReadCurrentHeaderHavingBody reads the current canonical head header for which its block body is known.
 // It is updated in stage_finish.
 // See: ReadHeadBlockHash, ReadCurrentHeader
@@ -310,7 +308,6 @@
 	return ReadHeader(db, headHash, *headNumber)
 }
 
->>>>>>> 5f515e12
 func ReadHeadersByNumber(db kv.Getter, number uint64) (res []*types.Header, err error) {
 	prefix := hexutility.EncodeTs(number)
 	if err = db.ForPrefix(kv.Headers, prefix, func(k, v []byte) error {
