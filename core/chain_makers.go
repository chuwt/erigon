// Copyright 2015 The go-ethereum Authors
// This file is part of the go-ethereum library.
//
// The go-ethereum library is free software: you can redistribute it and/or modify
// it under the terms of the GNU Lesser General Public License as published by
// the Free Software Foundation, either version 3 of the License, or
// (at your option) any later version.
//
// The go-ethereum library is distributed in the hope that it will be useful,
// but WITHOUT ANY WARRANTY; without even the implied warranty of
// MERCHANTABILITY or FITNESS FOR A PARTICULAR PURPOSE. See the
// GNU Lesser General Public License for more details.
//
// You should have received a copy of the GNU Lesser General Public License
// along with the go-ethereum library. If not, see <http://www.gnu.org/licenses/>.

package core

import (
	"context"
	"encoding/binary"
	"fmt"
	"math/big"

<<<<<<< HEAD
	"github.com/ledgerwatch/erigon/common/math"
=======
>>>>>>> 9d351bde
	"github.com/ledgerwatch/log/v3"

	"github.com/ledgerwatch/erigon-lib/chain"
	libcommon "github.com/ledgerwatch/erigon-lib/common"
	"github.com/ledgerwatch/erigon-lib/common/length"
	"github.com/ledgerwatch/erigon-lib/kv"
	state2 "github.com/ledgerwatch/erigon-lib/state"
	"github.com/ledgerwatch/erigon/core/types/accounts"
	"github.com/ledgerwatch/erigon/eth/ethconfig"

	"github.com/ledgerwatch/erigon/common"
	"github.com/ledgerwatch/erigon/consensus"
	"github.com/ledgerwatch/erigon/consensus/merge"
	"github.com/ledgerwatch/erigon/consensus/misc"
	"github.com/ledgerwatch/erigon/core/state"
	"github.com/ledgerwatch/erigon/core/types"
	"github.com/ledgerwatch/erigon/core/vm"
	"github.com/ledgerwatch/erigon/params"
	"github.com/ledgerwatch/erigon/rlp"
	"github.com/ledgerwatch/erigon/turbo/trie"
)

// BlockGen creates blocks for testing.
// See GenerateChain for a detailed explanation.
type BlockGen struct {
	i           int
	parent      *types.Block
	chain       []*types.Block
	header      *types.Header
	stateReader state.StateReader
	ibs         *state.IntraBlockState

	gasPool  *GasPool
	txs      []types.Transaction
	receipts []*types.Receipt
	uncles   []*types.Header

	config *chain.Config
	engine consensus.Engine

	beforeAddTx func()
}

// SetCoinbase sets the coinbase of the generated block.
// It can be called at most once.
func (b *BlockGen) SetCoinbase(addr libcommon.Address) {
	if b.gasPool != nil {
		if len(b.txs) > 0 {
			panic("coinbase must be set before adding transactions")
		}
		panic("coinbase can only be set once")
	}
	b.header.Coinbase = addr
	b.gasPool = new(GasPool).AddGas(b.header.GasLimit)
}

// SetExtra sets the extra data field of the generated block.
func (b *BlockGen) SetExtra(data []byte) {
	b.header.Extra = data
}

// SetNonce sets the nonce field of the generated block.
func (b *BlockGen) SetNonce(nonce types.BlockNonce) {
	b.header.Nonce = nonce
}

// SetDifficulty sets the difficulty field of the generated block. This method is
// useful for Clique tests where the difficulty does not depend on time. For the
// ethash tests, please use OffsetTime, which implicitly recalculates the diff.
func (b *BlockGen) SetDifficulty(diff *big.Int) {
	b.header.Difficulty = diff
}

// AddTx adds a transaction to the generated block. If no coinbase has
// been set, the block's coinbase is set to the zero address.
//
// AddTx panics if the transaction cannot be executed. In addition to
// the protocol-imposed limitations (gas limit, etc.), there are some
// further limitations on the content of transactions that can be
// added. Notably, contract code relying on the BLOCKHASH instruction
// will panic during execution.
func (b *BlockGen) AddTx(tx types.Transaction) {
	b.AddTxWithChain(nil, nil, tx)
}
func (b *BlockGen) AddFailedTx(tx types.Transaction) {
	b.AddFailedTxWithChain(nil, nil, tx)
}

// AddTxWithChain adds a transaction to the generated block. If no coinbase has
// been set, the block's coinbase is set to the zero address.
//
// AddTxWithChain panics if the transaction cannot be executed. In addition to
// the protocol-imposed limitations (gas limit, etc.), there are some
// further limitations on the content of transactions that can be
// added. If contract code relies on the BLOCKHASH instruction,
// the block in chain will be returned.
func (b *BlockGen) AddTxWithChain(getHeader func(hash libcommon.Hash, number uint64) *types.Header, engine consensus.Engine, tx types.Transaction) {
	if b.beforeAddTx != nil {
		b.beforeAddTx()
	}
	if b.gasPool == nil {
		b.SetCoinbase(libcommon.Address{})
	}
	b.ibs.SetTxContext(tx.Hash(), libcommon.Hash{}, len(b.txs))
	receipt, _, err := ApplyTransaction(b.config, GetHashFn(b.header, getHeader), engine, &b.header.Coinbase, b.gasPool, b.ibs, state.NewNoopWriter(), b.header, tx, &b.header.GasUsed, b.header.BlobGasUsed, vm.Config{})
	if err != nil {
		panic(err)
	}
	b.txs = append(b.txs, tx)
	b.receipts = append(b.receipts, receipt)
}

func (b *BlockGen) AddFailedTxWithChain(getHeader func(hash libcommon.Hash, number uint64) *types.Header, engine consensus.Engine, tx types.Transaction) {
	if b.beforeAddTx != nil {
		b.beforeAddTx()
	}
	if b.gasPool == nil {
		b.SetCoinbase(libcommon.Address{})
	}
	b.ibs.SetTxContext(tx.Hash(), libcommon.Hash{}, len(b.txs))
	receipt, _, err := ApplyTransaction(b.config, GetHashFn(b.header, getHeader), engine, &b.header.Coinbase, b.gasPool, b.ibs, state.NewNoopWriter(), b.header, tx, &b.header.GasUsed, b.header.BlobGasUsed, vm.Config{})
	_ = err // accept failed transactions
	b.txs = append(b.txs, tx)
	b.receipts = append(b.receipts, receipt)
}

// AddUncheckedTx forcefully adds a transaction to the block without any
// validation.
//
// AddUncheckedTx will cause consensus failures when used during real
// chain processing. This is best used in conjunction with raw block insertion.
func (b *BlockGen) AddUncheckedTx(tx types.Transaction) {
	b.txs = append(b.txs, tx)
}

// Number returns the block number of the block being generated.
func (b *BlockGen) Number() *big.Int {
	return new(big.Int).Set(b.header.Number)
}

// AddUncheckedReceipt forcefully adds a receipts to the block without a
// backing transaction.
//
// AddUncheckedReceipt will cause consensus failures when used during real
// chain processing. This is best used in conjunction with raw block insertion.
func (b *BlockGen) AddUncheckedReceipt(receipt *types.Receipt) {
	b.receipts = append(b.receipts, receipt)
}

// TxNonce returns the next valid transaction nonce for the
// account at addr. It panics if the account does not exist.
func (b *BlockGen) TxNonce(addr libcommon.Address) uint64 {
	if !b.ibs.Exist(addr) {
		panic("account does not exist")
	}
	return b.ibs.GetNonce(addr)
}

// AddUncle adds an uncle header to the generated block.
func (b *BlockGen) AddUncle(h *types.Header) {
	b.uncles = append(b.uncles, h)
}

// PrevBlock returns a previously generated block by number. It panics if
// num is greater or equal to the number of the block being generated.
// For index -1, PrevBlock returns the parent block given to GenerateChain.
func (b *BlockGen) PrevBlock(index int) *types.Block {
	if index >= b.i {
		panic(fmt.Errorf("block index %d out of range (%d,%d)", index, -1, b.i))
	}
	if index == -1 {
		return b.parent
	}
	return b.chain[index]
}

// OffsetTime modifies the time instance of a block, implicitly changing its
// associated difficulty. It's useful to test scenarios where forking is not
// tied to chain length directly.
func (b *BlockGen) OffsetTime(seconds int64) {
	b.header.Time += uint64(seconds)
	parent := b.parent
	if b.header.Time <= parent.Time() {
		panic("block time out of range")
	}
	chainreader := &FakeChainReader{Cfg: b.config}
	b.header.Difficulty = b.engine.CalcDifficulty(
		chainreader,
		b.header.Time,
		parent.Time(),
		parent.Difficulty(),
		parent.NumberU64(),
		parent.Hash(),
		parent.UncleHash(),
		parent.Header().AuRaStep,
	)
}

func (b *BlockGen) GetHeader() *types.Header {
	return b.header
}

func (b *BlockGen) GetParent() *types.Block {
	return b.parent
}

func (b *BlockGen) GetReceipts() []*types.Receipt {
	return b.receipts
}

var GenerateTrace bool

type ChainPack struct {
	Headers  []*types.Header
	Blocks   []*types.Block
	Receipts []types.Receipts
	TopBlock *types.Block // Convenience field to access the last block
}

func (cp *ChainPack) Length() int {
	return len(cp.Blocks)
}

// OneBlock returns a ChainPack which contains just one
// block with given index
func (cp *ChainPack) Slice(i, j int) *ChainPack {
	return &ChainPack{
		Headers:  cp.Headers[i:j],
		Blocks:   cp.Blocks[i:j],
		Receipts: cp.Receipts[i:j],
		TopBlock: cp.Blocks[j-1],
	}
}

// Copy creates a deep copy of the ChainPack.
func (cp *ChainPack) Copy() *ChainPack {
	headers := make([]*types.Header, 0, len(cp.Headers))
	for _, header := range cp.Headers {
		headers = append(headers, types.CopyHeader(header))
	}

	blocks := make([]*types.Block, 0, len(cp.Blocks))
	for _, block := range cp.Blocks {
		blocks = append(blocks, block.Copy())
	}

	receipts := make([]types.Receipts, 0, len(cp.Receipts))
	for _, receiptList := range cp.Receipts {
		receiptListCopy := make(types.Receipts, 0, len(receiptList))
		for _, receipt := range receiptList {
			receiptListCopy = append(receiptListCopy, receipt.Copy())
		}
		receipts = append(receipts, receiptListCopy)
	}

	topBlock := cp.TopBlock.Copy()

	return &ChainPack{
		Headers:  headers,
		Blocks:   blocks,
		Receipts: receipts,
		TopBlock: topBlock,
	}
}

func (cp *ChainPack) NumberOfPoWBlocks() int {
	for i, header := range cp.Headers {
		if header.Difficulty.Cmp(merge.ProofOfStakeDifficulty) == 0 {
			return i
		}
	}
	return len(cp.Headers)
}

// GenerateChain creates a chain of n blocks. The first block's
// parent will be the provided parent. db is used to store
// intermediate states and should contain the parent's state trie.
//
// The generator function is called with a new block generator for
// every block. Any transactions and uncles added to the generator
// become part of the block. If gen is nil, the blocks will be empty
// and their coinbase will be the zero address.
//
// Blocks created by GenerateChain do not contain valid proof of work
// values. Inserting them into BlockChain requires use of FakePow or
// a similar non-validating proof of work implementation.
func GenerateChain(config *chain.Config, parent *types.Block, engine consensus.Engine, db kv.RwDB, n int, gen func(int, *BlockGen)) (*ChainPack, error) {
	histV3 := ethconfig.EnableHistoryV4InTest
	if config == nil {
		config = params.TestChainConfig
	}
	headers, blocks, receipts := make([]*types.Header, n), make(types.Blocks, n), make([]types.Receipts, n)
	chainreader := &FakeChainReader{Cfg: config, current: parent}
	ctx := context.Background()
	tx, errBegin := db.BeginRw(context.Background())
	if errBegin != nil {
		return nil, errBegin
	}
	defer tx.Rollback()
	logger := log.New("generate-chain", config.ChainName)

	var stateReader state.StateReader
	var stateWriter state.StateWriter
	var domains *state2.SharedDomains
	if histV3 {
		domains = state2.NewSharedDomains(tx)
		defer domains.Close()
<<<<<<< HEAD
		_, err := domains.SeekCommitment(ctx, tx, 0, math.MaxUint64)
=======
		_, err := domains.SeekCommitment(ctx, tx)
>>>>>>> 9d351bde
		if err != nil {
			return nil, err
		}
		stateReader = state.NewReaderV4(domains)
		stateWriter = state.NewWriterV4(domains)
	}
	txNum := -1
	setBlockNum := func(blockNum uint64) {
		if histV3 {
			domains.SetBlockNum(blockNum)
		} else {
			stateReader = state.NewPlainStateReader(tx)
			stateWriter = state.NewPlainStateWriter(tx, nil, parent.NumberU64()+blockNum+1)
		}
	}
	txNumIncrement := func() {
		txNum++
		if histV3 {
			domains.SetTxNum(ctx, uint64(txNum))
		}
	}
	genblock := func(i int, parent *types.Block, ibs *state.IntraBlockState, stateReader state.StateReader,
		stateWriter state.StateWriter) (*types.Block, types.Receipts, error) {
		txNumIncrement()

		b := &BlockGen{i: i, chain: blocks, parent: parent, ibs: ibs, stateReader: stateReader, config: config, engine: engine, txs: make([]types.Transaction, 0, 1), receipts: make([]*types.Receipt, 0, 1), uncles: make([]*types.Header, 0, 1),
			beforeAddTx: func() {
				txNumIncrement()
			},
		}
		b.header = makeHeader(chainreader, parent, ibs, b.engine)
		// Mutate the state and block according to any hard-fork specs
		if daoBlock := config.DAOForkBlock; daoBlock != nil {
			limit := new(big.Int).Add(daoBlock, params.DAOForkExtraRange)
			if b.header.Number.Cmp(daoBlock) >= 0 && b.header.Number.Cmp(limit) < 0 {
				b.header.Extra = common.CopyBytes(params.DAOForkBlockExtra)
			}
		}
		if b.engine != nil {
			InitializeBlockExecution(b.engine, nil, b.header, config, ibs, logger)
		}
		// Execute any user modifications to the block
		if gen != nil {
			gen(i, b)
		}
		txNumIncrement()
		if b.engine != nil {
			// Finalize and seal the block
			if _, _, _, err := b.engine.FinalizeAndAssemble(config, b.header, ibs, b.txs, b.uncles, b.receipts, nil, nil, nil, nil, logger); err != nil {
				return nil, nil, fmt.Errorf("call to FinaliseAndAssemble: %w", err)
			}
			// Write state changes to db
			if err := ibs.CommitBlock(config.Rules(b.header.Number.Uint64(), b.header.Time), stateWriter); err != nil {
				return nil, nil, fmt.Errorf("call to CommitBlock to stateWriter: %w", err)
			}

			var err error
			if histV3 {
				//To use `CalcHashRootForTests` need flush before, but to use `domains.ComputeCommitment` need flush after
				//if err = domains.Flush(ctx, tx); err != nil {
				//	return nil, nil, err
				//}
				//b.header.Root, err = CalcHashRootForTests(tx, b.header, histV3, true)

				stateRoot, err := domains.ComputeCommitment(ctx, true, false)
				if err != nil {
					return nil, nil, fmt.Errorf("call to CalcTrieRoot: %w", err)
				}
				if err = domains.Flush(ctx, tx); err != nil {
					return nil, nil, err
				}
				if err != nil {
					return nil, nil, fmt.Errorf("call to CalcTrieRoot: %w", err)
				}
				b.header.Root = libcommon.BytesToHash(stateRoot)
			} else {
				b.header.Root, err = CalcHashRootForTests(tx, b.header, histV3, false)
			}
			_ = err
			// Recreating block to make sure Root makes it into the header
			block := types.NewBlock(b.header, b.txs, b.uncles, b.receipts, nil /* withdrawals */)
			return block, b.receipts, nil
		}
		return nil, nil, fmt.Errorf("no engine to generate blocks")
	}

	for i := 0; i < n; i++ {
		setBlockNum(uint64(i))
		ibs := state.New(stateReader)
		block, receipt, err := genblock(i, parent, ibs, stateReader, stateWriter)
		if err != nil {
			return nil, fmt.Errorf("generating block %d: %w", i, err)
		}
		headers[i] = block.Header()
		blocks[i] = block
		receipts[i] = receipt
		parent = block
	}

	if ethconfig.EnableHistoryV4InTest {
		domains.ClearRam(true)
	}
	tx.Rollback()

	return &ChainPack{Headers: headers, Blocks: blocks, Receipts: receipts, TopBlock: blocks[n-1]}, nil
}

func hashKeyAndAddIncarnation(k []byte, h *common.Hasher) (newK []byte, err error) {
	if len(k) == length.Addr {
		newK = make([]byte, length.Hash)
	} else {
		newK = make([]byte, length.Hash*2+length.Incarnation)
	}
	h.Sha.Reset()
	//nolint:errcheck
	h.Sha.Write(k[:length.Addr])
	//nolint:errcheck
	h.Sha.Read(newK[:length.Hash])
	if len(k) == length.Addr+length.Incarnation+length.Hash { // PlainState storage
		copy(newK[length.Hash:], k[length.Addr:length.Addr+length.Incarnation])
		h.Sha.Reset()
		//nolint:errcheck
		h.Sha.Write(k[length.Addr+length.Incarnation:])
		//nolint:errcheck
		h.Sha.Read(newK[length.Hash+length.Incarnation:])
	} else if len(k) == length.Addr+length.Hash { // e4 Domain storage
		binary.BigEndian.PutUint64(newK[length.Hash:], 1)
		h.Sha.Reset()
		//nolint:errcheck
		h.Sha.Write(k[len(k)-length.Hash:])
		//nolint:errcheck
		h.Sha.Read(newK[length.Hash+length.Incarnation:])
	}
	return newK, nil
}

func CalcHashRootForTests(tx kv.RwTx, header *types.Header, histV4, trace bool) (hashRoot libcommon.Hash, err error) {
	if err := tx.ClearBucket(kv.HashedAccounts); err != nil {
		return hashRoot, fmt.Errorf("clear HashedAccounts bucket: %w", err)
	}
	if err := tx.ClearBucket(kv.HashedStorage); err != nil {
		return hashRoot, fmt.Errorf("clear HashedStorage bucket: %w", err)
	}
	if err := tx.ClearBucket(kv.TrieOfAccounts); err != nil {
		return hashRoot, fmt.Errorf("clear TrieOfAccounts bucket: %w", err)
	}
	if err := tx.ClearBucket(kv.TrieOfStorage); err != nil {
		return hashRoot, fmt.Errorf("clear TrieOfStorage bucket: %w", err)
	}

	if histV4 {
		//if GenerateTrace {
		//	panic("implement me")
		//}
		h := common.NewHasher()
		defer common.ReturnHasherToPool(h)

		it, err := tx.(state2.HasAggCtx).AggCtx().DomainRangeLatest(tx, kv.AccountsDomain, nil, nil, -1)
		if err != nil {
			return libcommon.Hash{}, err
		}

		for it.HasNext() {
			k, v, err := it.Next()
			if err != nil {
				return hashRoot, fmt.Errorf("interate over plain state: %w", err)
			}
			if len(v) > 0 {
				v, err = accounts.ConvertV3toV2(v)
				if err != nil {
					return hashRoot, fmt.Errorf("interate over plain state: %w", err)
				}
			}
			newK, err := hashKeyAndAddIncarnation(k, h)
			if err != nil {
				return hashRoot, fmt.Errorf("clear HashedAccounts bucket: %w", err)
			}
			if err := tx.Put(kv.HashedAccounts, newK, v); err != nil {
				return hashRoot, fmt.Errorf("clear HashedAccounts bucket: %w", err)
			}
		}

		it, err = tx.(state2.HasAggCtx).AggCtx().DomainRangeLatest(tx, kv.StorageDomain, nil, nil, -1)
		if err != nil {
			return libcommon.Hash{}, err
		}
		for it.HasNext() {
			k, v, err := it.Next()
			if err != nil {
				return hashRoot, fmt.Errorf("interate over plain state: %w", err)
			}
			newK, err := hashKeyAndAddIncarnation(k, h)
			if err != nil {
				return hashRoot, fmt.Errorf("clear HashedStorage bucket: %w", err)
			}
			if err := tx.Put(kv.HashedStorage, newK, v); err != nil {
				return hashRoot, fmt.Errorf("clear HashedStorage bucket: %w", err)
			}

		}

		if trace {
			root, err := trie.CalcRootTrace("GenerateChain", tx)
			return root, err
		}
		root, err := trie.CalcRoot("GenerateChain", tx)
		return root, err

		//var root libcommon.Hash
		//rootB, err := tx.(*temporal.Tx).Agg().ComputeCommitment(false, false)
		//if err != nil {
		//	return root, err
		//}
		//root = libcommon.BytesToHash(rootB)
		//return root, err
	}

	c, err := tx.Cursor(kv.PlainState)
	if err != nil {
		return hashRoot, err
	}
	h := common.NewHasher()
	defer common.ReturnHasherToPool(h)
	for k, v, err := c.First(); k != nil; k, v, err = c.Next() {
		if err != nil {
			return hashRoot, fmt.Errorf("interate over plain state: %w", err)
		}
		newK, err := hashKeyAndAddIncarnation(k, h)
		if err != nil {
			return hashRoot, fmt.Errorf("insert hashed key: %w", err)
		}
		if len(k) > length.Addr {
			if err = tx.Put(kv.HashedStorage, newK, common.CopyBytes(v)); err != nil {
				return hashRoot, fmt.Errorf("insert hashed key: %w", err)
			}
		} else {
			if err = tx.Put(kv.HashedAccounts, newK, common.CopyBytes(v)); err != nil {
				return hashRoot, fmt.Errorf("insert hashed key: %w", err)
			}
		}

	}
	c.Close()

	if GenerateTrace {
		fmt.Printf("State after %d================\n", header.Number)
		it, err := tx.Range(kv.HashedAccounts, nil, nil)
		if err != nil {
			return hashRoot, err
		}
		for it.HasNext() {
			k, v, err := it.Next()
			if err != nil {
				return hashRoot, err
			}
			fmt.Printf("%x: %x\n", k, v)
		}
		fmt.Printf("..................\n")
		it, err = tx.Range(kv.HashedStorage, nil, nil)
		if err != nil {
			return hashRoot, err
		}
		for it.HasNext() {
			k, v, err := it.Next()
			if err != nil {
				return hashRoot, err
			}
			fmt.Printf("%x: %x\n", k, v)
		}
		fmt.Printf("===============================\n")
	}
	if hash, err := trie.CalcRoot("GenerateChain", tx); err == nil {
		return hash, nil
	} else {
		return libcommon.Hash{}, fmt.Errorf("call to CalcTrieRoot: %w", err)
	}
}

func MakeEmptyHeader(parent *types.Header, chainConfig *chain.Config, timestamp uint64, targetGasLimit *uint64) *types.Header {
	header := &types.Header{
		Root:       parent.Root,
		ParentHash: parent.Hash(),
		Number:     new(big.Int).Add(parent.Number, libcommon.Big1),
		Difficulty: libcommon.Big0,
		Time:       timestamp,
	}

	parentGasLimit := parent.GasLimit
	// Set baseFee and GasLimit if we are on an EIP-1559 chain
	if chainConfig.IsLondon(header.Number.Uint64()) {
		header.BaseFee = misc.CalcBaseFee(chainConfig, parent)
		if !chainConfig.IsLondon(parent.Number.Uint64()) {
			parentGasLimit = parent.GasLimit * params.ElasticityMultiplier
		}
	}
	if targetGasLimit != nil {
		header.GasLimit = CalcGasLimit(parentGasLimit, *targetGasLimit)
	} else {
		header.GasLimit = parentGasLimit
	}

	if chainConfig.IsCancun(header.Time) {
		excessBlobGas := misc.CalcExcessBlobGas(chainConfig, parent)
		header.ExcessBlobGas = &excessBlobGas
		header.BlobGasUsed = new(uint64)
	}

	return header
}

func makeHeader(chain consensus.ChainReader, parent *types.Block, state *state.IntraBlockState, engine consensus.Engine) *types.Header {
	var time uint64
	if parent.Time() == 0 {
		time = 10
	} else {
		time = parent.Time() + 10 // block time is fixed at 10 seconds
	}

	header := MakeEmptyHeader(parent.Header(), chain.Config(), time, nil)
	header.Coinbase = parent.Coinbase()
	header.Difficulty = engine.CalcDifficulty(chain, time,
		time-10,
		parent.Difficulty(),
		parent.NumberU64(),
		parent.Hash(),
		parent.UncleHash(),
		parent.Header().AuRaStep,
	)
	header.AuRaSeal = engine.GenerateSeal(chain, header, parent.Header(), nil)

	return header
}

type FakeChainReader struct {
	Cfg     *chain.Config
	current *types.Block
}

// Config returns the chain configuration.
func (cr *FakeChainReader) Config() *chain.Config {
	return cr.Cfg
}

func (cr *FakeChainReader) CurrentHeader() *types.Header                               { return cr.current.Header() }
func (cr *FakeChainReader) GetHeaderByNumber(number uint64) *types.Header              { return nil }
func (cr *FakeChainReader) GetHeaderByHash(hash libcommon.Hash) *types.Header          { return nil }
func (cr *FakeChainReader) GetHeader(hash libcommon.Hash, number uint64) *types.Header { return nil }
func (cr *FakeChainReader) GetBlock(hash libcommon.Hash, number uint64) *types.Block   { return nil }
func (cr *FakeChainReader) HasBlock(hash libcommon.Hash, number uint64) bool           { return false }
func (cr *FakeChainReader) GetTd(hash libcommon.Hash, number uint64) *big.Int          { return nil }
func (cr *FakeChainReader) FrozenBlocks() uint64                                       { return 0 }
func (cr *FakeChainReader) BorEventsByBlock(hash libcommon.Hash, number uint64) []rlp.RawValue {
	return nil
}<|MERGE_RESOLUTION|>--- conflicted
+++ resolved
@@ -22,10 +22,6 @@
 	"fmt"
 	"math/big"
 
-<<<<<<< HEAD
-	"github.com/ledgerwatch/erigon/common/math"
-=======
->>>>>>> 9d351bde
 	"github.com/ledgerwatch/log/v3"
 
 	"github.com/ledgerwatch/erigon-lib/chain"
@@ -333,11 +329,7 @@
 	if histV3 {
 		domains = state2.NewSharedDomains(tx)
 		defer domains.Close()
-<<<<<<< HEAD
-		_, err := domains.SeekCommitment(ctx, tx, 0, math.MaxUint64)
-=======
 		_, err := domains.SeekCommitment(ctx, tx)
->>>>>>> 9d351bde
 		if err != nil {
 			return nil, err
 		}
