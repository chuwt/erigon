/*
   Copyright 2021 Erigon contributors

   Licensed under the Apache License, Version 2.0 (the "License");
   you may not use this file except in compliance with the License.
   You may obtain a copy of the License at

       http://www.apache.org/licenses/LICENSE-2.0

   Unless required by applicable law or agreed to in writing, software
   distributed under the License is distributed on an "AS IS" BASIS,
   WITHOUT WARRANTIES OR CONDITIONS OF ANY KIND, either express or implied.
   See the License for the specific language governing permissions and
   limitations under the License.
*/

package downloader

import (
	"context"
	"errors"
	"fmt"
	"io/fs"
	"net/http"
	"net/url"
	"os"
	"path/filepath"
	"runtime"
	"sync"
	"sync/atomic"
	"time"

	"github.com/anacrolix/torrent"
	"github.com/anacrolix/torrent/metainfo"
	"github.com/anacrolix/torrent/storage"
	common2 "github.com/ledgerwatch/erigon-lib/common"
	"github.com/ledgerwatch/erigon-lib/common/dir"
	"github.com/ledgerwatch/erigon-lib/downloader/downloadercfg"
	"github.com/ledgerwatch/erigon-lib/downloader/snaptype"
	"github.com/ledgerwatch/erigon-lib/kv"
	"github.com/ledgerwatch/erigon-lib/kv/mdbx"
	"github.com/ledgerwatch/log/v3"
	"github.com/pelletier/go-toml/v2"
	"golang.org/x/exp/maps"
	"golang.org/x/sync/errgroup"
	"golang.org/x/sync/semaphore"
)

// Downloader - component which downloading historical files. Can use BitTorrent, or other protocols
type Downloader struct {
	db                kv.RwDB
	pieceCompletionDB storage.PieceCompletion
	torrentClient     *torrent.Client

	cfg *downloadercfg.Cfg

	statsLock *sync.RWMutex
	stats     AggStats

	folder storage.ClientImplCloser

	ctx          context.Context
	stopMainLoop context.CancelFunc
	wg           sync.WaitGroup

	webseeds *WebSeeds
}

type AggStats struct {
	MetadataReady, FilesTotal int32
	PeersUnique               int32
	ConnectionsTotal          uint64

	Completed bool
	Progress  float32

	BytesCompleted, BytesTotal     uint64
	DroppedCompleted, DroppedTotal uint64

	BytesDownload, BytesUpload uint64
	UploadRate, DownloadRate   uint64
}

func New(ctx context.Context, cfg *downloadercfg.Cfg) (*Downloader, error) {
	if err := portMustBeTCPAndUDPOpen(cfg.ClientConfig.ListenPort); err != nil {
		return nil, err
	}

	// Application must never see partially-downloaded files
	// To provide such consistent view - downloader does:
	// add <datadir>/snapshots/tmp - then method .onComplete will remove this suffix
	// and App only work with <datadir>/snapshot s folder
	if dir.FileExist(cfg.SnapDir + "_tmp") { // migration from prev versions
		_ = os.Rename(cfg.SnapDir+"_tmp", filepath.Join(cfg.SnapDir, "tmp")) // ignore error, because maybe they are on different drive, or target folder already created manually, all is fine
	}
	if err := moveFromTmp(cfg.SnapDir); err != nil {
		return nil, err
	}

	db, c, m, torrentClient, err := openClient(cfg.ClientConfig)
	if err != nil {
		return nil, fmt.Errorf("openClient: %w", err)
	}

	peerID, err := readPeerID(db)
	if err != nil {
		return nil, fmt.Errorf("get peer id: %w", err)
	}
	cfg.ClientConfig.PeerID = string(peerID)
	if len(peerID) == 0 {
		if err = savePeerID(db, torrentClient.PeerID()); err != nil {
			return nil, fmt.Errorf("save peer id: %w", err)
		}
	}

	d := &Downloader{
		cfg:               cfg,
		db:                db,
		pieceCompletionDB: c,
		folder:            m,
		torrentClient:     torrentClient,
		statsLock:         &sync.RWMutex{},
		webseeds:          &WebSeeds{},
	}
	d.ctx, d.stopMainLoop = context.WithCancel(ctx)

	if err := d.addSegments(d.ctx); err != nil {
		return nil, err
	}
	// CornerCase: no peers -> no anoncments to trackers -> no magnetlink resolution (but magnetlink has filename)
	// means we can start adding weebseeds without waiting for `<-t.GotInfo()`
	d.wg.Add(1)
	go func() {
		defer d.wg.Done()
		d.webseeds.Discover(d.ctx, d.cfg.WebSeedUrls, d.cfg.WebSeedFiles)
		d.applyWebseeds()
	}()
	return d, nil
}

func (d *Downloader) MainLoopInBackground(silent bool) {
	d.wg.Add(1)
	go func() {
		defer d.wg.Done()
		if err := d.mainLoop(silent); err != nil {
			if !errors.Is(err, context.Canceled) {
				log.Warn("[snapshots]", "err", err)
			}
		}
	}()
}

func (d *Downloader) mainLoop(silent bool) error {
	var sem = semaphore.NewWeighted(int64(d.cfg.DownloadSlots))

	d.wg.Add(1)
	go func() {
		defer d.wg.Done()

		// Torrents that are already taken care of
		torrentMap := map[metainfo.Hash]struct{}{}
		// First loop drops torrents that were downloaded or are already complete
		// This improves efficiency of download by reducing number of active torrent (empirical observation)
<<<<<<< HEAD
		for torrents := d.Torrent().Torrents(); len(torrents) > 0; torrents = d.Torrent().Torrents() {
=======
		for torrents := d.torrentClient.Torrents(); len(torrents) > 0; torrents = d.torrentClient.Torrents() {
>>>>>>> 47c5089a
			for _, t := range torrents {
				if _, already := torrentMap[t.InfoHash()]; already {
					continue
				}
				select {
				case <-d.ctx.Done():
					return
				case <-t.GotInfo():
				}
				if t.Complete.Bool() {
					atomic.AddUint64(&d.stats.DroppedCompleted, uint64(t.BytesCompleted()))
					atomic.AddUint64(&d.stats.DroppedTotal, uint64(t.Length()))
					t.Drop()
					torrentMap[t.InfoHash()] = struct{}{}
					continue
				}
<<<<<<< HEAD
				if err := sem.Acquire(ctx, 1); err != nil {
=======
				if err := sem.Acquire(d.ctx, 1); err != nil {
>>>>>>> 47c5089a
					return
				}
				t.AllowDataDownload()
				t.DownloadAll()
				torrentMap[t.InfoHash()] = struct{}{}
				d.wg.Add(1)
				go func(t *torrent.Torrent) {
					defer d.wg.Done()
					defer sem.Release(1)
					select {
<<<<<<< HEAD
					case <-ctx.Done():
=======
					case <-d.ctx.Done():
>>>>>>> 47c5089a
						return
					case <-t.Complete.On():
					}
					atomic.AddUint64(&d.stats.DroppedCompleted, uint64(t.BytesCompleted()))
					atomic.AddUint64(&d.stats.DroppedTotal, uint64(t.Length()))
					t.Drop()
				}(t)
			}
		}
		atomic.StoreUint64(&d.stats.DroppedCompleted, 0)
		atomic.StoreUint64(&d.stats.DroppedTotal, 0)
<<<<<<< HEAD
		d.addSegments(ctx)
		maps.Clear(torrentMap)
		for {
			torrents := d.Torrent().Torrents()
=======
		d.addSegments(d.ctx)
		maps.Clear(torrentMap)
		for {
			torrents := d.torrentClient.Torrents()
>>>>>>> 47c5089a
			for _, t := range torrents {
				if _, already := torrentMap[t.InfoHash()]; already {
					continue
				}
				select {
				case <-d.ctx.Done():
					return
				case <-t.GotInfo():
				}
				if t.Complete.Bool() {
					torrentMap[t.InfoHash()] = struct{}{}
					continue
				}
<<<<<<< HEAD
				if err := sem.Acquire(ctx, 1); err != nil {
=======
				if err := sem.Acquire(d.ctx, 1); err != nil {
>>>>>>> 47c5089a
					return
				}
				t.AllowDataDownload()
				t.DownloadAll()
				torrentMap[t.InfoHash()] = struct{}{}
				d.wg.Add(1)
				go func(t *torrent.Torrent) {
					defer d.wg.Done()
					defer sem.Release(1)
					select {
<<<<<<< HEAD
					case <-ctx.Done():
=======
					case <-d.ctx.Done():
>>>>>>> 47c5089a
						return
					case <-t.Complete.On():
					}
				}(t)
			}
			time.Sleep(10 * time.Second)
		}
	}()

	logEvery := time.NewTicker(20 * time.Second)
	defer logEvery.Stop()

	statInterval := 20 * time.Second
	statEvery := time.NewTicker(statInterval)
	defer statEvery.Stop()

	justCompleted := true
	for {
		select {
		case <-d.ctx.Done():
			return d.ctx.Err()
		case <-statEvery.C:
			d.ReCalcStats(statInterval)

		case <-logEvery.C:
			if silent {
				continue
			}

			stats := d.Stats()

			if stats.Completed {
				if justCompleted {
					justCompleted = false
					// force fsync of db. to not loose results of downloading on power-off
					_ = d.db.Update(d.ctx, func(tx kv.RwTx) error { return nil })
				}

				log.Info("[snapshots] Seeding",
					"up", common2.ByteCount(stats.UploadRate)+"/s",
					"peers", stats.PeersUnique,
					"conns", stats.ConnectionsTotal,
					"files", stats.FilesTotal)
				continue
			}

			log.Info("[snapshots] Downloading",
				"progress", fmt.Sprintf("%.2f%% %s/%s", stats.Progress, common2.ByteCount(stats.BytesCompleted), common2.ByteCount(stats.BytesTotal)),
				"download", common2.ByteCount(stats.DownloadRate)+"/s",
				"upload", common2.ByteCount(stats.UploadRate)+"/s",
				"peers", stats.PeersUnique,
				"conns", stats.ConnectionsTotal,
				"files", stats.FilesTotal)

			if stats.PeersUnique == 0 {
				ips := d.TorrentClient().BadPeerIPs()
				if len(ips) > 0 {
					log.Info("[snapshots] Stats", "banned", ips)
				}
			}
		}
	}
}

func (d *Downloader) SnapDir() string { return d.cfg.SnapDir }

func (d *Downloader) ReCalcStats(interval time.Duration) {
	//Call this methods outside of `statsLock` critical section, because they have own locks with contention
	torrents := d.torrentClient.Torrents()
	connStats := d.torrentClient.ConnStats()
	peers := make(map[torrent.PeerID]struct{}, 16)

	d.statsLock.Lock()
	defer d.statsLock.Unlock()
	prevStats, stats := d.stats, d.stats

	stats.Completed = true
	stats.BytesDownload = uint64(connStats.BytesReadUsefulIntendedData.Int64())
	stats.BytesUpload = uint64(connStats.BytesWrittenData.Int64())

	stats.BytesTotal, stats.BytesCompleted, stats.ConnectionsTotal, stats.MetadataReady = atomic.LoadUint64(&stats.DroppedTotal), atomic.LoadUint64(&stats.DroppedCompleted), 0, 0
	for _, t := range torrents {
		select {
		case <-t.GotInfo():
			stats.MetadataReady++
			for _, peer := range t.PeerConns() {
				stats.ConnectionsTotal++
				peers[peer.PeerID] = struct{}{}
			}
			stats.BytesCompleted += uint64(t.BytesCompleted())
			stats.BytesTotal += uint64(t.Length())
			if !t.Complete.Bool() {
				progress := float32(float64(100) * (float64(t.BytesCompleted()) / float64(t.Length())))
				log.Debug("[downloader] file not downloaded yet", "name", t.Name(), "progress", fmt.Sprintf("%.2f%%", progress))
			}
		default:
			log.Debug("[downloader] file has no metadata yet", "name", t.Name())
		}

		stats.Completed = stats.Completed && t.Complete.Bool()
	}

	stats.DownloadRate = (stats.BytesDownload - prevStats.BytesDownload) / uint64(interval.Seconds())
	stats.UploadRate = (stats.BytesUpload - prevStats.BytesUpload) / uint64(interval.Seconds())

	if stats.BytesTotal == 0 {
		stats.Progress = 0
	} else {
		stats.Progress = float32(float64(100) * (float64(stats.BytesCompleted) / float64(stats.BytesTotal)))
		if stats.Progress == 100 && !stats.Completed {
			stats.Progress = 99.99
		}
	}
	stats.PeersUnique = int32(len(peers))
	stats.FilesTotal = int32(len(torrents))

	d.stats = stats
}

func moveFromTmp(snapDir string) error {
	tmpDir := filepath.Join(snapDir, "tmp")
	if !dir.FileExist(tmpDir) {
		return nil
	}

	snFs := os.DirFS(tmpDir)
	paths, err := fs.ReadDir(snFs, ".")
	if err != nil {
		return err
	}
	for _, p := range paths {
		if p.IsDir() || !p.Type().IsRegular() {
			continue
		}
		if p.Name() == "tmp" {
			continue
		}
		src := filepath.Join(tmpDir, p.Name())
		if err := os.Rename(src, filepath.Join(snapDir, p.Name())); err != nil {
			if os.IsExist(err) {
				_ = os.Remove(src)
				continue
			}
			return err
		}
	}
	_ = os.Remove(tmpDir)
	return nil
}

func (d *Downloader) verifyFile(ctx context.Context, t *torrent.Torrent, completePieces *atomic.Uint64) error {
	select {
	case <-ctx.Done():
		return ctx.Err()
	case <-t.GotInfo():
	}

	g := &errgroup.Group{}
	for i := 0; i < t.NumPieces(); i++ {
		i := i
		g.Go(func() error {
			select {
			case <-ctx.Done():
				return ctx.Err()
			default:
			}

			t.Piece(i).VerifyData()
			completePieces.Add(1)
			return nil
		})
		//<-t.Complete.On()
	}
	return g.Wait()
}

func (d *Downloader) VerifyData(ctx context.Context) error {
	total := 0
	for _, t := range d.torrentClient.Torrents() {
		select {
		case <-t.GotInfo():
			total += t.NumPieces()
		default:
			continue
		}
	}

	completedPieces := &atomic.Uint64{}

	{
		log.Info("[snapshots] Verify start")
		defer log.Info("[snapshots] Verify done")
		ctx, cancel := context.WithCancel(ctx)
		defer cancel()
		logInterval := 20 * time.Second
		logEvery := time.NewTicker(logInterval)
		defer logEvery.Stop()
		d.wg.Add(1)
		go func() {
			defer d.wg.Done()
			for {
				select {
				case <-ctx.Done():
					return
				case <-logEvery.C:
					log.Info("[snapshots] Verify", "progress", fmt.Sprintf("%.2f%%", 100*float64(completedPieces.Load())/float64(total)))
				}
			}
		}()
	}

	g, ctx := errgroup.WithContext(ctx)
	// torrent lib internally limiting amount of hashers per file
	// set limit here just to make load predictable, not to control Disk/CPU consumption
	g.SetLimit(runtime.GOMAXPROCS(-1) * 4)

	for _, t := range d.torrentClient.Torrents() {
		t := t
		g.Go(func() error {
			return d.verifyFile(ctx, t, completedPieces)
		})
	}

	g.Wait()
	// force fsync of db. to not loose results of validation on power-off
	return d.db.Update(context.Background(), func(tx kv.RwTx) error { return nil })
}

// AddNewSeedableFile decides what we do depending on wether we have the .seg file or the .torrent file
// have .torrent no .seg => get .seg file from .torrent
// have .seg no .torrent => get .torrent from .seg
func (d *Downloader) AddNewSeedableFile(ctx context.Context, name string) error {
	select {
	case <-ctx.Done():
		return ctx.Err()
	default:
	}
	// if we don't have the torrent file we build it if we have the .seg file
	torrentFilePath, err := BuildTorrentIfNeed(ctx, name, d.SnapDir())
	if err != nil {
		return err
	}
	ts, err := loadTorrent(torrentFilePath)
	if err != nil {
		return err
	}
	_, err = addTorrentFile(ts, d.torrentClient)
	if err != nil {
		return fmt.Errorf("addTorrentFile: %w", err)
	}
	return nil
}

func (d *Downloader) exists(name string) bool {
	// Paranoic Mode on: if same file changed infoHash - skip it
	// use-cases:
	//	- release of re-compressed version of same file,
	//	- ErigonV1.24 produced file X, then ErigonV1.25 released with new compression algorithm and produced X with anouther infoHash.
	//		ErigonV1.24 node must keep using existing file instead of downloading new one.
	for _, t := range d.torrentClient.Torrents() {
		if t.Name() == name {
			return true
		}
	}
	return false
}
func (d *Downloader) AddInfoHashAsMagnetLink(ctx context.Context, infoHash metainfo.Hash, name string) error {
	if d.exists(name) {
		return nil
	}
	mi := &metainfo.MetaInfo{AnnounceList: Trackers}

	magnet := mi.Magnet(&infoHash, &metainfo.Info{Name: name})
	t, err := d.torrentClient.AddMagnet(magnet.String())
	if err != nil {
		//log.Warn("[downloader] add magnet link", "err", err)
		return err
	}
	t.DisallowDataDownload()
	t.AllowDataUpload()
	d.wg.Add(1)
	go func(t *torrent.Torrent) {
		defer d.wg.Done()
		select {
		case <-ctx.Done():
			return
		case <-t.GotInfo():
		}

		mi := t.Metainfo()
		if err := CreateTorrentFileIfNotExists(d.SnapDir(), t.Info(), &mi); err != nil {
			log.Warn("[downloader] create torrent file", "err", err)
			return
		}
	}(t)
	//log.Debug("[downloader] downloaded both seg and torrent files", "hash", infoHash)
	return nil
}

func seedableFiles(snapDir string) ([]string, error) {
	files, err := seedableSegmentFiles(snapDir)
	if err != nil {
		return nil, fmt.Errorf("seedableSegmentFiles: %w", err)
	}
	files2, err := seedableHistorySnapshots(snapDir, "history")
	if err != nil {
		return nil, fmt.Errorf("seedableHistorySnapshots: %w", err)
	}
	files = append(files, files2...)
	files2, err = seedableHistorySnapshots(snapDir, "warm")
	if err != nil {
		return nil, fmt.Errorf("seedableHistorySnapshots: %w", err)
	}
	files = append(files, files2...)
	return files, nil
}
func (d *Downloader) addSegments(ctx context.Context) error {
	_, err := BuildTorrentFilesIfNeed(ctx, d.SnapDir())
	if err != nil {
		return err
	}
	return AddTorrentFiles(d.SnapDir(), d.torrentClient)
}

func (d *Downloader) Stats() AggStats {
	d.statsLock.RLock()
	defer d.statsLock.RUnlock()
	return d.stats
}

func (d *Downloader) Close() {
	d.stopMainLoop()
	d.wg.Wait()
	d.torrentClient.Close()
	if err := d.folder.Close(); err != nil {
		log.Warn("[snapshots] folder.close", "err", err)
	}
	if err := d.pieceCompletionDB.Close(); err != nil {
		log.Warn("[snapshots] pieceCompletionDB.close", "err", err)
	}
	d.db.Close()
}

func (d *Downloader) PeerID() []byte {
	peerID := d.torrentClient.PeerID()
	return peerID[:]
}

func (d *Downloader) StopSeeding(hash metainfo.Hash) error {
	t, ok := d.torrentClient.Torrent(hash)
	if !ok {
		return nil
	}
	ch := t.Closed()
	t.Drop()
	<-ch
	return nil
}

func (d *Downloader) TorrentClient() *torrent.Client { return d.torrentClient }

func openClient(cfg *torrent.ClientConfig) (db kv.RwDB, c storage.PieceCompletion, m storage.ClientImplCloser, torrentClient *torrent.Client, err error) {
	snapDir := cfg.DataDir
	db, err = mdbx.NewMDBX(log.New()).
		Label(kv.DownloaderDB).
		WithTableCfg(func(defaultBuckets kv.TableCfg) kv.TableCfg { return kv.DownloaderTablesCfg }).
		SyncPeriod(15 * time.Second).
		Path(filepath.Join(snapDir, "db")).
		Open()
	if err != nil {
		return nil, nil, nil, nil, fmt.Errorf("torrentcfg.openClient: %w", err)
	}
	c, err = NewMdbxPieceCompletion(db)
	if err != nil {
		return nil, nil, nil, nil, fmt.Errorf("torrentcfg.NewMdbxPieceCompletion: %w", err)
	}
	m = storage.NewMMapWithCompletion(snapDir, c)
	cfg.DefaultStorage = m

	for retry := 0; retry < 5; retry++ {
		torrentClient, err = torrent.NewClient(cfg)
		if err == nil {
			break
		}
		time.Sleep(10 * time.Millisecond)
	}
	if err != nil {
		return nil, nil, nil, nil, fmt.Errorf("torrent.NewClient: %w", err)
	}

	return db, c, m, torrentClient, nil
}

func (d *Downloader) applyWebseeds() {
	for _, t := range d.TorrentClient().Torrents() {
		urls, ok := d.webseeds.GetByFileNames()[t.Name()]
		if !ok {
			continue
		}
		log.Debug("[downloader] addd webseeds", "file", t.Name())
		t.AddWebSeeds(urls)
	}
}

type WebSeeds struct {
	lock              sync.Mutex
	webSeedsByFilName snaptype.WebSeeds
}

func (d *WebSeeds) GetByFileNames() snaptype.WebSeeds {
	d.lock.Lock()
	defer d.lock.Unlock()
	return d.webSeedsByFilName
}
func (d *WebSeeds) SetByFileNames(l snaptype.WebSeeds) {
	d.lock.Lock()
	defer d.lock.Unlock()
	d.webSeedsByFilName = l
}

func (d *WebSeeds) callWebSeedsProvider(ctx context.Context, webSeedProviderUrl *url.URL) (snaptype.WebSeedsFromProvider, error) {
	request, err := http.NewRequest(http.MethodGet, webSeedProviderUrl.String(), nil)
	if err != nil {
		return nil, err
	}
	request = request.WithContext(ctx)
	resp, err := http.DefaultClient.Do(request)
	if err != nil {
		return nil, err
	}
	defer resp.Body.Close()
	response := snaptype.WebSeedsFromProvider{}
	if err := toml.NewDecoder(resp.Body).Decode(&response); err != nil {
		return nil, err
	}
	return response, nil
}
func (d *WebSeeds) readWebSeedsFile(webSeedProviderPath string) (snaptype.WebSeedsFromProvider, error) {
	data, err := os.ReadFile(webSeedProviderPath)
	if err != nil {
		return nil, err
	}
	response := snaptype.WebSeedsFromProvider{}
	if err := toml.Unmarshal(data, &response); err != nil {
		return nil, err
	}
	return response, nil
}

func (d *WebSeeds) Discover(ctx context.Context, urls []*url.URL, files []string) {
	list := make([]snaptype.WebSeedsFromProvider, len(urls)+len(files))
	for _, webSeedProviderURL := range urls {
		select {
		case <-ctx.Done():
			break
		default:
		}
		response, err := d.callWebSeedsProvider(ctx, webSeedProviderURL)
		if err != nil { // don't fail on error
			log.Warn("[downloader] callWebSeedsProvider", "err", err, "url", webSeedProviderURL.EscapedPath())
			continue
		}
		list = append(list, response)
	}
	for _, webSeedFile := range files {
		response, err := d.readWebSeedsFile(webSeedFile)
		if err != nil { // don't fail on error
			_, fileName := filepath.Split(webSeedFile)
			log.Warn("[downloader] readWebSeedsFile", "err", err, "file", fileName)
			continue
		}
		list = append(list, response)
	}
	d.SetByFileNames(snaptype.NewWebSeeds(list))
}<|MERGE_RESOLUTION|>--- conflicted
+++ resolved
@@ -161,11 +161,7 @@
 		torrentMap := map[metainfo.Hash]struct{}{}
 		// First loop drops torrents that were downloaded or are already complete
 		// This improves efficiency of download by reducing number of active torrent (empirical observation)
-<<<<<<< HEAD
-		for torrents := d.Torrent().Torrents(); len(torrents) > 0; torrents = d.Torrent().Torrents() {
-=======
 		for torrents := d.torrentClient.Torrents(); len(torrents) > 0; torrents = d.torrentClient.Torrents() {
->>>>>>> 47c5089a
 			for _, t := range torrents {
 				if _, already := torrentMap[t.InfoHash()]; already {
 					continue
@@ -182,11 +178,7 @@
 					torrentMap[t.InfoHash()] = struct{}{}
 					continue
 				}
-<<<<<<< HEAD
-				if err := sem.Acquire(ctx, 1); err != nil {
-=======
 				if err := sem.Acquire(d.ctx, 1); err != nil {
->>>>>>> 47c5089a
 					return
 				}
 				t.AllowDataDownload()
@@ -197,11 +189,7 @@
 					defer d.wg.Done()
 					defer sem.Release(1)
 					select {
-<<<<<<< HEAD
-					case <-ctx.Done():
-=======
 					case <-d.ctx.Done():
->>>>>>> 47c5089a
 						return
 					case <-t.Complete.On():
 					}
@@ -213,17 +201,10 @@
 		}
 		atomic.StoreUint64(&d.stats.DroppedCompleted, 0)
 		atomic.StoreUint64(&d.stats.DroppedTotal, 0)
-<<<<<<< HEAD
-		d.addSegments(ctx)
-		maps.Clear(torrentMap)
-		for {
-			torrents := d.Torrent().Torrents()
-=======
 		d.addSegments(d.ctx)
 		maps.Clear(torrentMap)
 		for {
 			torrents := d.torrentClient.Torrents()
->>>>>>> 47c5089a
 			for _, t := range torrents {
 				if _, already := torrentMap[t.InfoHash()]; already {
 					continue
@@ -237,11 +218,7 @@
 					torrentMap[t.InfoHash()] = struct{}{}
 					continue
 				}
-<<<<<<< HEAD
-				if err := sem.Acquire(ctx, 1); err != nil {
-=======
 				if err := sem.Acquire(d.ctx, 1); err != nil {
->>>>>>> 47c5089a
 					return
 				}
 				t.AllowDataDownload()
@@ -252,11 +229,7 @@
 					defer d.wg.Done()
 					defer sem.Release(1)
 					select {
-<<<<<<< HEAD
-					case <-ctx.Done():
-=======
 					case <-d.ctx.Done():
->>>>>>> 47c5089a
 						return
 					case <-t.Complete.On():
 					}
