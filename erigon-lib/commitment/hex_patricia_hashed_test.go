--- conflicted
+++ resolved
@@ -200,17 +200,10 @@
 	require.EqualValues(t, ra, rb)
 
 	plainKeys, updates = NewUpdateBuilder().
-<<<<<<< HEAD
-		//Balance("71562b71999873db5b286df957af199ec94617f7", 999860099).
-		//Nonce("71562b71999873db5b286df957af199ec94617f7", 3).
-		//Balance("3a220f351252089d385b29beca14e27f204c296a", 900234).
-		//Balance("0000000000000000000000000000000000000000", 2000000000000138901).
-=======
 		Balance("71562b71999873db5b286df957af199ec94617f7", 999860099).
 		Nonce("71562b71999873db5b286df957af199ec94617f7", 3).
 		Balance("3a220f351252089d385b29beca14e27f204c296a", 900234).
 		Balance("0000000000000000000000000000000000000000", 2000000000000138901).
->>>>>>> 9d351bde
 		Balance("0000000000000000000000000000000000000000", 4000000000000138901).
 		Build()
 
@@ -228,11 +221,7 @@
 		Balance("71562b71999873db5b286df957af199ec94617f7", 999860099).
 		Nonce("71562b71999873db5b286df957af199ec94617f7", 3).
 		Balance("3a220f351252089d385b29beca14e27f204c296a", 900234).
-<<<<<<< HEAD
-		//Balance("0000000000000000000000000000000000000000", 2000000000000138901).
-=======
 		Balance("0000000000000000000000000000000000000000", 2000000000000138901).
->>>>>>> 9d351bde
 		Balance("0000000000000000000000000000000000000000", 4000000000000138901).
 		Build()
 
@@ -289,16 +278,6 @@
 		stateBatch := NewMockState(t)
 
 		plainKeys, updates := NewUpdateBuilder().
-<<<<<<< HEAD
-			Balance("03", 7).
-			Storage("03", "87", "060606").
-			//Balance("68ee6c0e9cdc73b2b2d52dbd79f19d24fe25e2f9", 4).
-			//Storage("8e5476fc5990638a4fb0b5fd3f61bb4b5c5f395e", "24f3a02dc65eda502dbf75919e795458413d3c45b38bb35b51235432707900ed", "0401").
-			Build()
-
-		trieSequential := NewHexPatriciaHashed(1, stateSeq.branchFn, stateSeq.accountFn, stateSeq.storageFn)
-		trieBatch := NewHexPatriciaHashed(1, stateBatch.branchFn, stateBatch.accountFn, stateBatch.storageFn)
-=======
 			Balance("68ee6c0e9cdc73b2b2d52dbd79f19d24fe25e2f9", 4).
 			Balance("18f4dcf2d94402019d5b00f71d5f9d02e4f70e40", 900234).
 			Balance("8e5476fc5990638a4fb0b5fd3f61bb4b5c5f395e", 1233).
@@ -323,7 +302,6 @@
 		keyLen := 20
 		trieSequential := NewHexPatriciaHashed(keyLen, stateSeq.branchFn, stateSeq.accountFn, stateSeq.storageFn)
 		trieBatch := NewHexPatriciaHashed(keyLen, stateBatch.branchFn, stateBatch.accountFn, stateBatch.storageFn)
->>>>>>> 9d351bde
 
 		if sortHashedKeys {
 			plainKeys, updates = sortUpdatesByHashIncrease(t, trieSequential, plainKeys, updates)
@@ -343,10 +321,7 @@
 			sequentialRoot, branchNodeUpdates, err := trieSequential.ProcessKeys(ctx, plainKeys[i:i+1])
 			require.NoError(t, err)
 			roots = append(roots, sequentialRoot)
-<<<<<<< HEAD
-=======
 			t.Logf("sequential root hash %x\n", sequentialRoot)
->>>>>>> 9d351bde
 
 			stateSeq.applyBranchNodeUpdates(branchNodeUpdates)
 			if trieSequential.trace {
@@ -405,15 +380,6 @@
 		Balance("d995768ab23a0a333eb9584df006da740e66f0aa", 5).
 		Balance("eabf041afbb6c6059fbd25eab0d3202db84e842d", 6).
 		Balance("93fe03620e4d70ea39ab6e8c0e04dd0d83e041f2", 7).
-<<<<<<< HEAD
-		Storage("ba7a3b7b095d3370c022ca655c790f0c0ead66f5", "0fa41642c48ecf8f2059c275353ce4fee173b3a8ce5480f040c4d2901603d14e", "050505").
-		Balance("a8f8d73af90eee32dc9729ce8d5bb762f30d21a4", 9*1e16).
-		//Storage("93fe03620e4d70ea39ab6e8c0e04dd0d83e041f2", "de3fea338c95ca16954e80eb603cd81a261ed6e2b10a03d0c86cf953fe8769a4", "060606").
-		Balance("14c4d3bba7f5009599257d3701785d34c7f2aa27", 6*1e18).
-		Nonce("18f4dcf2d94402019d5b00f71d5f9d02e4f70e40", 169356).
-		//Storage("a8f8d73af90eee32dc9729ce8d5bb762f30d21a4", "9f49fdd48601f00df18ebc29b1264e27d09cf7cbd514fe8af173e534db038033", "8989").
-		//Storage("68ee6c0e9cdc73b2b2d52dbd79f19d24fe25e2f9", "d1664244ae1a8a05f8f1d41e45548fbb7aa54609b985d6439ee5fd9bb0da619f", "9898").
-=======
 		Balance("ba7a3b7b095d3370c022ca655c790f0c0ead66f5", 5*1e17).
 		Storage("ba7a3b7b095d3370c022ca655c790f0c0ead66f5", "0fa41642c48ecf8f2059c275353ce4fee173b3a8ce5480f040c4d2901603d14e", "050505").
 		Balance("a8f8d73af90eee32dc9729ce8d5bb762f30d21a4", 9*1e16).
@@ -422,7 +388,6 @@
 		Nonce("18f4dcf2d94402019d5b00f71d5f9d02e4f70e40", 169356).
 		Storage("a8f8d73af90eee32dc9729ce8d5bb762f30d21a4", "9f49fdd48601f00df18ebc29b1264e27d09cf7cbd514fe8af173e534db038033", "8989").
 		Storage("68ee6c0e9cdc73b2b2d52dbd79f19d24fe25e2f9", "d1664244ae1a8a05f8f1d41e45548fbb7aa54609b985d6439ee5fd9bb0da619f", "9898").
->>>>>>> 9d351bde
 		Build()
 
 	trieSequential := NewHexPatriciaHashed(length.Addr, stateSeq.branchFn, stateSeq.accountFn, stateSeq.storageFn)
@@ -430,13 +395,8 @@
 
 	plainKeys, updates = sortUpdatesByHashIncrease(t, trieSequential, plainKeys, updates)
 
-<<<<<<< HEAD
-	trieSequential.SetTrace(true)
-	trieBatch.SetTrace(true)
-=======
 	// trieSequential.SetTrace(true)
 	// trieBatch.SetTrace(true)
->>>>>>> 9d351bde
 
 	roots := make([][]byte, 0)
 	fmt.Printf("1. Trie sequential update generated following branch updates\n")
@@ -536,13 +496,7 @@
 		}
 
 		rootHash, branchNodeUpdates, err := hph.ProcessKeys(ctx, plainKeys)
-<<<<<<< HEAD
-		if err != nil {
-			t.Fatal(err)
-		}
-=======
 		require.NoError(t, err)
->>>>>>> 9d351bde
 		ms.applyBranchNodeUpdates(branchNodeUpdates)
 
 		require.EqualValues(t, testData.expectedRoot, fmt.Sprintf("%x", rootHash))
@@ -703,7 +657,6 @@
 }
 
 func Test_HexPatriciaHashed_StateRestoreAndContinue(t *testing.T) {
-<<<<<<< HEAD
 	ms := NewMockState(t)
 	ctx := context.Background()
 	plainKeys, updates := NewUpdateBuilder().
@@ -772,102 +725,6 @@
 	ctx := context.Background()
 	ms := NewMockState(t)
 	ms2 := NewMockState(t)
-
-=======
-	ms := NewMockState(t)
-	ctx := context.Background()
->>>>>>> 9d351bde
-	plainKeys, updates := NewUpdateBuilder().
-		Balance("f5", 4).
-		Balance("ff", 900234).
-		Build()
-
-	trieOne := NewHexPatriciaHashed(1, ms.branchFn, ms.accountFn, ms.storageFn)
-	err := ms.applyPlainUpdates(plainKeys, updates)
-	require.NoError(t, err)
-
-	beforeRestore, branchNodeUpdatesOne, err := trieOne.ProcessKeys(ctx, plainKeys)
-	require.NoError(t, err)
-
-	//renderUpdates(branchNodeUpdatesOne)
-	ms.applyBranchNodeUpdates(branchNodeUpdatesOne)
-
-	buf, err := trieOne.EncodeCurrentState(nil)
-	require.NoError(t, err)
-	require.NotEmpty(t, buf)
-
-	trieTwo := NewHexPatriciaHashed(1, ms.branchFn, ms.accountFn, ms.storageFn)
-	err = trieTwo.SetState(buf)
-	require.NoError(t, err)
-
-	hashAfterRestore, err := trieTwo.RootHash()
-	require.NoError(t, err)
-	require.EqualValues(t, beforeRestore, hashAfterRestore)
-
-	plainKeys, updates = NewUpdateBuilder().
-		Balance("ff", 900234).
-		Balance("04", 1233).
-		Storage("04", "01", "0401").
-		Balance("ba", 065606).
-		Balance("00", 4).
-		Balance("01", 5).
-		Balance("02", 6).
-		Balance("03", 7).
-		Storage("03", "56", "050505").
-		Balance("05", 9).
-		Storage("03", "87", "060606").
-		Balance("b9", 6).
-		Nonce("ff", 169356).
-		Storage("05", "02", "8989").
-		Storage("f5", "04", "9898").
-		Build()
-
-	err = ms.applyPlainUpdates(plainKeys, updates)
-	require.NoError(t, err)
-
-	beforeRestore, branchNodeUpdatesOne, err = trieOne.ProcessKeys(ctx, plainKeys)
-	require.NoError(t, err)
-
-	renderUpdates(branchNodeUpdatesOne)
-
-<<<<<<< HEAD
-	beforeRestore, branchNodeUpdatesTwo, err := trieTwo.ProcessKeys(ctx, plainKeys)
-	require.NoError(t, err)
-	//renderUpdates(branchNodeUpdatesTwo)
-	ms2.applyBranchNodeUpdates(branchNodeUpdatesTwo)
-=======
-	twoAfterRestore, branchNodeUpdatesTwo, err := trieTwo.ProcessKeys(ctx, plainKeys)
-	require.NoError(t, err)
->>>>>>> 9d351bde
-
-	_ = branchNodeUpdatesTwo
-
-<<<<<<< HEAD
-	err = trieOne.SetState(buf)
-	require.NoError(t, err)
-	fmt.Printf("rh %x\n", trieOne.root.h[:])
-	require.EqualValues(t, beforeRestore[:], trieOne.root.h[:])
-
-	hashAfterRestore, err := trieOne.RootHash()
-	require.NoError(t, err)
-	require.EqualValues(t, beforeRestore, hashAfterRestore)
-}
-
-func Test_HexPatriciaHashed_ProcessUpdates_UniqueRepresentation_AfterStateRestore(t *testing.T) {
-	t.Skip("has to fix Test_HexPatriciaHashed_BrokenUniqueRepr first to get this green")
-	ctx := context.Background()
-	seqState := NewMockState(t)
-	batchState := NewMockState(t)
-=======
-	ms.applyBranchNodeUpdates(branchNodeUpdatesOne)
-	require.EqualValues(t, beforeRestore, twoAfterRestore)
-}
-
-func Test_HexPatriciaHashed_RestoreAndContinue(t *testing.T) {
-	ctx := context.Background()
-	ms := NewMockState(t)
-	ms2 := NewMockState(t)
->>>>>>> 9d351bde
 
 	plainKeys, updates := NewUpdateBuilder().
 		Balance("f5", 4).
@@ -888,15 +745,6 @@
 		Storage("f5", "04", "9898").
 		Build()
 
-<<<<<<< HEAD
-	sequential := NewHexPatriciaHashed(1, seqState.branchFn, seqState.accountFn, seqState.storageFn)
-	batch := NewHexPatriciaHashed(1, batchState.branchFn, batchState.accountFn, batchState.storageFn)
-
-	plainKeys, updates = sortUpdatesByHashIncrease(t, sequential, plainKeys, updates)
-
-	batch.Reset()
-	sequential.Reset()
-=======
 	trieOne := NewHexPatriciaHashed(1, ms.branchFn, ms.accountFn, ms.storageFn)
 	trieTwo := NewHexPatriciaHashed(1, ms2.branchFn, ms2.accountFn, ms2.storageFn)
 
@@ -954,7 +802,6 @@
 
 	plainKeys, updates = sortUpdatesByHashIncrease(t, sequential, plainKeys, updates)
 
->>>>>>> 9d351bde
 	//sequential.SetTrace(true)
 	//batch.SetTrace(true)
 
@@ -965,15 +812,6 @@
 		if err := seqState.applyPlainUpdates(plainKeys[i:i+1], updates[i:i+1]); err != nil {
 			t.Fatal(err)
 		}
-<<<<<<< HEAD
-		if i == (len(updates) / 2) {
-			sequential.Reset()
-			sequential.ResetFns(seqState.branchFn, seqState.accountFn, seqState.storageFn)
-			err := sequential.SetState(prevState)
-			require.NoError(t, err)
-		}
-=======
->>>>>>> 9d351bde
 
 		sequentialRoot, branchNodeUpdates, err := sequential.ProcessKeys(ctx, plainKeys[i:i+1])
 		require.NoError(t, err)
@@ -983,13 +821,10 @@
 			renderUpdates(branchNodeUpdates)
 		}
 		seqState.applyBranchNodeUpdates(branchNodeUpdates)
-<<<<<<< HEAD
-=======
 
 		if i == (len(updates) / 2) {
 			prevState, err := sequential.EncodeCurrentState(nil)
 			require.NoError(t, err)
->>>>>>> 9d351bde
 
 			sequential.Reset()
 			sequential = NewHexPatriciaHashed(20, seqState.branchFn, seqState.accountFn, seqState.storageFn)
