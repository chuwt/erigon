/*
   Copyright 2022 Erigon contributors

   Licensed under the Apache License, Version 2.0 (the "License");
   you may not use this file except in compliance with the License.
   You may obtain a copy of the License at

       http://www.apache.org/licenses/LICENSE-2.0

   Unless required by applicable law or agreed to in writing, software
   distributed under the License is distributed on an "AS IS" BASIS,
   WITHOUT WARRANTIES OR CONDITIONS OF ANY KIND, either express or implied.
   See the License for the specific language governing permissions and
   limitations under the License.
*/

package mdbx

import (
	"context"
	"encoding/binary"
	"errors"
<<<<<<< HEAD
	"fmt"
=======
	"math/rand"
>>>>>>> 5ee7f351
	"sync/atomic"
	"testing"
	"time"

	"github.com/c2h5oh/datasize"
	"github.com/stretchr/testify/assert"
	"github.com/stretchr/testify/require"

	"github.com/ledgerwatch/erigon-lib/kv"
	"github.com/ledgerwatch/erigon-lib/kv/iter"
	"github.com/ledgerwatch/erigon-lib/kv/order"
	"github.com/ledgerwatch/erigon-lib/log/v3"
)

func BaseCaseDB(t *testing.T) kv.RwDB {
	t.Helper()
	path := t.TempDir()
	logger := log.New()
	table := "Table"
	db := NewMDBX(logger).InMem(path).WithTableCfg(func(defaultBuckets kv.TableCfg) kv.TableCfg {
		return kv.TableCfg{
			table:       kv.TableCfgItem{Flags: kv.DupSort},
			kv.Sequence: kv.TableCfgItem{},
		}
	}).MapSize(128 * datasize.MB).MustOpen()
	t.Cleanup(db.Close)
	return db
}

func BaseCaseDBForBenchmark(b *testing.B) kv.RwDB {
	b.Helper()
	path := b.TempDir()
	logger := log.New()
	table := "Table"
	db := NewMDBX(logger).InMem(path).WithTableCfg(func(defaultBuckets kv.TableCfg) kv.TableCfg {
		return kv.TableCfg{
			table:       kv.TableCfgItem{Flags: kv.DupSort},
			kv.Sequence: kv.TableCfgItem{},
		}
	}).MapSize(128 * datasize.MB).MustOpen()
	b.Cleanup(db.Close)
	return db
}

func BaseCase(t *testing.T) (kv.RwDB, kv.RwTx, kv.RwCursorDupSort) {
	t.Helper()
	db := BaseCaseDB(t)
	table := "Table"

	tx, err := db.BeginRw(context.Background())
	require.NoError(t, err)
	t.Cleanup(tx.Rollback)

	c, err := tx.RwCursorDupSort(table)
	require.NoError(t, err)
	t.Cleanup(c.Close)

	// Insert some dupsorted records
	require.NoError(t, c.Put([]byte("key1"), []byte("value1.1")))
	require.NoError(t, c.Put([]byte("key3"), []byte("value3.1")))
	require.NoError(t, c.Put([]byte("key1"), []byte("value1.3")))
	require.NoError(t, c.Put([]byte("key3"), []byte("value3.3")))

	return db, tx, c
}

func iteration(t *testing.T, c kv.RwCursorDupSort, start []byte, val []byte) ([]string, []string) {
	t.Helper()
	var keys []string
	var values []string
	var err error
	i := 0
	for k, v, err := start, val, err; k != nil; k, v, err = c.Next() {
		require.Nil(t, err)
		keys = append(keys, string(k))
		values = append(values, string(v))
		i += 1
	}
	for ind := i; ind > 1; ind-- {
		c.Prev()
	}

	return keys, values
}

func TestSeekBothRange(t *testing.T) {
	_, _, c := BaseCase(t)

	v, err := c.SeekBothRange([]byte("key2"), []byte("value1.2"))
	require.NoError(t, err)
	// SeekBothRange does exact match of the key, but range match of the value, so we get nil here
	require.Nil(t, v)

	v, err = c.SeekBothRange([]byte("key3"), []byte("value3.2"))
	require.NoError(t, err)
	require.Equal(t, "value3.3", string(v))
}

func TestRange(t *testing.T) {
	t.Run("Asc", func(t *testing.T) {
		_, tx, _ := BaseCase(t)

		//[from, to)
		it, err := tx.Range("Table", []byte("key1"), []byte("key3"))
		require.NoError(t, err)
		require.True(t, it.HasNext())
		k, v, err := it.Next()
		require.NoError(t, err)
		require.Equal(t, "key1", string(k))
		require.Equal(t, "value1.1", string(v))

		require.True(t, it.HasNext())
		k, v, err = it.Next()
		require.NoError(t, err)
		require.Equal(t, "key1", string(k))
		require.Equal(t, "value1.3", string(v))

		require.False(t, it.HasNext())
		require.False(t, it.HasNext())

		// [from, nil) means [from, INF)
		it, err = tx.Range("Table", []byte("key1"), nil)
		require.NoError(t, err)
		cnt := 0
		for it.HasNext() {
			_, _, err := it.Next()
			require.NoError(t, err)
			cnt++
		}
		require.Equal(t, 4, cnt)
	})
	t.Run("Desc", func(t *testing.T) {
		_, tx, _ := BaseCase(t)

		//[from, to)
		it, err := tx.RangeDescend("Table", []byte("key3"), []byte("key1"), kv.Unlim)
		require.NoError(t, err)
		require.True(t, it.HasNext())
		k, v, err := it.Next()
		require.NoError(t, err)
		require.Equal(t, "key3", string(k))
		require.Equal(t, "value3.3", string(v))

		require.True(t, it.HasNext())
		k, v, err = it.Next()
		require.NoError(t, err)
		require.Equal(t, "key3", string(k))
		require.Equal(t, "value3.1", string(v))

		require.False(t, it.HasNext())

		it, err = tx.RangeDescend("Table", nil, nil, 2)
		require.NoError(t, err)

		cnt := 0
		for it.HasNext() {
			_, _, err := it.Next()
			require.NoError(t, err)
			cnt++
		}
		require.Equal(t, 2, cnt)
	})
}

func TestRangeDupSort(t *testing.T) {
	t.Run("Asc", func(t *testing.T) {
		_, tx, _ := BaseCase(t)

		//[from, to)
		it, err := tx.RangeDupSort("Table", []byte("key1"), nil, nil, order.Asc, -1)
		require.NoError(t, err)
		defer it.Close()
		require.True(t, it.HasNext())
		k, v, err := it.Next()
		require.NoError(t, err)
		require.Equal(t, "key1", string(k))
		require.Equal(t, "value1.1", string(v))

		require.True(t, it.HasNext())
		k, v, err = it.Next()
		require.NoError(t, err)
		require.Equal(t, "key1", string(k))
		require.Equal(t, "value1.3", string(v))

		require.False(t, it.HasNext())
		require.False(t, it.HasNext())

		// [from, nil) means [from, INF)
		it, err = tx.RangeDupSort("Table", []byte("key1"), []byte("value1"), nil, order.Asc, -1)
		require.NoError(t, err)
		_, vals, err := iter.ToArrayKV(it)
		require.NoError(t, err)
		require.Equal(t, 2, len(vals))

		it, err = tx.RangeDupSort("Table", []byte("key1"), []byte("value1"), []byte("value1.3"), order.Asc, -1)
		require.NoError(t, err)
		_, vals, err = iter.ToArrayKV(it)
		require.NoError(t, err)
		require.Equal(t, 1, len(vals))
	})
	t.Run("Desc", func(t *testing.T) {
		_, tx, _ := BaseCase(t)

		{
			it, err := tx.RangeDupSort("Table", []byte("key1"), []byte("value1"), []byte("value0"), order.Desc, -1)
			require.NoError(t, err)
			_, vals, err := iter.ToArrayKV(it)
			require.NoError(t, err)
			require.Equal(t, 2, len(vals))

			fmt.Printf("vals: %s\n", vals)
		}
		//[from, to)
		it, err := tx.RangeDupSort("Table", []byte("key1"), nil, nil, order.Desc, -1)
		require.NoError(t, err)
		require.True(t, it.HasNext())
		k, v, err := it.Next()
		require.NoError(t, err)
		require.Equal(t, "key1", string(k))
		require.Equal(t, "value1.3", string(v))

		require.True(t, it.HasNext())
		k, v, err = it.Next()
		require.NoError(t, err)
		require.Equal(t, "key1", string(k))
		require.Equal(t, "value1.1", string(v))

		require.False(t, it.HasNext())

		it, err = tx.RangeDupSort("Table", []byte("key1"), []byte("value1"), []byte("value0"), order.Desc, -1)
		require.NoError(t, err)
		_, vals, err := iter.ToArrayKV(it)
		require.NoError(t, err)
		require.Equal(t, 2, len(vals))

		it, err = tx.RangeDupSort("Table", []byte("key1"), []byte("value1.3"), []byte("value1.1"), order.Desc, -1)
		require.NoError(t, err)
		_, vals, err = iter.ToArrayKV(it)
		require.NoError(t, err)
		require.Equal(t, 1, len(vals))
	})
}

func TestLastDup(t *testing.T) {
	db, tx, _ := BaseCase(t)

	err := tx.Commit()
	require.NoError(t, err)
	roTx, err := db.BeginRo(context.Background())
	require.NoError(t, err)
	defer roTx.Rollback()

	roC, err := roTx.CursorDupSort("Table")
	require.NoError(t, err)
	defer roC.Close()

	var keys, vals []string
	var k, v []byte
	for k, _, err = roC.First(); err == nil && k != nil; k, _, err = roC.NextNoDup() {
		v, err = roC.LastDup()
		require.NoError(t, err)
		keys = append(keys, string(k))
		vals = append(vals, string(v))
	}
	require.NoError(t, err)
	require.Equal(t, []string{"key1", "key3"}, keys)
	require.Equal(t, []string{"value1.3", "value3.3"}, vals)
}

func TestPutGet(t *testing.T) {
	_, tx, c := BaseCase(t)

	require.NoError(t, c.Put([]byte(""), []byte("value1.1")))

	var v []byte
	v, err := tx.GetOne("Table", []byte("key1"))
	require.Nil(t, err)
	require.Equal(t, v, []byte("value1.1"))

	v, err = tx.GetOne("RANDOM", []byte("key1"))
	require.Error(t, err) // Error from non-existent bucket returns error
	require.Nil(t, v)
}

func TestIncrementRead(t *testing.T) {
	_, tx, _ := BaseCase(t)

	table := "Table"

	_, err := tx.IncrementSequence(table, uint64(12))
	require.Nil(t, err)
	chaV, err := tx.ReadSequence(table)
	require.Nil(t, err)
	require.Equal(t, chaV, uint64(12))
	_, err = tx.IncrementSequence(table, uint64(240))
	require.Nil(t, err)
	chaV, err = tx.ReadSequence(table)
	require.Nil(t, err)
	require.Equal(t, chaV, uint64(252))
}

func TestHasDelete(t *testing.T) {
	_, tx, _ := BaseCase(t)

	table := "Table"

	require.NoError(t, tx.Put(table, []byte("key2"), []byte("value2.1")))
	require.NoError(t, tx.Put(table, []byte("key4"), []byte("value4.1")))
	require.NoError(t, tx.Put(table, []byte("key5"), []byte("value5.1")))

	c, err := tx.RwCursorDupSort(table)
	require.NoError(t, err)
	defer c.Close()
	require.NoError(t, c.DeleteExact([]byte("key1"), []byte("value1.1")))
	require.NoError(t, c.DeleteExact([]byte("key1"), []byte("value1.3")))
	require.NoError(t, c.DeleteExact([]byte("key1"), []byte("value1.1"))) //valid but already deleted
	require.NoError(t, c.DeleteExact([]byte("key2"), []byte("value1.1"))) //valid key but wrong value

	res, err := tx.Has(table, []byte("key1"))
	require.Nil(t, err)
	require.False(t, res)

	res, err = tx.Has(table, []byte("key2"))
	require.Nil(t, err)
	require.True(t, res)

	res, err = tx.Has(table, []byte("key3"))
	require.Nil(t, err)
	require.True(t, res) //There is another key3 left

	res, err = tx.Has(table, []byte("k"))
	require.Nil(t, err)
	require.False(t, res)
}

func TestForAmount(t *testing.T) {
	_, tx, _ := BaseCase(t)

	table := "Table"

	require.NoError(t, tx.Put(table, []byte("key2"), []byte("value2.1")))
	require.NoError(t, tx.Put(table, []byte("key4"), []byte("value4.1")))
	require.NoError(t, tx.Put(table, []byte("key5"), []byte("value5.1")))

	var keys []string

	err := tx.ForAmount(table, []byte("key3"), uint32(2), func(k, v []byte) error {
		keys = append(keys, string(k))
		return nil
	})
	require.Nil(t, err)
	require.Equal(t, []string{"key3", "key3"}, keys)

	var keys1 []string

	err1 := tx.ForAmount(table, []byte("key1"), 100, func(k, v []byte) error {
		keys1 = append(keys1, string(k))
		return nil
	})
	require.Nil(t, err1)
	require.Equal(t, []string{"key1", "key1", "key2", "key3", "key3", "key4", "key5"}, keys1)

	var keys2 []string

	err2 := tx.ForAmount(table, []byte("value"), 100, func(k, v []byte) error {
		keys2 = append(keys2, string(k))
		return nil
	})
	require.Nil(t, err2)
	require.Nil(t, keys2)

	var keys3 []string

	err3 := tx.ForAmount(table, []byte("key1"), 0, func(k, v []byte) error {
		keys3 = append(keys3, string(k))
		return nil
	})
	require.Nil(t, err3)
	require.Nil(t, keys3)
}

func TestPrefix(t *testing.T) {
	_, tx, _ := BaseCase(t)

	table := "Table"
	var keys, keys1, keys2 []string
	kvs1, err := tx.Prefix(table, []byte("key"))
	require.Nil(t, err)
	defer kvs1.Close()
	for kvs1.HasNext() {
		k1, _, err := kvs1.Next()
		require.Nil(t, err)
		keys = append(keys, string(k1))
	}
	require.Equal(t, []string{"key1", "key1", "key3", "key3"}, keys)

	kvs2, err := tx.Prefix(table, []byte("key1"))
	require.Nil(t, err)
	defer kvs2.Close()
	for kvs2.HasNext() {
		k1, _, err := kvs2.Next()
		require.Nil(t, err)
		keys1 = append(keys1, string(k1))
	}
	require.Equal(t, []string{"key1", "key1"}, keys1)

	kvs3, err := tx.Prefix(table, []byte("e"))
	require.Nil(t, err)
	defer kvs3.Close()
	for kvs3.HasNext() {
		k1, _, err := kvs3.Next()
		require.Nil(t, err)
		keys2 = append(keys2, string(k1))
	}
	require.Nil(t, keys2)
}

func TestAppendFirstLast(t *testing.T) {
	_, tx, c := BaseCase(t)

	table := "Table"

	require.Error(t, tx.Append(table, []byte("key2"), []byte("value2.1")))
	require.NoError(t, tx.Append(table, []byte("key6"), []byte("value6.1")))
	require.Error(t, tx.Append(table, []byte("key4"), []byte("value4.1")))
	require.NoError(t, tx.AppendDup(table, []byte("key2"), []byte("value1.11")))

	k, v, err := c.First()
	require.Nil(t, err)
	require.Equal(t, k, []byte("key1"))
	require.Equal(t, v, []byte("value1.1"))

	keys, values := iteration(t, c, k, v)
	require.Equal(t, []string{"key1", "key1", "key2", "key3", "key3", "key6"}, keys)
	require.Equal(t, []string{"value1.1", "value1.3", "value1.11", "value3.1", "value3.3", "value6.1"}, values)

	k, v, err = c.Last()
	require.Nil(t, err)
	require.Equal(t, k, []byte("key6"))
	require.Equal(t, v, []byte("value6.1"))

	keys, values = iteration(t, c, k, v)
	require.Equal(t, []string{"key6"}, keys)
	require.Equal(t, []string{"value6.1"}, values)
}

func TestSeek(t *testing.T) {
	_, _, c := BaseCase(t)

	k, v, err := c.Seek([]byte("k"))
	require.Nil(t, err)
	keys, values := iteration(t, c, k, v)
	require.Equal(t, []string{"key1", "key1", "key3", "key3"}, keys)
	require.Equal(t, []string{"value1.1", "value1.3", "value3.1", "value3.3"}, values)

	k, v, err = c.Seek([]byte("key3"))
	require.Nil(t, err)
	keys, values = iteration(t, c, k, v)
	require.Equal(t, []string{"key3", "key3"}, keys)
	require.Equal(t, []string{"value3.1", "value3.3"}, values)

	k, v, err = c.Seek([]byte("xyz"))
	require.Nil(t, err)
	keys, values = iteration(t, c, k, v)
	require.Nil(t, keys)
	require.Nil(t, values)
}

func TestSeekExact(t *testing.T) {
	_, _, c := BaseCase(t)

	k, v, err := c.SeekExact([]byte("key3"))
	require.Nil(t, err)
	keys, values := iteration(t, c, k, v)
	require.Equal(t, []string{"key3", "key3"}, keys)
	require.Equal(t, []string{"value3.1", "value3.3"}, values)

	k, v, err = c.SeekExact([]byte("key"))
	require.Nil(t, err)
	keys, values = iteration(t, c, k, v)
	require.Nil(t, keys)
	require.Nil(t, values)
}

func TestSeekBothExact(t *testing.T) {
	_, _, c := BaseCase(t)

	k, v, err := c.SeekBothExact([]byte("key1"), []byte("value1.2"))
	require.Nil(t, err)
	keys, values := iteration(t, c, k, v)
	require.Nil(t, keys)
	require.Nil(t, values)

	k, v, err = c.SeekBothExact([]byte("key2"), []byte("value1.1"))
	require.Nil(t, err)
	keys, values = iteration(t, c, k, v)
	require.Nil(t, keys)
	require.Nil(t, values)

	k, v, err = c.SeekBothExact([]byte("key1"), []byte("value1.1"))
	require.Nil(t, err)
	keys, values = iteration(t, c, k, v)
	require.Equal(t, []string{"key1", "key1", "key3", "key3"}, keys)
	require.Equal(t, []string{"value1.1", "value1.3", "value3.1", "value3.3"}, values)

	k, v, err = c.SeekBothExact([]byte("key3"), []byte("value3.3"))
	require.Nil(t, err)
	keys, values = iteration(t, c, k, v)
	require.Equal(t, []string{"key3"}, keys)
	require.Equal(t, []string{"value3.3"}, values)
}

func TestNextDups(t *testing.T) {
	_, tx, _ := BaseCase(t)

	table := "Table"

	c, err := tx.RwCursorDupSort(table)
	require.NoError(t, err)
	defer c.Close()
	require.NoError(t, c.DeleteExact([]byte("key1"), []byte("value1.1")))
	require.NoError(t, c.DeleteExact([]byte("key1"), []byte("value1.3")))
	require.NoError(t, c.DeleteExact([]byte("key3"), []byte("value3.1"))) //valid but already deleted
	require.NoError(t, c.DeleteExact([]byte("key3"), []byte("value3.3"))) //valid key but wrong value

	require.NoError(t, tx.Put(table, []byte("key2"), []byte("value1.1")))
	require.NoError(t, c.Put([]byte("key2"), []byte("value1.2")))
	require.NoError(t, c.Put([]byte("key3"), []byte("value1.6")))
	require.NoError(t, c.Put([]byte("key"), []byte("value1.7")))

	k, v, err := c.Current()
	require.Nil(t, err)
	keys, values := iteration(t, c, k, v)
	require.Equal(t, []string{"key", "key2", "key2", "key3"}, keys)
	require.Equal(t, []string{"value1.7", "value1.1", "value1.2", "value1.6"}, values)

	v, err = c.FirstDup()
	require.Nil(t, err)
	keys, values = iteration(t, c, k, v)
	require.Equal(t, []string{"key", "key2", "key2", "key3"}, keys)
	require.Equal(t, []string{"value1.7", "value1.1", "value1.2", "value1.6"}, values)

	k, v, err = c.NextNoDup()
	require.Nil(t, err)
	keys, values = iteration(t, c, k, v)
	require.Equal(t, []string{"key2", "key2", "key3"}, keys)
	require.Equal(t, []string{"value1.1", "value1.2", "value1.6"}, values)

	k, v, err = c.NextDup()
	require.Nil(t, err)
	keys, values = iteration(t, c, k, v)
	require.Equal(t, []string{"key2", "key3"}, keys)
	require.Equal(t, []string{"value1.2", "value1.6"}, values)

	v, err = c.LastDup()
	require.Nil(t, err)
	keys, values = iteration(t, c, k, v)
	require.Equal(t, []string{"key2", "key3"}, keys)
	require.Equal(t, []string{"value1.2", "value1.6"}, values)

	k, v, err = c.NextDup()
	require.Nil(t, err)
	keys, values = iteration(t, c, k, v)
	require.Nil(t, keys)
	require.Nil(t, values)

	k, v, err = c.NextNoDup()
	require.Nil(t, err)
	keys, values = iteration(t, c, k, v)
	require.Equal(t, []string{"key3"}, keys)
	require.Equal(t, []string{"value1.6"}, values)
}

func TestCurrentDup(t *testing.T) {
	_, _, c := BaseCase(t)

	count, err := c.CountDuplicates()
	require.Nil(t, err)
	require.Equal(t, count, uint64(2))

	require.Error(t, c.PutNoDupData([]byte("key3"), []byte("value3.3")))
	require.NoError(t, c.DeleteCurrentDuplicates())

	k, v, err := c.SeekExact([]byte("key1"))
	require.Nil(t, err)
	keys, values := iteration(t, c, k, v)
	require.Equal(t, []string{"key1", "key1"}, keys)
	require.Equal(t, []string{"value1.1", "value1.3"}, values)

	require.Equal(t, []string{"key1", "key1"}, keys)
	require.Equal(t, []string{"value1.1", "value1.3"}, values)
}

func TestDupDelete(t *testing.T) {
	_, _, c := BaseCase(t)

	k, _, err := c.Current()
	require.Nil(t, err)
	require.Equal(t, []byte("key3"), k)

	err = c.DeleteCurrentDuplicates()
	require.Nil(t, err)

	err = c.Delete([]byte("key1"))
	require.Nil(t, err)

	count, err := c.Count()
	require.Nil(t, err)
	assert.Zero(t, count)
}

func baseAutoConversion(t *testing.T) (kv.RwDB, kv.RwTx, kv.RwCursor) {
	t.Helper()
	path := t.TempDir()
	logger := log.New()
	db := NewMDBX(logger).InMem(path).MustOpen()

	tx, err := db.BeginRw(context.Background())
	require.NoError(t, err)

	c, err := tx.RwCursor(kv.PlainState)
	require.NoError(t, err)

	// Insert some records
	require.NoError(t, c.Put([]byte("A"), []byte("0")))
	require.NoError(t, c.Put([]byte("A..........................._______________________________A"), []byte("1")))
	require.NoError(t, c.Put([]byte("A..........................._______________________________C"), []byte("2")))
	require.NoError(t, c.Put([]byte("B"), []byte("8")))
	require.NoError(t, c.Put([]byte("C"), []byte("9")))
	require.NoError(t, c.Put([]byte("D..........................._______________________________A"), []byte("3")))
	require.NoError(t, c.Put([]byte("D..........................._______________________________C"), []byte("4")))

	return db, tx, c
}

func TestAutoConversion(t *testing.T) {
	db, tx, c := baseAutoConversion(t)
	defer db.Close()
	defer tx.Rollback()
	defer c.Close()

	// key length conflict
	require.Error(t, c.Put([]byte("A..........................."), []byte("?")))

	require.NoError(t, c.Delete([]byte("A..........................._______________________________A")))
	require.NoError(t, c.Put([]byte("B"), []byte("7")))
	require.NoError(t, c.Delete([]byte("C")))
	require.NoError(t, c.Put([]byte("D..........................._______________________________C"), []byte("6")))
	require.NoError(t, c.Put([]byte("D..........................._______________________________E"), []byte("5")))

	k, v, err := c.First()
	require.NoError(t, err)
	assert.Equal(t, []byte("A"), k)
	assert.Equal(t, []byte("0"), v)

	k, v, err = c.Next()
	require.NoError(t, err)
	assert.Equal(t, []byte("A..........................._______________________________C"), k)
	assert.Equal(t, []byte("2"), v)

	k, v, err = c.Next()
	require.NoError(t, err)
	assert.Equal(t, []byte("B"), k)
	assert.Equal(t, []byte("7"), v)

	k, v, err = c.Next()
	require.NoError(t, err)
	assert.Equal(t, []byte("D..........................._______________________________A"), k)
	assert.Equal(t, []byte("3"), v)

	k, v, err = c.Next()
	require.NoError(t, err)
	assert.Equal(t, []byte("D..........................._______________________________C"), k)
	assert.Equal(t, []byte("6"), v)

	k, v, err = c.Next()
	require.NoError(t, err)
	assert.Equal(t, []byte("D..........................._______________________________E"), k)
	assert.Equal(t, []byte("5"), v)

	k, v, err = c.Next()
	require.NoError(t, err)
	assert.Nil(t, k)
	assert.Nil(t, v)
}

func TestAutoConversionSeekBothRange(t *testing.T) {
	db, tx, nonDupC := baseAutoConversion(t)
	nonDupC.Close()
	defer db.Close()
	defer tx.Rollback()

	c, err := tx.RwCursorDupSort(kv.PlainState)
	require.NoError(t, err)

	require.NoError(t, c.Delete([]byte("A..........................._______________________________A")))
	require.NoError(t, c.Put([]byte("D..........................._______________________________C"), []byte("6")))
	require.NoError(t, c.Put([]byte("D..........................._______________________________E"), []byte("5")))

	v, err := c.SeekBothRange([]byte("A..........................."), []byte("_______________________________A"))
	require.NoError(t, err)
	assert.Equal(t, []byte("_______________________________C2"), v)

	_, v, err = c.NextDup()
	require.NoError(t, err)
	assert.Nil(t, v)

	v, err = c.SeekBothRange([]byte("A..........................."), []byte("_______________________________X"))
	require.NoError(t, err)
	assert.Nil(t, v)

	v, err = c.SeekBothRange([]byte("B..........................."), []byte(""))
	require.NoError(t, err)
	assert.Nil(t, v)

	v, err = c.SeekBothRange([]byte("C..........................."), []byte(""))
	require.NoError(t, err)
	assert.Nil(t, v)

	v, err = c.SeekBothRange([]byte("D..........................."), []byte(""))
	require.NoError(t, err)
	assert.Equal(t, []byte("_______________________________A3"), v)

	_, v, err = c.NextDup()
	require.NoError(t, err)
	assert.Equal(t, []byte("_______________________________C6"), v)

	_, v, err = c.NextDup()
	require.NoError(t, err)
	assert.Equal(t, []byte("_______________________________E5"), v)

	_, v, err = c.NextDup()
	require.NoError(t, err)
	assert.Nil(t, v)

	v, err = c.SeekBothRange([]byte("X..........................."), []byte("_______________________________Y"))
	require.NoError(t, err)
	assert.Nil(t, v)
}

func TestBeginRoAfterClose(t *testing.T) {
	db := NewMDBX(log.New()).InMem(t.TempDir()).MustOpen()
	db.Close()
	_, err := db.BeginRo(context.Background())
	require.ErrorContains(t, err, "closed")
}

func TestBeginRwAfterClose(t *testing.T) {
	db := NewMDBX(log.New()).InMem(t.TempDir()).MustOpen()
	db.Close()
	_, err := db.BeginRw(context.Background())
	require.ErrorContains(t, err, "closed")
}

func TestBeginRoWithDoneContext(t *testing.T) {
	db := NewMDBX(log.New()).InMem(t.TempDir()).MustOpen()
	defer db.Close()
	ctx, cancel := context.WithCancel(context.Background())
	cancel()
	_, err := db.BeginRo(ctx)
	require.ErrorIs(t, err, context.Canceled)
}

func TestBeginRwWithDoneContext(t *testing.T) {
	db := NewMDBX(log.New()).InMem(t.TempDir()).MustOpen()
	defer db.Close()
	ctx, cancel := context.WithCancel(context.Background())
	cancel()
	_, err := db.BeginRw(ctx)
	require.ErrorIs(t, err, context.Canceled)
}

func testCloseWaitsAfterTxBegin(
	t *testing.T,
	count int,
	txBeginFunc func(kv.RwDB) (kv.StatelessReadTx, error),
	txEndFunc func(kv.StatelessReadTx) error,
) {
	t.Helper()
	db := NewMDBX(log.New()).InMem(t.TempDir()).MustOpen()
	var txs []kv.StatelessReadTx
	for i := 0; i < count; i++ {
		tx, err := txBeginFunc(db)
		require.Nil(t, err)
		txs = append(txs, tx)
	}

	isClosed := &atomic.Bool{}
	closeDone := make(chan struct{})

	go func() {
		db.Close()
		isClosed.Store(true)
		close(closeDone)
	}()

	for _, tx := range txs {
		// arbitrary delay to give db.Close() a chance to exit prematurely
		time.Sleep(time.Millisecond * 20)
		assert.False(t, isClosed.Load())

		err := txEndFunc(tx)
		require.Nil(t, err)
	}

	<-closeDone
	assert.True(t, isClosed.Load())
}

func TestCloseWaitsAfterTxBegin(t *testing.T) {
	ctx := context.Background()
	t.Run("BeginRoAndCommit", func(t *testing.T) {
		testCloseWaitsAfterTxBegin(
			t,
			1,
			func(db kv.RwDB) (kv.StatelessReadTx, error) { return db.BeginRo(ctx) },
			func(tx kv.StatelessReadTx) error { return tx.Commit() },
		)
	})
	t.Run("BeginRoAndCommit3", func(t *testing.T) {
		testCloseWaitsAfterTxBegin(
			t,
			3,
			func(db kv.RwDB) (kv.StatelessReadTx, error) { return db.BeginRo(ctx) },
			func(tx kv.StatelessReadTx) error { return tx.Commit() },
		)
	})
	t.Run("BeginRoAndRollback", func(t *testing.T) {
		testCloseWaitsAfterTxBegin(
			t,
			1,
			func(db kv.RwDB) (kv.StatelessReadTx, error) { return db.BeginRo(ctx) },
			func(tx kv.StatelessReadTx) error { tx.Rollback(); return nil },
		)
	})
	t.Run("BeginRoAndRollback3", func(t *testing.T) {
		testCloseWaitsAfterTxBegin(
			t,
			3,
			func(db kv.RwDB) (kv.StatelessReadTx, error) { return db.BeginRo(ctx) },
			func(tx kv.StatelessReadTx) error { tx.Rollback(); return nil },
		)
	})
	t.Run("BeginRwAndCommit", func(t *testing.T) {
		testCloseWaitsAfterTxBegin(
			t,
			1,
			func(db kv.RwDB) (kv.StatelessReadTx, error) { return db.BeginRw(ctx) },
			func(tx kv.StatelessReadTx) error { return tx.Commit() },
		)
	})
	t.Run("BeginRwAndRollback", func(t *testing.T) {
		testCloseWaitsAfterTxBegin(
			t,
			1,
			func(db kv.RwDB) (kv.StatelessReadTx, error) { return db.BeginRw(ctx) },
			func(tx kv.StatelessReadTx) error { tx.Rollback(); return nil },
		)
	})
}

// u64tob converts a uint64 into an 8-byte slice.
func u64tob(v uint64) []byte {
	b := make([]byte, 8)
	binary.BigEndian.PutUint64(b, v)
	return b
}

// Ensure two functions can perform updates in a single batch.
func TestDB_Batch(t *testing.T) {
	_db := BaseCaseDB(t)
	table := "Table"
	db := _db.(*MdbxKV)

	// Iterate over multiple updates in separate goroutines.
	n := 2
	ch := make(chan error, n)
	for i := 0; i < n; i++ {
		go func(i int) {
			ch <- db.Batch(func(tx kv.RwTx) error {
				return tx.Put(table, u64tob(uint64(i)), []byte{})
			})
		}(i)
	}

	// Check all responses to make sure there's no error.
	for i := 0; i < n; i++ {
		if err := <-ch; err != nil {
			t.Fatal(err)
		}
	}

	// Ensure data is correct.
	if err := db.View(context.Background(), func(tx kv.Tx) error {
		for i := 0; i < n; i++ {
			v, err := tx.GetOne(table, u64tob(uint64(i)))
			if err != nil {
				panic(err)
			}
			if v == nil {
				t.Errorf("key not found: %d", i)
			}
		}
		return nil
	}); err != nil {
		t.Fatal(err)
	}
}

func TestDB_Batch_Panic(t *testing.T) {
	_db := BaseCaseDB(t)
	db := _db.(*MdbxKV)

	var sentinel int
	var bork = &sentinel
	var problem interface{}
	var err error

	// Execute a function inside a batch that panics.
	func() {
		defer func() {
			if p := recover(); p != nil {
				problem = p
			}
		}()
		err = db.Batch(func(tx kv.RwTx) error {
			panic(bork)
		})
	}()

	// Verify there is no error.
	if g, e := err, error(nil); !errors.Is(g, e) {
		t.Fatalf("wrong error: %v != %v", g, e)
	}
	// Verify the panic was captured.
	if g, e := problem, bork; g != e {
		t.Fatalf("wrong error: %v != %v", g, e)
	}
}

func TestDB_BatchFull(t *testing.T) {
	_db := BaseCaseDB(t)
	table := "Table"
	db := _db.(*MdbxKV)

	const size = 3
	// buffered so we never leak goroutines
	ch := make(chan error, size)
	put := func(i int) {
		ch <- db.Batch(func(tx kv.RwTx) error {
			return tx.Put(table, u64tob(uint64(i)), []byte{})
		})
	}

	db.MaxBatchSize = size
	// high enough to never trigger here
	db.MaxBatchDelay = 1 * time.Hour

	go put(1)
	go put(2)

	// Give the batch a chance to exhibit bugs.
	time.Sleep(10 * time.Millisecond)

	// not triggered yet
	select {
	case <-ch:
		t.Fatalf("batch triggered too early")
	default:
	}

	go put(3)

	// Check all responses to make sure there's no error.
	for i := 0; i < size; i++ {
		if err := <-ch; err != nil {
			t.Fatal(err)
		}
	}

	// Ensure data is correct.
	if err := db.View(context.Background(), func(tx kv.Tx) error {
		for i := 1; i <= size; i++ {
			v, err := tx.GetOne(table, u64tob(uint64(i)))
			if err != nil {
				panic(err)
			}
			if v == nil {
				t.Errorf("key not found: %d", i)
			}
		}
		return nil
	}); err != nil {
		t.Fatal(err)
	}
}

func TestDB_BatchTime(t *testing.T) {
	_db := BaseCaseDB(t)
	table := "Table"
	db := _db.(*MdbxKV)

	const size = 1
	// buffered so we never leak goroutines
	ch := make(chan error, size)
	put := func(i int) {
		ch <- db.Batch(func(tx kv.RwTx) error {
			return tx.Put(table, u64tob(uint64(i)), []byte{})
		})
	}

	db.MaxBatchSize = 1000
	db.MaxBatchDelay = 0

	go put(1)

	// Batch must trigger by time alone.

	// Check all responses to make sure there's no error.
	for i := 0; i < size; i++ {
		if err := <-ch; err != nil {
			t.Fatal(err)
		}
	}

	// Ensure data is correct.
	if err := db.View(context.Background(), func(tx kv.Tx) error {
		for i := 1; i <= size; i++ {
			v, err := tx.GetOne(table, u64tob(uint64(i)))
			if err != nil {
				return err
			}
			if v == nil {
				t.Errorf("key not found: %d", i)
			}
		}
		return nil
	}); err != nil {
		t.Fatal(err)
	}
}

func BenchmarkDB_Get(b *testing.B) {
	_db := BaseCaseDBForBenchmark(b)
	table := "Table"
	db := _db.(*MdbxKV)

	// buffered so we never leak goroutines
	err := db.Update(context.Background(), func(tx kv.RwTx) error {
		return tx.Put(table, u64tob(uint64(1)), u64tob(uint64(1)))
	})
	if err != nil {
		b.Fatal(err)
	}

	// Ensure data is correct.
	if err := db.View(context.Background(), func(tx kv.Tx) error {
		key := u64tob(uint64(1))
		b.ResetTimer()
		for i := 1; i <= b.N; i++ {
			v, err := tx.GetOne(table, key)
			if err != nil {
				return err
			}
			if v == nil {
				b.Errorf("key not found: %d", 1)
			}
		}
		return nil
	}); err != nil {
		b.Fatal(err)
	}
}

func BenchmarkDB_Put(b *testing.B) {
	_db := BaseCaseDBForBenchmark(b)
	table := "Table"
	db := _db.(*MdbxKV)

	// Ensure data is correct.
	if err := db.Update(context.Background(), func(tx kv.RwTx) error {
		keys := make([][]byte, b.N)
		for i := 1; i <= b.N; i++ {
			keys[i-1] = u64tob(uint64(i))
		}
		b.ResetTimer()
		for i := 0; i < b.N; i++ {
			err := tx.Put(table, keys[i], keys[i])
			if err != nil {
				return err
			}
		}
		return nil
	}); err != nil {
		b.Fatal(err)
	}
}

func BenchmarkDB_PutRandom(b *testing.B) {
	_db := BaseCaseDBForBenchmark(b)
	table := "Table"
	db := _db.(*MdbxKV)

	// Ensure data is correct.
	if err := db.Update(context.Background(), func(tx kv.RwTx) error {
		keys := make(map[string]struct{}, b.N)
		for len(keys) < b.N {
			keys[string(u64tob(uint64(rand.Intn(1e10))))] = struct{}{}
		}
		b.ResetTimer()
		for key := range keys {
			err := tx.Put(table, []byte(key), []byte(key))
			if err != nil {
				return err
			}
		}
		return nil
	}); err != nil {
		b.Fatal(err)
	}
}

func BenchmarkDB_Delete(b *testing.B) {
	_db := BaseCaseDBForBenchmark(b)
	table := "Table"
	db := _db.(*MdbxKV)

	keys := make([][]byte, b.N)
	for i := 1; i <= b.N; i++ {
		keys[i-1] = u64tob(uint64(i))
	}

	if err := db.Update(context.Background(), func(tx kv.RwTx) error {
		for i := 0; i < b.N; i++ {
			err := tx.Put(table, keys[i], keys[i])
			if err != nil {
				return err
			}
		}
		return nil
	}); err != nil {
		b.Fatal(err)
	}

	// Ensure data is correct.
	if err := db.Update(context.Background(), func(tx kv.RwTx) error {
		b.ResetTimer()
		for i := 0; i < b.N; i++ {
			err := tx.Delete(table, keys[i])
			if err != nil {
				return err
			}
		}
		return nil
	}); err != nil {
		b.Fatal(err)
	}
}<|MERGE_RESOLUTION|>--- conflicted
+++ resolved
@@ -20,11 +20,8 @@
 	"context"
 	"encoding/binary"
 	"errors"
-<<<<<<< HEAD
 	"fmt"
-=======
 	"math/rand"
->>>>>>> 5ee7f351
 	"sync/atomic"
 	"testing"
 	"time"
