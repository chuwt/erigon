--- conflicted
+++ resolved
@@ -47,17 +47,8 @@
 	HasNext() bool
 }
 
-<<<<<<< HEAD
-type DualS[K, V any] interface {
-	Next() (K, V, uint64, error)
-	HasNext() bool
-}
-
-// Unary - return 1 item. Example:
-=======
 // Duo - return 2 items - usually called Key and Value (or `k` and `v`)
 // Example:
->>>>>>> 7f82fe47
 //
 //	for s.HasNext() {
 //		k, v, err := s.Next()
@@ -92,15 +83,9 @@
 
 // often used shortcuts
 type (
-<<<<<<< HEAD
-	U64 Unary[uint64]
-	KV  Dual[[]byte, []byte]
-	KVS DualS[[]byte, []byte]
-=======
 	U64 Uno[uint64]
 	KV  Duo[[]byte, []byte]          // key,  value
 	KVS Trio[[]byte, []byte, uint64] // key, value, step
->>>>>>> 7f82fe47
 )
 
 func ToU64Arr(s U64) ([]uint64, error)           { return ToArr[uint64](s) }
@@ -135,7 +120,7 @@
 )
 
 func PaginateKV(f NextPageDuo[[]byte, []byte]) *PaginatedDuo[[]byte, []byte] {
-	return PaginateDual[[]byte, []byte](f)
+	return PaginateDuo[[]byte, []byte](f)
 }
 func PaginateU64(f NextPageUno[uint64]) *Paginated[uint64] {
 	return Paginate[uint64](f)
