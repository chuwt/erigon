module github.com/ledgerwatch/erigon-lib

go 1.21.7

require (
	github.com/erigontech/mdbx-go v0.37.2
	github.com/ledgerwatch/erigon-snapshot v1.3.1-0.20240305035453-2f097628f547
	github.com/ledgerwatch/interfaces v0.0.0-20240221123532-43e494b675be
	github.com/ledgerwatch/log/v3 v3.9.0
	github.com/ledgerwatch/secp256k1 v1.0.0
)

require (
	github.com/RoaringBitmap/roaring v1.9.0
	github.com/anacrolix/dht/v2 v2.21.0
	github.com/anacrolix/go-libutp v1.3.1
	github.com/anacrolix/log v0.14.6-0.20231202035202-ed7a02cad0b4
	github.com/anacrolix/torrent v1.55.0
	github.com/c2h5oh/datasize v0.0.0-20220606134207-859f65c6625b
	github.com/containerd/cgroups/v3 v3.0.3
	github.com/crate-crypto/go-kzg-4844 v0.7.0
	github.com/deckarep/golang-set/v2 v2.3.1
	github.com/edsrzf/mmap-go v1.1.0
	github.com/go-stack/stack v1.8.1
	github.com/gofrs/flock v0.8.1
	github.com/google/btree v1.1.2
	github.com/grpc-ecosystem/go-grpc-middleware v1.4.0
	github.com/hashicorp/golang-lru/v2 v2.0.7
	github.com/holiman/bloomfilter/v2 v2.0.3
	github.com/holiman/uint256 v1.2.4
	github.com/matryer/moq v0.3.4
	github.com/pbnjay/memory v0.0.0-20210728143218-7b4eea64cf58
	github.com/pelletier/go-toml/v2 v2.1.1
	github.com/prometheus/client_golang v1.19.0
	github.com/prometheus/client_model v0.6.0
	github.com/quasilyte/go-ruleguard/dsl v0.3.22
	github.com/shirou/gopsutil/v3 v3.24.2
	github.com/spaolacci/murmur3 v1.1.0
	github.com/stretchr/testify v1.8.4
	github.com/tidwall/btree v1.6.0
	go.uber.org/mock v0.4.0
	golang.org/x/crypto v0.21.0
	golang.org/x/exp v0.0.0-20231226003508-02704c960a9b
	golang.org/x/sync v0.6.0
	golang.org/x/sys v0.18.0
	golang.org/x/time v0.5.0
	google.golang.org/grpc v1.62.1
	google.golang.org/grpc/cmd/protoc-gen-go-grpc v1.3.0
	google.golang.org/protobuf v1.33.0
)

require (
	github.com/ajwerner/btree v0.0.0-20211221152037-f427b3e689c0 // indirect
	github.com/alecthomas/assert/v2 v2.1.0 // indirect
	github.com/alecthomas/atomic v0.1.0-alpha2 // indirect
	github.com/anacrolix/chansync v0.3.0 // indirect
	github.com/anacrolix/envpprof v1.3.0 // indirect
	github.com/anacrolix/generics v0.0.0-20230911070922-5dd7545c6b13 // indirect
	github.com/anacrolix/missinggo v1.3.0 // indirect
	github.com/anacrolix/missinggo/perf v1.0.0 // indirect
	github.com/anacrolix/missinggo/v2 v2.7.3 // indirect
	github.com/anacrolix/mmsg v1.0.0 // indirect
	github.com/anacrolix/multiless v0.3.1-0.20221221005021-2d12701f83f7 // indirect
	github.com/anacrolix/stm v0.4.1-0.20221221005312-96d17df0e496 // indirect
	github.com/anacrolix/sync v0.5.1 // indirect
	github.com/anacrolix/upnp v0.1.3-0.20220123035249-922794e51c96 // indirect
	github.com/anacrolix/utp v0.1.0 // indirect
	github.com/bahlo/generic-list-go v0.2.0 // indirect
	github.com/benbjohnson/immutable v0.4.1-0.20221220213129-8932b999621d // indirect
	github.com/beorn7/perks v1.0.1 // indirect
	github.com/bits-and-blooms/bitset v1.12.0 // indirect
	github.com/bradfitz/iter v0.0.0-20191230175014-e8f45d346db8 // indirect
	github.com/cespare/xxhash v1.1.0 // indirect
	github.com/cespare/xxhash/v2 v2.2.0 // indirect
	github.com/cilium/ebpf v0.11.0 // indirect
	github.com/consensys/bavard v0.1.13 // indirect
	github.com/consensys/gnark-crypto v0.12.1 // indirect
	github.com/coreos/go-systemd/v22 v22.5.0 // indirect
	github.com/davecgh/go-spew v1.1.1 // indirect
	github.com/docker/go-units v0.5.0 // indirect
	github.com/dustin/go-humanize v1.0.1 // indirect
	github.com/go-llsqlite/adapter v0.0.0-20230927005056-7f5ce7f0c916 // indirect
	github.com/go-llsqlite/crawshaw v0.4.0 // indirect
	github.com/go-logr/logr v1.2.4 // indirect
	github.com/go-logr/stdr v1.2.2 // indirect
	github.com/go-ole/go-ole v1.2.6 // indirect
	github.com/godbus/dbus/v5 v5.1.0 // indirect
	github.com/golang/protobuf v1.5.3 // indirect
	github.com/google/uuid v1.6.0 // indirect
	github.com/gorilla/websocket v1.5.1 // indirect
	github.com/huandu/xstrings v1.4.0 // indirect
	github.com/lufia/plan9stats v0.0.0-20211012122336-39d0f177ccd0 // indirect
	github.com/mattn/go-colorable v0.1.13 // indirect
	github.com/mattn/go-isatty v0.0.19 // indirect
	github.com/mmcloughlin/addchain v0.4.0 // indirect
	github.com/mschoch/smat v0.2.0 // indirect
	github.com/ncruces/go-strftime v0.1.9 // indirect
	github.com/opencontainers/runtime-spec v1.1.0 // indirect
	github.com/pion/datachannel v1.5.2 // indirect
	github.com/pion/dtls/v2 v2.2.7 // indirect
	github.com/pion/ice/v2 v2.2.6 // indirect
	github.com/pion/interceptor v0.1.11 // indirect
	github.com/pion/logging v0.2.2 // indirect
	github.com/pion/mdns v0.0.5 // indirect
	github.com/pion/randutil v0.1.0 // indirect
	github.com/pion/rtcp v1.2.9 // indirect
	github.com/pion/rtp v1.7.13 // indirect
	github.com/pion/sctp v1.8.2 // indirect
	github.com/pion/sdp/v3 v3.0.5 // indirect
	github.com/pion/srtp/v2 v2.0.9 // indirect
	github.com/pion/stun v0.6.0 // indirect
	github.com/pion/transport v0.13.1 // indirect
	github.com/pion/transport/v2 v2.2.1 // indirect
	github.com/pion/turn/v2 v2.0.8 // indirect
	github.com/pion/webrtc/v3 v3.1.42 // indirect
	github.com/pkg/errors v0.9.1 // indirect
	github.com/pmezard/go-difflib v1.0.0 // indirect
	github.com/power-devops/perfstat v0.0.0-20210106213030-5aafc221ea8c // indirect
	github.com/prometheus/common v0.48.0 // indirect
	github.com/prometheus/procfs v0.12.0 // indirect
	github.com/remyoudompheng/bigfft v0.0.0-20230129092748-24d4a6f8daec // indirect
	github.com/rogpeppe/go-internal v1.12.0 // indirect
	github.com/rs/dnscache v0.0.0-20211102005908-e0241e321417 // indirect
	github.com/shoenig/go-m1cpu v0.1.6 // indirect
	github.com/sirupsen/logrus v1.9.0 // indirect
<<<<<<< HEAD
	github.com/tklauser/go-sysconf v0.3.13 // indirect
	github.com/tklauser/numcpus v0.7.0 // indirect
=======
	github.com/tklauser/go-sysconf v0.3.12 // indirect
	github.com/tklauser/numcpus v0.6.1 // indirect
>>>>>>> 0d6035d0
	github.com/yusufpapurcu/wmi v1.2.4 // indirect
	go.etcd.io/bbolt v1.3.6 // indirect
	go.opentelemetry.io/otel v1.8.0 // indirect
	go.opentelemetry.io/otel/trace v1.8.0 // indirect
	go.uber.org/goleak v1.2.0 // indirect
	golang.org/x/mod v0.14.0 // indirect
	golang.org/x/net v0.21.0 // indirect
	golang.org/x/text v0.14.0 // indirect
	golang.org/x/tools v0.17.0 // indirect
	google.golang.org/genproto/googleapis/rpc v0.0.0-20240123012728-ef4313101c80 // indirect
	gopkg.in/yaml.v3 v3.0.1 // indirect
	modernc.org/libc v1.41.0 // indirect
	modernc.org/mathutil v1.6.0 // indirect
	modernc.org/memory v1.7.2 // indirect
	modernc.org/sqlite v1.29.1 // indirect
	rsc.io/tmplfunc v0.0.3 // indirect
	zombiezen.com/go/sqlite v0.13.1 // indirect
)

replace (
	github.com/holiman/bloomfilter/v2 => github.com/AskAlexSharov/bloomfilter/v2 v2.0.8
	github.com/tidwall/btree => github.com/AskAlexSharov/btree v1.6.2
)<|MERGE_RESOLUTION|>--- conflicted
+++ resolved
@@ -123,13 +123,8 @@
 	github.com/rs/dnscache v0.0.0-20211102005908-e0241e321417 // indirect
 	github.com/shoenig/go-m1cpu v0.1.6 // indirect
 	github.com/sirupsen/logrus v1.9.0 // indirect
-<<<<<<< HEAD
 	github.com/tklauser/go-sysconf v0.3.13 // indirect
 	github.com/tklauser/numcpus v0.7.0 // indirect
-=======
-	github.com/tklauser/go-sysconf v0.3.12 // indirect
-	github.com/tklauser/numcpus v0.6.1 // indirect
->>>>>>> 0d6035d0
 	github.com/yusufpapurcu/wmi v1.2.4 // indirect
 	go.etcd.io/bbolt v1.3.6 // indirect
 	go.opentelemetry.io/otel v1.8.0 // indirect
