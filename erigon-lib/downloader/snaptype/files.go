--- conflicted
+++ resolved
@@ -222,8 +222,6 @@
 	return strings.Compare(f.Type.String(), o.Type.String())
 }
 
-<<<<<<< HEAD
-=======
 func (f FileInfo) As(t Type) FileInfo {
 	name := fmt.Sprintf("v%d-%06d-%06d-%s%s", f.Version, f.From/1_000, f.To/1_000, t, f.Ext)
 	return FileInfo{
@@ -237,7 +235,6 @@
 	}
 }
 
->>>>>>> cd0c4a8e
 func IdxFiles(dir string) (res []FileInfo, err error) {
 	return FilesWithExt(dir, ".idx")
 }
