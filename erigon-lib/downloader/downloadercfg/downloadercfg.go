/*
   Copyright 2021 Erigon contributors

   Licensed under the Apache License, Version 2.0 (the "License");
   you may not use this file except in compliance with the License.
   You may obtain a copy of the License at

       http://www.apache.org/licenses/LICENSE-2.0

   Unless required by applicable law or agreed to in writing, software
   distributed under the License is distributed on an "AS IS" BASIS,
   WITHOUT WARRANTIES OR CONDITIONS OF ANY KIND, either express or implied.
   See the License for the specific language governing permissions and
   limitations under the License.
*/

package downloadercfg

import (
	"io/ioutil"
	"net"
	"net/url"
	"path/filepath"
	"runtime"
	"strings"

	"github.com/anacrolix/dht/v2"
	lg "github.com/anacrolix/log"
	"github.com/anacrolix/torrent"
	"github.com/c2h5oh/datasize"
	"github.com/ledgerwatch/erigon-lib/common"
	"github.com/ledgerwatch/erigon-lib/common/datadir"
	"github.com/ledgerwatch/erigon-lib/common/dir"
	"github.com/ledgerwatch/log/v3"
	"golang.org/x/time/rate"
)

// DefaultPieceSize - Erigon serves many big files, bigger pieces will reduce
// amount of network announcements, but can't go over 2Mb
// see https://wiki.theory.org/BitTorrentSpecification#Metainfo_File_Structure
const DefaultPieceSize = 2 * 1024 * 1024

// DefaultNetworkChunkSize - how much data request per 1 network call to peer.
// default: 16Kb
const DefaultNetworkChunkSize = 256 * 1024

type Cfg struct {
	ClientConfig  *torrent.ClientConfig
	DownloadSlots int

	WebSeedUrls                     []*url.URL
	WebSeedFiles                    []string
	DownloadTorrentFilesFromWebseed bool

	Dirs datadir.Dirs
}

func Default() *torrent.ClientConfig {
	torrentConfig := torrent.NewDefaultClientConfig()

	// enable dht
	torrentConfig.NoDHT = true
	//torrentConfig.DisableTrackers = true
	//torrentConfig.DisableWebtorrent = true

	// Reduce defaults - to avoid peers with very bad geography
	//torrentConfig.MinDialTimeout = 1 * time.Second      // default: 3sec
	//torrentConfig.NominalDialTimeout = 10 * time.Second // default: 20sec
	//torrentConfig.HandshakesTimeout = 1 * time.Second   // default: 4sec

	// see: https://en.wikipedia.org/wiki/TCP_half-open
	//torrentConfig.TotalHalfOpenConns = 100     // default: 100
	//torrentConfig.HalfOpenConnsPerTorrent = 25 // default: 25
	//torrentConfig.TorrentPeersHighWater = 500 // default: 500
	//torrentConfig.TorrentPeersLowWater = 50   // default: 50

	torrentConfig.Seed = true
	torrentConfig.UpnpID = torrentConfig.UpnpID + "leecher"

	return torrentConfig
}

func New(dirs datadir.Dirs, version string, verbosity lg.Level, downloadRate, uploadRate datasize.ByteSize, port, connsPerFile, downloadSlots int, staticPeers []string, webseeds string) (*Cfg, error) {
	torrentConfig := Default()
	torrentConfig.PieceHashersPerTorrent = runtime.NumCPU()
	torrentConfig.DataDir = dirs.Snap // `DataDir` of torrent-client-lib is different from Erigon's `DataDir`. Just same naming.

	torrentConfig.ExtendedHandshakeClientVersion = version

	// We would-like to reduce amount of goroutines in Erigon, so reducing next params
	torrentConfig.EstablishedConnsPerTorrent = connsPerFile // default: 50

	torrentConfig.ListenPort = port
	// check if ipv6 is enabled
	torrentConfig.DisableIPv6 = !getIpv6Enabled()

<<<<<<< HEAD
	// rates are divided by 2 - I don't know why it works, maybe bug inside torrent lib accounting
	torrentConfig.UploadRateLimiter = rate.NewLimiter(rate.Limit(uploadRate.Bytes()), 2*DefaultNetworkChunkSize) // default: unlimited
	if downloadRate <= 512*datasize.MB {
		torrentConfig.DownloadRateLimiter = rate.NewLimiter(rate.Limit(downloadRate.Bytes()), 2*int(downloadRate.Bytes())) // default: unlimited
=======
	torrentConfig.UploadRateLimiter = rate.NewLimiter(rate.Limit(uploadRate.Bytes()), DefaultNetworkChunkSize) // default: unlimited
	if downloadRate.Bytes() < 500_000_000 {
		torrentConfig.DownloadRateLimiter = rate.NewLimiter(rate.Limit(downloadRate.Bytes()), DefaultNetworkChunkSize) // default: unlimited
>>>>>>> ebdca33b
	}

	// debug
	//	torrentConfig.Debug = false
	torrentConfig.Logger.WithFilterLevel(verbosity)
	torrentConfig.Logger.Handlers = []lg.Handler{adapterHandler{}}

	if len(staticPeers) > 0 {
		torrentConfig.NoDHT = false
		//defaultNodes := torrentConfig.DhtStartingNodes
		torrentConfig.DhtStartingNodes = func(network string) dht.StartingNodesGetter {
			return func() ([]dht.Addr, error) {
				addrs, err := dht.GlobalBootstrapAddrs(network)
				if err != nil {
					return nil, err
				}

				for _, seed := range staticPeers {
					if network == "udp" {
						var addr *net.UDPAddr
						addr, err := net.ResolveUDPAddr(network, seed+":80")
						if err != nil {
							log.Warn("[downloader] Cannot UDP resolve address", "network", network, "addr", seed)
							continue
						}
						addrs = append(addrs, dht.NewAddr(addr))
					}
					if network == "tcp" {
						var addr *net.TCPAddr
						addr, err := net.ResolveTCPAddr(network, seed+":80")
						if err != nil {
							log.Warn("[downloader] Cannot TCP resolve address", "network", network, "addr", seed)
							continue
						}
						addrs = append(addrs, dht.NewAddr(addr))
					}
				}
				return addrs, nil
			}
		}
		//staticPeers
	}

	webseedUrlsOrFiles := common.CliString2Array(webseeds)
	webseedUrls := make([]*url.URL, 0, len(webseedUrlsOrFiles))
	webseedFiles := make([]string, 0, len(webseedUrlsOrFiles))
	for _, webseed := range webseedUrlsOrFiles {
		uri, err := url.ParseRequestURI(webseed)
		if err != nil {
			if strings.HasSuffix(webseed, ".toml") && dir.FileExist(webseed) {
				webseedFiles = append(webseedFiles, webseed)
			}
			continue
		}
		webseedUrls = append(webseedUrls, uri)
	}
	localCfgFile := filepath.Join(dirs.DataDir, "webseed.toml") // datadir/webseed.toml allowed
	if dir.FileExist(localCfgFile) {
		webseedFiles = append(webseedFiles, localCfgFile)
	}

	return &Cfg{Dirs: dirs,
		ClientConfig: torrentConfig, DownloadSlots: downloadSlots,
		WebSeedUrls: webseedUrls, WebSeedFiles: webseedFiles,
	}, nil
}

func getIpv6Enabled() bool {
	if runtime.GOOS == "linux" {
		file, err := ioutil.ReadFile("/sys/module/ipv6/parameters/disable")
		if err != nil {
			log.Warn("could not read /sys/module/ipv6/parameters/disable for ipv6 detection")
			return false
		}
		fileContent := strings.TrimSpace(string(file))
		return fileContent != "0"
	}

	// TODO hotfix: for platforms other than linux disable ipv6
	return false
}<|MERGE_RESOLUTION|>--- conflicted
+++ resolved
@@ -94,16 +94,9 @@
 	// check if ipv6 is enabled
 	torrentConfig.DisableIPv6 = !getIpv6Enabled()
 
-<<<<<<< HEAD
-	// rates are divided by 2 - I don't know why it works, maybe bug inside torrent lib accounting
-	torrentConfig.UploadRateLimiter = rate.NewLimiter(rate.Limit(uploadRate.Bytes()), 2*DefaultNetworkChunkSize) // default: unlimited
-	if downloadRate <= 512*datasize.MB {
-		torrentConfig.DownloadRateLimiter = rate.NewLimiter(rate.Limit(downloadRate.Bytes()), 2*int(downloadRate.Bytes())) // default: unlimited
-=======
 	torrentConfig.UploadRateLimiter = rate.NewLimiter(rate.Limit(uploadRate.Bytes()), DefaultNetworkChunkSize) // default: unlimited
 	if downloadRate.Bytes() < 500_000_000 {
 		torrentConfig.DownloadRateLimiter = rate.NewLimiter(rate.Limit(downloadRate.Bytes()), DefaultNetworkChunkSize) // default: unlimited
->>>>>>> ebdca33b
 	}
 
 	// debug
