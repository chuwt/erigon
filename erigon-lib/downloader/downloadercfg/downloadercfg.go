--- conflicted
+++ resolved
@@ -46,11 +46,7 @@
 // `256 * 1024` is home-routers-friendly value
 // `2 * 1024 * 1024` is webseed-friendly value (webseed implementation is not feature-complete yet in lib and increase of net chunk improving speed)
 // default: 16Kb
-<<<<<<< HEAD
-const DefaultNetworkChunkSize = 8 * 2 * 1024 * 1024
-=======
 var DefaultNetworkChunkSize = dbg.EnvInt("DOWNLOADER_NET_CHUNK_KB", 256) * 1024
->>>>>>> d5692931
 
 type Cfg struct {
 	ClientConfig  *torrent.ClientConfig
