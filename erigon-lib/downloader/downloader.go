/*
   Copyright 2021 Erigon contributors

   Licensed under the Apache License, Version 2.0 (the "License");
   you may not use this file except in compliance with the License.
   You may obtain a copy of the License at

       http://www.apache.org/licenses/LICENSE-2.0

   Unless required by applicable law or agreed to in writing, software
   distributed under the License is distributed on an "AS IS" BASIS,
   WITHOUT WARRANTIES OR CONDITIONS OF ANY KIND, either express or implied.
   See the License for the specific language governing permissions and
   limitations under the License.
*/

package downloader

import (
	"bytes"
	"context"
	"encoding/hex"
	"encoding/json"
	"errors"
	"fmt"
	"math/rand"
	"net/http"
	"net/url"
	"os"
	"path"
	"path/filepath"
	"reflect"
	"runtime"
	"strings"
	"sync"
	"sync/atomic"
	"time"

	"github.com/anacrolix/torrent"
	"github.com/anacrolix/torrent/metainfo"
	"github.com/anacrolix/torrent/storage"
	"github.com/anacrolix/torrent/types/infohash"
	"github.com/c2h5oh/datasize"
	dir2 "github.com/ledgerwatch/erigon-lib/common/dir"
	"github.com/ledgerwatch/log/v3"
	"github.com/tidwall/btree"
	"golang.org/x/exp/slices"
	"golang.org/x/sync/errgroup"
	"golang.org/x/sync/semaphore"
	"golang.org/x/time/rate"

	"github.com/ledgerwatch/erigon-lib/chain/snapcfg"
	"github.com/ledgerwatch/erigon-lib/common"
	"github.com/ledgerwatch/erigon-lib/common/datadir"
	"github.com/ledgerwatch/erigon-lib/common/dbg"
	"github.com/ledgerwatch/erigon-lib/common/dir"
	"github.com/ledgerwatch/erigon-lib/diagnostics"
	"github.com/ledgerwatch/erigon-lib/downloader/downloadercfg"
	"github.com/ledgerwatch/erigon-lib/downloader/snaptype"
	"github.com/ledgerwatch/erigon-lib/kv"
	"github.com/ledgerwatch/erigon-lib/kv/mdbx"
)

// Downloader - component which downloading historical files. Can use BitTorrent, or other protocols
type Downloader struct {
	db                  kv.RwDB
	pieceCompletionDB   storage.PieceCompletion
	torrentClient       *torrent.Client
	webDownloadClient   *RCloneClient
	webDownloadSessions map[string]*RCloneSession

	cfg *downloadercfg.Cfg

	lock  *sync.RWMutex
	stats AggStats

	folder storage.ClientImplCloser

	ctx          context.Context
	stopMainLoop context.CancelFunc
	wg           sync.WaitGroup

	webseeds         *WebSeeds
	webseedsDiscover bool

	logger    log.Logger
	verbosity log.Lvl

	torrentFiles    *TorrentFiles
	snapshotLock    *snapshotLock
	webDownloadInfo map[string]webDownloadInfo
	downloading     map[string]struct{}
	downloadLimit   *rate.Limit
}

type webDownloadInfo struct {
	url     *url.URL
	length  int64
	torrent *torrent.Torrent
}

type AggStats struct {
	MetadataReady, FilesTotal int32
	LastMetadataUpdate        *time.Time
	PeersUnique               int32
	ConnectionsTotal          uint64
	Downloading               int32

	Completed bool
	Progress  float32

	BytesCompleted, BytesTotal     uint64
	DroppedCompleted, DroppedTotal uint64

	BytesDownload, BytesUpload uint64
	UploadRate, DownloadRate   uint64
}

func New(ctx context.Context, cfg *downloadercfg.Cfg, dirs datadir.Dirs, logger log.Logger, verbosity log.Lvl, discover bool) (*Downloader, error) {
	db, c, m, torrentClient, err := openClient(ctx, cfg.Dirs.Downloader, cfg.Dirs.Snap, cfg.ClientConfig)
	if err != nil {
		return nil, fmt.Errorf("openClient: %w", err)
	}

	peerID, err := readPeerID(db)
	if err != nil {
		return nil, fmt.Errorf("get peer id: %w", err)
	}
	cfg.ClientConfig.PeerID = string(peerID)
	if len(peerID) == 0 {
		if err = savePeerID(db, torrentClient.PeerID()); err != nil {
			return nil, fmt.Errorf("save peer id: %w", err)
		}
	}

	lock, err := getSnapshotLock(ctx, cfg, db, logger)

	if err != nil {
		return nil, fmt.Errorf("can't initialize snapshot lock: %w", err)
	}

	d := &Downloader{
		cfg:                 cfg,
		db:                  db,
		pieceCompletionDB:   c,
		folder:              m,
		torrentClient:       torrentClient,
		lock:                &sync.RWMutex{},
		webseeds:            &WebSeeds{logger: logger, verbosity: verbosity, downloadTorrentFile: cfg.DownloadTorrentFilesFromWebseed, torrentsWhitelist: lock.Downloads},
		logger:              logger,
		verbosity:           verbosity,
		torrentFiles:        &TorrentFiles{dir: cfg.Dirs.Snap},
		snapshotLock:        lock,
		webDownloadInfo:     map[string]webDownloadInfo{},
		webDownloadSessions: map[string]*RCloneSession{},
		downloading:         map[string]struct{}{},
		webseedsDiscover:    discover,
	}

	if cfg.ClientConfig.DownloadRateLimiter != nil {
		downloadLimit := cfg.ClientConfig.DownloadRateLimiter.Limit()
		d.downloadLimit = &downloadLimit
	}

	d.webseeds.torrentFiles = d.torrentFiles
	d.ctx, d.stopMainLoop = context.WithCancel(ctx)

	if cfg.AddTorrentsFromDisk {
		var downloadMismatches []string

		for _, download := range lock.Downloads {
			if info, err := d.torrentInfo(download.Name); err == nil {
				if info.Completed != nil {
					if hash := hex.EncodeToString(info.Hash); download.Hash != hash {
						fileInfo, _, _ := snaptype.ParseFileName(d.SnapDir(), download.Name)

						// this is lazy as it can be expensive for large files
						fileHashBytes, err := fileHashBytes(d.ctx, fileInfo)

						if errors.Is(err, os.ErrNotExist) {
							hashBytes, _ := hex.DecodeString(download.Hash)
							if err := d.db.Update(d.ctx, torrentInfoReset(download.Name, hashBytes, 0)); err != nil {
								d.logger.Debug("[snapshots] Can't update torrent info", "file", download.Name, "hash", download.Hash, "err", err)
							}
							continue
						}

						fileHash := hex.EncodeToString(fileHashBytes)

						if fileHash != download.Hash && fileHash != hash {
							d.logger.Error("[snapshots] download db mismatch", "file", download.Name, "lock", download.Hash, "db", hash, "disk", fileHash, "downloaded", *info.Completed)
							downloadMismatches = append(downloadMismatches, download.Name)
						} else {
							d.logger.Warn("[snapshots] lock hash does not match completed download", "file", download.Name, "lock", hash, "download", download.Hash, "downloaded", *info.Completed)
						}
					}
				}
			}
		}

		if len(downloadMismatches) > 0 {
			return nil, fmt.Errorf("downloaded files have mismatched hashes: %s", strings.Join(downloadMismatches, ","))
		}

		//TODO: why do we need it if we have `addTorrentFilesFromDisk`? what if they are conflict?
		//TODO: why it's before `BuildTorrentFilesIfNeed`? what if they are conflict?
		//TODO: even if hash is saved in "snapshots-lock.json" - it still must preserve `prohibit_new_downloads.lock` and don't download new files ("user restart" must be fast, "erigon3 has .kv files which never-ending merge and delete small files")
		//for _, it := range lock.Downloads {
		//	if err := d.AddMagnetLink(ctx, snaptype.Hex2InfoHash(it.Hash), it.Name); err != nil {
		//		return nil, err
		//	}
		//}

		if err := d.BuildTorrentFilesIfNeed(d.ctx, lock.Chain, lock.Downloads); err != nil {
			return nil, err
		}

		if err := d.addTorrentFilesFromDisk(false); err != nil {
			return nil, err
		}
	}

	return d, nil
}

const SnapshotsLockFileName = "snapshot-lock.json"

type snapshotLock struct {
	Chain     string              `json:"chain"`
	Downloads snapcfg.Preverified `json:"downloads"`
}

func getSnapshotLock(ctx context.Context, cfg *downloadercfg.Cfg, db kv.RoDB, logger log.Logger) (*snapshotLock, error) {
	//TODO: snapshots-lock.json must be created after 1-st download done
	//TODO: snapshots-lock.json is not compatible with E3 .kv files - because they are not immutable (merging to infinity)
	return initSnapshotLock(ctx, cfg, db, logger)
	/*
		if !cfg.SnapshotLock {
			return initSnapshotLock(ctx, cfg, db, logger)
		}

		snapDir := cfg.Dirs.Snap

		lockPath := filepath.Join(snapDir, SnapshotsLockFileName)

		file, err := os.Open(lockPath)
		if err != nil {
			if !errors.Is(err, os.ErrNotExist) {
				return nil, err
			}
		}

		var data []byte

		if file != nil {
			defer file.Close()

			data, err = io.ReadAll(file)

			if err != nil {
				return nil, err
			}
		}

		if file == nil || len(data) == 0 {
			f, err := os.Create(lockPath)
			if err != nil {
				return nil, err
			}
			defer f.Close()

			lock, err := initSnapshotLock(ctx, cfg, db, logger)

			if err != nil {
				return nil, err
			}

			data, err := json.Marshal(lock)

			if err != nil {
				return nil, err
			}

			_, err = f.Write(data)

			if err != nil {
				return nil, err
			}

			if err := f.Sync(); err != nil {
				return nil, err
			}

			return lock, nil
		}

		var lock snapshotLock

		if err = json.Unmarshal(data, &lock); err != nil {
			return nil, err
		}

		if lock.Chain != cfg.ChainName {
			return nil, fmt.Errorf("unexpected chain name:%q expecting: %q", lock.Chain, cfg.ChainName)
		}

		prevHashes := map[string]string{}
		prevNames := map[string]string{}

		for _, current := range lock.Downloads {
			if prev, ok := prevHashes[current.Hash]; ok {
				if prev != current.Name {
					return nil, fmt.Errorf("invalid snapshot_lock: %s duplicated at: %s and %s", current.Hash, current.Name, prev)
				}
			}

			if prev, ok := prevNames[current.Name]; ok {
				if prev != current.Hash {
					return nil, fmt.Errorf("invalid snapshot_lock: %s duplicated at: %s and %s", current.Name, current.Hash, prev)
				}
			}

			prevHashes[current.Name] = current.Hash
			prevNames[current.Hash] = current.Name
		}
		return &lock, nil
	*/
}

func initSnapshotLock(ctx context.Context, cfg *downloadercfg.Cfg, db kv.RoDB, logger log.Logger) (*snapshotLock, error) {
	lock := &snapshotLock{
		Chain: cfg.ChainName,
	}

	files, err := seedableFiles(cfg.Dirs, cfg.ChainName)
	if err != nil {
		return nil, err
	}

	snapCfg := cfg.SnapshotConfig

	if snapCfg == nil {
		snapCfg = snapcfg.KnownCfg(cfg.ChainName)
	}

	//if len(files) == 0 {
	lock.Downloads = snapCfg.Preverified
	//}

	// if files exist on disk we assume that the lock file has been removed
	// or was never present so compare them against the known config to
	// recreate the lock file
	//
	// if the file is above the ExpectBlocks in the snapCfg we ignore it
	// if the file is the same version of the known file we:
	//   check if its mid upload
	//     - in which case we compare the hash in the db to the known hash
	//       - if they are different we delete the local file and include the
	//         know file in the hash which will force a re-upload
	//   otherwise
	//      - if the file has a different hash to the known file we include
	//        the files hash in the upload to preserve the local copy
	// if the file is a different version - we see if the version for the
	// file is available in know config - and if so we follow the procedure
	// above, but we use the matching version from the known config.  If there
	// is no matching version just use the one discovered for the file

	versionedCfg := map[snaptype.Version]*snapcfg.Cfg{}
	versionedCfgLock := sync.Mutex{}

	snapDir := cfg.Dirs.Snap

	var downloadMap btree.Map[string, snapcfg.PreverifiedItem]
	var downloadsMutex sync.Mutex

	g, ctx := errgroup.WithContext(ctx)
	g.SetLimit(runtime.GOMAXPROCS(-1) * 4)
	var i atomic.Int32

	logEvery := time.NewTicker(20 * time.Second)
	defer logEvery.Stop()

	for _, file := range files {
		file := file

		g.Go(func() error {
			i.Add(1)

			fileInfo, isStateFile, ok := snaptype.ParseFileName(snapDir, file)

			if !ok {
				return nil
			}

			if isStateFile {
				if preverified, ok := snapCfg.Preverified.Get(file); ok {
					downloadsMutex.Lock()
					defer downloadsMutex.Unlock()
					downloadMap.Set(file, preverified)
				}
				return nil //TODO: we don't create
			}

			if fileInfo.From > snapCfg.ExpectBlocks {
				return nil
			}

			if preverified, ok := snapCfg.Preverified.Get(fileInfo.Name()); ok {
				hashBytes, err := localHashBytes(ctx, fileInfo, db)

				if err != nil {
					return fmt.Errorf("localHashBytes: %w", err)
				}

				downloadsMutex.Lock()
				defer downloadsMutex.Unlock()

				if hash := hex.EncodeToString(hashBytes); preverified.Hash == hash {
					downloadMap.Set(fileInfo.Name(), preverified)
				} else {
					logger.Warn("[downloader] local file hash does not match known", "file", fileInfo.Name(), "local", hash, "known", preverified.Hash)
					// TODO: check if it has an index - if not use the known hash and delete the file
					downloadMap.Set(fileInfo.Name(), snapcfg.PreverifiedItem{Name: fileInfo.Name(), Hash: hash})
				}
			} else {
				versioned := func() *snapcfg.Cfg {
					versionedCfgLock.Lock()
					defer versionedCfgLock.Unlock()

					versioned, ok := versionedCfg[fileInfo.Version]

					if !ok {
						versioned = snapcfg.VersionedCfg(cfg.ChainName, fileInfo.Version, fileInfo.Version)
						versionedCfg[fileInfo.Version] = versioned
					}

					return versioned
				}()

				hashBytes, err := localHashBytes(ctx, fileInfo, db)

				if err != nil {
					return fmt.Errorf("localHashBytes: %w", err)
				}

				downloadsMutex.Lock()
				defer downloadsMutex.Unlock()

				if preverified, ok := versioned.Preverified.Get(fileInfo.Name()); ok {
					if hash := hex.EncodeToString(hashBytes); preverified.Hash == hash {
						downloadMap.Set(preverified.Name, preverified)
					} else {
						logger.Warn("[downloader] local file hash does not match known", "file", fileInfo.Name(), "local", hash, "known", preverified.Hash)
						// TODO: check if it has an index - if not use the known hash and delete the file
						downloadMap.Set(fileInfo.Name(), snapcfg.PreverifiedItem{Name: fileInfo.Name(), Hash: hash})
					}
				} else {
					versioned := func() *snapcfg.Cfg {
						versionedCfgLock.Lock()
						defer versionedCfgLock.Unlock()

						versioned, ok := versionedCfg[fileInfo.Version]

						if !ok {
							versioned = snapcfg.VersionedCfg(cfg.ChainName, fileInfo.Version, fileInfo.Version)
							versionedCfg[fileInfo.Version] = versioned
						}

						return versioned
					}()

					hashBytes, err := localHashBytes(ctx, fileInfo, db)

					if err != nil {
						return err
					}

					if preverified, ok := versioned.Preverified.Get(fileInfo.Name()); ok {
						if hash := hex.EncodeToString(hashBytes); preverified.Hash == hash {
							downloadMap.Set(preverified.Name, preverified)
						} else {
							logger.Warn("[downloader] local file hash does not match known", "file", fileInfo.Name(), "local", hash, "known", preverified.Hash)
							// TODO: check if it has an index - if not use the known hash and delete the file
							downloadMap.Set(fileInfo.Name(), snapcfg.PreverifiedItem{Name: fileInfo.Name(), Hash: hash})
						}
					} else {
						downloadMap.Set(fileInfo.Name(), snapcfg.PreverifiedItem{Name: fileInfo.Name(), Hash: hex.EncodeToString(hashBytes)})
					}
				}
			}

			return nil
		})
	}

	func() {
		for int(i.Load()) < len(files) {
			select {
			case <-ctx.Done():
				return // g.Wait() will return right error
			case <-logEvery.C:
				if int(i.Load()) == len(files) {
					return
				}
				log.Info("[snapshots] Initiating snapshot-lock", "progress", fmt.Sprintf("%d/%d", i.Load(), len(files)))
			}
		}
	}()

	if err := g.Wait(); err != nil {
		return nil, err
	}

	var missingItems []snapcfg.PreverifiedItem
	var downloads snapcfg.Preverified

	downloadMap.Scan(func(key string, value snapcfg.PreverifiedItem) bool {
		downloads = append(downloads, value)
		return true
	})

	for _, item := range snapCfg.Preverified {
		_, _, ok := snaptype.ParseFileName(snapDir, item.Name)
		if !ok {
			continue
		}

		if !downloads.Contains(item.Name, true) {
			missingItems = append(missingItems, item)
		}
	}

	lock.Downloads = snapcfg.Merge(downloads, missingItems)
	return lock, nil
}

func localHashBytes(ctx context.Context, fileInfo snaptype.FileInfo, db kv.RoDB) ([]byte, error) {
	var hashBytes []byte

	if db != nil {
		err := db.View(ctx, func(tx kv.Tx) (err error) {
			infoBytes, err := tx.GetOne(kv.BittorrentInfo, []byte(fileInfo.Name()))

			if err != nil {
				return err
			}

			if len(infoBytes) == 20 {
				hashBytes = infoBytes
				return nil
			}

			var info torrentInfo

			if err = json.Unmarshal(infoBytes, &info); err == nil {
				hashBytes = info.Hash
			}

			return nil
		})

		if err != nil {
			return nil, err
		}
	}

	if len(hashBytes) != 0 {
		return hashBytes, nil
	}

	meta, err := metainfo.LoadFromFile(fileInfo.Path + ".torrent")

	if err == nil {
		if spec, err := torrent.TorrentSpecFromMetaInfoErr(meta); err == nil {
			return spec.InfoHash.Bytes(), nil
		}
	}

	return fileHashBytes(ctx, fileInfo)
}

func fileHashBytes(ctx context.Context, fileInfo snaptype.FileInfo) ([]byte, error) {
	info := &metainfo.Info{PieceLength: downloadercfg.DefaultPieceSize, Name: fileInfo.Name()}

	if err := info.BuildFromFilePath(fileInfo.Path); err != nil {
		return nil, fmt.Errorf("can't get local hash for %s: %w", fileInfo.Name(), err)
	}

	meta, err := CreateMetaInfo(info, nil)

	if err != nil {
		return nil, fmt.Errorf("can't get local hash for %s: %w", fileInfo.Name(), err)
	}

	spec, err := torrent.TorrentSpecFromMetaInfoErr(meta)

	if err != nil {
		return nil, fmt.Errorf("can't get local hash for %s: %w", fileInfo.Name(), err)
	}

	return spec.InfoHash.Bytes(), nil
}

func (d *Downloader) MainLoopInBackground(silent bool) {
	d.wg.Add(1)
	go func() {
		defer d.wg.Done()
		if err := d.mainLoop(silent); err != nil {
			if !errors.Is(err, context.Canceled) {
				d.logger.Warn("[snapshots]", "err", err)
			}
		}
	}()
}

type downloadStatus struct {
	name     string
	length   int64
	infoHash infohash.T
	spec     *torrent.TorrentSpec
	err      error
}

type seedHash struct {
	url      *url.URL
	hash     *infohash.T
	reported bool
}

func (d *Downloader) mainLoop(silent bool) error {
	if d.webseedsDiscover {
		// CornerCase: no peers -> no anoncments to trackers -> no magnetlink resolution (but magnetlink has filename)
		// means we can start adding weebseeds without waiting for `<-t.GotInfo()`
		d.wg.Add(1)
		go func() {
			defer d.wg.Done()
			d.webseeds.Discover(d.ctx, d.cfg.WebSeedUrls, d.cfg.WebSeedFiles, d.cfg.Dirs.Snap)
			// webseeds.Discover may create new .torrent files on disk
			if err := d.addTorrentFilesFromDisk(true); err != nil && !errors.Is(err, context.Canceled) {
				d.logger.Warn("[snapshots] addTorrentFilesFromDisk", "err", err)
			}
		}()
	}

	var sem = semaphore.NewWeighted(int64(d.cfg.DownloadSlots))

	//TODO: feature is not ready yet
	//d.webDownloadClient, _ = NewRCloneClient(d.logger)
	d.webDownloadClient = nil

	d.wg.Add(1)
	go func() {
		defer d.wg.Done()

		complete := map[string]struct{}{}
		checking := map[string]struct{}{}
		failed := map[string]struct{}{}
		downloadComplete := make(chan downloadStatus, 100)
		seedHashMismatches := map[infohash.T][]*seedHash{}

		// set limit here to make load predictable, not to control Disk/CPU consumption
		// will impact start times depending on the amount of non complete files - should
		// be low unless the download db is deleted - in which case all files may be checked
		checkGroup, _ := errgroup.WithContext(d.ctx)
		checkGroup.SetLimit(runtime.GOMAXPROCS(-1) * 4)

		for {
			torrents := d.torrentClient.Torrents()

			var pending []*torrent.Torrent

			for _, t := range torrents {
				if _, ok := complete[t.Name()]; ok {
					continue
				}

				if _, ok := failed[t.Name()]; ok {
					continue
				}

				if isComplete, length, completionTime := d.checkComplete(t.Name()); isComplete && completionTime != nil {
					if _, ok := checking[t.Name()]; !ok {
						fileInfo, _, _ := snaptype.ParseFileName(d.SnapDir(), t.Name())

						stat, err := os.Stat(fileInfo.Path)

						if err != nil {
							downloadComplete <- downloadStatus{
								name: fileInfo.Name(),
								err:  err,
							}
						}

						if completionTime != nil {
							if !stat.ModTime().Equal(*completionTime) {
								checking[t.Name()] = struct{}{}

								go func(fileInfo snaptype.FileInfo, infoHash infohash.T, length int64, completionTime time.Time) {
									checkGroup.Go(func() error {
										fileHashBytes, _ := fileHashBytes(d.ctx, fileInfo)

										if bytes.Equal(infoHash.Bytes(), fileHashBytes) {
											downloadComplete <- downloadStatus{
												name:     fileInfo.Name(),
												length:   length,
												infoHash: infoHash,
											}
										} else {
											downloadComplete <- downloadStatus{
												name: fileInfo.Name(),
												err:  fmt.Errorf("hash check failed"),
											}

											d.logger.Warn("[snapshots] Torrent hash does not match file", "file", fileInfo.Name(), "torrent-hash", infoHash, "file-hash", hex.EncodeToString(fileHashBytes))
										}

										return nil
									})
								}(fileInfo, t.InfoHash(), length, *completionTime)

							} else {
								complete[t.Name()] = struct{}{}
								continue
							}
						}
					}
				}

				d.lock.RLock()
				_, downloading := d.downloading[t.Name()]
				d.lock.RUnlock()

				if downloading && t.Complete.Bool() {
					select {
					case <-d.ctx.Done():
						return
					case <-t.GotInfo():
					}

					var completionTime *time.Time
					fileInfo, _, _ := snaptype.ParseFileName(d.SnapDir(), t.Name())

					info, err := d.torrentInfo(t.Name())

					if err == nil {
						completionTime = info.Completed
					}

					if completionTime == nil {
						now := time.Now()
						completionTime = &now
					}

					if statInfo, _ := os.Stat(fileInfo.Path); statInfo != nil {
						if !statInfo.ModTime().Equal(*completionTime) {
							os.Chtimes(fileInfo.Path, time.Time{}, *completionTime)
						}

						if statInfo, _ := os.Stat(fileInfo.Path); statInfo != nil {
							// round completion time to os granularity
							modTime := statInfo.ModTime()
							completionTime = &modTime
						}
					}

					if err := d.db.Update(d.ctx,
						torrentInfoUpdater(t.Info().Name, nil, t.Info().Length, completionTime)); err != nil {
						d.logger.Warn("Failed to update file info", "file", t.Info().Name, "err", err)
					}

					d.lock.Lock()
					delete(d.downloading, t.Name())
					d.lock.Unlock()
					complete[t.Name()] = struct{}{}
					continue
				}

				if downloading {
					continue
				}

				pending = append(pending, t)
			}

			select {
			case <-d.ctx.Done():
				return
			case status := <-downloadComplete:
				d.lock.Lock()
				delete(d.downloading, status.name)
				d.lock.Unlock()

				delete(checking, status.name)

				if status.spec != nil {
					_, _, err := d.torrentClient.AddTorrentSpec(status.spec)

					if err != nil {
						d.logger.Warn("Can't re-add spec after download", "file", status.name, "err", err)
					}

				}

				if status.err == nil {
					var completionTime *time.Time
					fileInfo, _, _ := snaptype.ParseFileName(d.SnapDir(), status.name)

					if info, err := d.torrentInfo(status.name); err == nil {
						completionTime = info.Completed
					}

					if completionTime == nil {
						now := time.Now()
						completionTime = &now
					}

					if statInfo, _ := os.Stat(fileInfo.Path); statInfo != nil {
						if !statInfo.ModTime().Equal(*completionTime) {
							os.Chtimes(fileInfo.Path, time.Time{}, *completionTime)
						}

						if statInfo, _ := os.Stat(fileInfo.Path); statInfo != nil {
							// round completion time to os granularity
							modTime := statInfo.ModTime()
							completionTime = &modTime
						}
					}

					if err := d.db.Update(d.ctx,
						torrentInfoUpdater(status.name, status.infoHash.Bytes(), status.length, completionTime)); err != nil {
						d.logger.Warn("Failed to update file info", "file", status.name, "err", err)
					}

					complete[status.name] = struct{}{}
					continue
				} else {
					delete(complete, status.name)
				}

			default:
			}

			d.lock.RLock()
			webDownloadInfoLen := len(d.webDownloadInfo)
			d.lock.RUnlock()

			if len(pending)+webDownloadInfoLen == 0 {
				select {
				case <-d.ctx.Done():
					return
				case <-time.After(10 * time.Second):
					continue
				}
			}

			d.lock.RLock()
			downloadingLen := len(d.downloading)
			d.stats.Downloading = int32(downloadingLen)
			d.lock.RUnlock()

			available := availableTorrents(d.ctx, pending, d.cfg.DownloadSlots-downloadingLen)

			d.lock.RLock()
			for _, webDownload := range d.webDownloadInfo {
				_, downloading := d.downloading[webDownload.torrent.Name()]

				if downloading {
					continue
				}

				addDownload := true

				for _, t := range available {
					if t.Name() == webDownload.torrent.Name() {
						addDownload = false
						break
					}
				}

				if addDownload {
					if len(available) < d.cfg.DownloadSlots-downloadingLen {
						available = append(available, webDownload.torrent)
					}
				} else {
					wi, _, _ := snaptype.ParseFileName(d.SnapDir(), webDownload.torrent.Name())

					for i, t := range available {
						ai, _, _ := snaptype.ParseFileName(d.SnapDir(), t.Name())

						if ai.CompareTo(wi) > 0 {
							available[i] = webDownload.torrent
							break
						}
					}
				}
			}
			d.lock.RUnlock()

			for _, t := range available {

				torrentInfo, _ := d.torrentInfo(t.Name())
				fileInfo, _, _ := snaptype.ParseFileName(d.SnapDir(), t.Name())

				if torrentInfo != nil && torrentInfo.Completed != nil {
					if bytes.Equal(t.InfoHash().Bytes(), torrentInfo.Hash) {
						if dir.FileExist(filepath.Join(d.SnapDir(), t.Name())) {
							/* TODO: this method is too heavy for Main loop: "re-read file again and again" will impact sync performance
							localHash, complete := localHashCompletionCheck(d.ctx, t, fileInfo, downloadComplete)

							if complete {
								d.logger.Debug("[snapshots] Download already complete", "file", t.Name(), "hash", t.InfoHash())
								continue
							}

							failed[t.Name()] = struct{}{}
							d.logger.Debug("[snapshots] NonCanonical hash", "file", t.Name(), "got", hex.EncodeToString(localHash), "expected", t.InfoHash(), "downloaded", *torrentInfo.Completed)
<<<<<<< HEAD
=======
							*/

>>>>>>> b9a27413
							continue

						} else {
							if err := d.db.Update(d.ctx, torrentInfoReset(t.Name(), t.InfoHash().Bytes(), 0)); err != nil {
								d.logger.Debug("[snapshots] Can't reset torrent info", "file", t.Name(), "hash", t.InfoHash(), "err", err)
							}
						}
					} else {
						if err := d.db.Update(d.ctx, torrentInfoReset(t.Name(), t.InfoHash().Bytes(), 0)); err != nil {
							d.logger.Debug("[snapshots] Can't update torrent info", "file", t.Name(), "hash", t.InfoHash(), "err", err)
						}

						if _, complete := localHashCompletionCheck(d.ctx, t, fileInfo, downloadComplete); complete {
							d.logger.Debug("[snapshots] Download already complete", "file", t.Name(), "hash", t.InfoHash())
							continue
						}
					}
				} else {
					if _, complete := localHashCompletionCheck(d.ctx, t, fileInfo, downloadComplete); complete {
						d.logger.Debug("[snapshots] Download already complete", "file", t.Name(), "hash", t.InfoHash())
						continue
					}
				}

				switch {
				case len(t.PeerConns()) > 0:
					d.logger.Debug("[snapshots] Downloading from torrent", "file", t.Name(), "peers", len(t.PeerConns()))
					d.torrentDownload(t, downloadComplete, sem)
				case len(t.WebseedPeerConns()) > 0:
					if d.webDownloadClient != nil {
						var peerUrls []*url.URL

						for _, peer := range t.WebseedPeerConns() {
							if peerUrl, err := webPeerUrl(peer); err == nil {
								peerUrls = append(peerUrls, peerUrl)
							}
						}

						d.logger.Debug("[snapshots] Downloading from webseed", "file", t.Name(), "webpeers", len(t.WebseedPeerConns()))
						session, err := d.webDownload(peerUrls, t, nil, downloadComplete, sem)

						if err != nil {
							d.logger.Warn("Can't complete web download", "file", t.Info().Name, "err", err)

							if session == nil {
								d.torrentDownload(t, downloadComplete, sem)
							}

							continue
						}

					} else {
						d.logger.Debug("[snapshots] Downloading from torrent", "file", t.Name(), "peers", len(t.PeerConns()), "webpeers", len(t.WebseedPeerConns()))
						d.torrentDownload(t, downloadComplete, sem)
					}
				default:
					if d.webDownloadClient != nil {
						d.lock.RLock()
						webDownload, ok := d.webDownloadInfo[t.Name()]
						d.lock.RUnlock()

						if !ok {
							var mismatches []*seedHash
							var err error

							webDownload, mismatches, err = d.getWebDownloadInfo(t)

							if err != nil {
								if len(mismatches) > 0 {
									seedHashMismatches[t.InfoHash()] = append(seedHashMismatches[t.InfoHash()], mismatches...)
									logSeedHashMismatches(t.InfoHash(), t.Name(), seedHashMismatches, d.logger)
								}

								d.logger.Warn("Can't complete web download", "file", t.Info().Name, "err", err)
								continue
							}
						}

						root, _ := path.Split(webDownload.url.String())
						peerUrl, err := url.Parse(root)

						if err != nil {
							d.logger.Warn("Can't complete web download", "file", t.Info().Name, "err", err)
							continue
						}

						d.lock.Lock()
						delete(d.webDownloadInfo, t.Name())
						d.lock.Unlock()

						d.logger.Debug("[snapshots] Downloading from web", "file", t.Name(), "webpeers", len(t.WebseedPeerConns()))
						d.webDownload([]*url.URL{peerUrl}, t, &webDownload, downloadComplete, sem)
						continue
					}

				}
			}

			d.lock.Lock()
			lastMetadatUpdate := d.stats.LastMetadataUpdate
			d.lock.Unlock()

			if lastMetadatUpdate != nil &&
				((len(available) == 0 && time.Since(*lastMetadatUpdate) > 30*time.Second) ||
					time.Since(*lastMetadatUpdate) > 5*time.Minute) {

				for _, t := range d.torrentClient.Torrents() {
					if t.Info() == nil {
						if isComplete, _, _ := d.checkComplete(t.Name()); isComplete {
							continue
						}

						d.lock.RLock()
						_, ok := d.webDownloadInfo[t.Name()]
						d.lock.RUnlock()

						if !ok {
							if _, ok := seedHashMismatches[t.InfoHash()]; ok {
								continue
							}

							info, mismatches, err := d.getWebDownloadInfo(t)

							seedHashMismatches[t.InfoHash()] = append(seedHashMismatches[t.InfoHash()], mismatches...)

							if err != nil {
								if len(mismatches) > 0 {
									logSeedHashMismatches(t.InfoHash(), t.Name(), seedHashMismatches, d.logger)
								}
								continue
							}

							d.lock.Lock()
							d.webDownloadInfo[t.Name()] = info
							d.lock.Unlock()
						}
					} else {
						d.lock.Lock()
						delete(d.webDownloadInfo, t.Name())
						d.lock.Unlock()
					}
				}
			}
		}
	}()

	logEvery := time.NewTicker(20 * time.Second)
	defer logEvery.Stop()

	statInterval := 20 * time.Second
	statEvery := time.NewTicker(statInterval)
	defer statEvery.Stop()

	var m runtime.MemStats
	justCompleted := true
	for {
		select {
		case <-d.ctx.Done():
			return d.ctx.Err()
		case <-statEvery.C:
			d.ReCalcStats(statInterval)

		case <-logEvery.C:
			if silent {
				continue
			}

			stats := d.Stats()

			dbg.ReadMemStats(&m)
			if stats.Completed {
				if justCompleted {
					justCompleted = false
					// force fsync of db. to not loose results of downloading on power-off
					_ = d.db.Update(d.ctx, func(tx kv.RwTx) error { return nil })
				}

				d.logger.Info("[snapshots] Seeding",
					"up", common.ByteCount(stats.UploadRate)+"/s",
					"peers", stats.PeersUnique,
					"conns", stats.ConnectionsTotal,
					"files", stats.FilesTotal,
					"alloc", common.ByteCount(m.Alloc), "sys", common.ByteCount(m.Sys),
				)
				continue
			}

			d.logger.Info("[snapshots] Downloading",
				"progress", fmt.Sprintf("%.2f%% %s/%s", stats.Progress, common.ByteCount(stats.BytesCompleted), common.ByteCount(stats.BytesTotal)),
				"downloading", stats.Downloading,
				"download", common.ByteCount(stats.DownloadRate)+"/s",
				"upload", common.ByteCount(stats.UploadRate)+"/s",
				"peers", stats.PeersUnique,
				"conns", stats.ConnectionsTotal,
				"files", stats.FilesTotal,
				"alloc", common.ByteCount(m.Alloc), "sys", common.ByteCount(m.Sys),
			)

			if stats.PeersUnique == 0 {
				ips := d.TorrentClient().BadPeerIPs()
				if len(ips) > 0 {
					d.logger.Info("[snapshots] Stats", "banned", ips)
				}
			}
		}
	}
}

func localHashCompletionCheck(ctx context.Context, t *torrent.Torrent, fileInfo snaptype.FileInfo, statusChan chan downloadStatus) ([]byte, bool) {
	localHash, err := fileHashBytes(ctx, fileInfo)

	if err == nil {
		if bytes.Equal(t.InfoHash().Bytes(), localHash) {
			statusChan <- downloadStatus{
				name:     t.Name(),
				length:   t.Length(),
				infoHash: t.InfoHash(),
				spec:     nil,
				err:      nil,
			}

			return localHash, true
		}
	}

	return localHash, false
}

func logSeedHashMismatches(torrentHash infohash.T, name string, seedHashMismatches map[infohash.T][]*seedHash, logger log.Logger) {
	var nohash []*seedHash
	var mismatch []*seedHash

	for _, entry := range seedHashMismatches[torrentHash] {
		if !entry.reported {
			if entry.hash == nil {
				nohash = append(nohash, entry)
			} else {
				mismatch = append(mismatch, entry)
			}

			entry.reported = true
		}
	}

	if len(nohash) > 0 {
		var webseeds string
		for _, entry := range nohash {
			if len(webseeds) > 0 {
				webseeds += ", "
			}

			webseeds += strings.TrimSuffix(entry.url.String(), "/")
		}

		logger.Warn("No webseed entry for torrent", "name", name, "hash", torrentHash.HexString(), "webseeds", webseeds)
	}

	if len(mismatch) > 0 {
		var webseeds string
		for _, entry := range mismatch {
			if len(webseeds) > 0 {
				webseeds += ", "
			}

			webseeds += strings.TrimSuffix(entry.url.String(), "/") + "#" + entry.hash.HexString()
		}

		logger.Warn("Webseed hash mismatch for torrent", "name", name, "hash", torrentHash.HexString(), "webseeds", webseeds)
	}
}

func (d *Downloader) checkComplete(name string) (bool, int64, *time.Time) {
	if info, err := d.torrentInfo(name); err == nil {
		if info.Completed != nil && info.Completed.Before(time.Now()) {
			if info.Length != nil {
				if fi, err := os.Stat(filepath.Join(d.SnapDir(), name)); err == nil {
					return fi.Size() == *info.Length && fi.ModTime().Equal(*info.Completed), *info.Length, info.Completed
				}
			}
		}
	}

	return false, 0, nil
}

func (d *Downloader) getWebDownloadInfo(t *torrent.Torrent) (webDownloadInfo, []*seedHash, error) {
	torrentHash := t.InfoHash()

	d.lock.RLock()
	info, ok := d.webDownloadInfo[t.Name()]
	d.lock.RUnlock()

	if ok {
		return info, nil, nil
	}

	seedHashMismatches := make([]*seedHash, 0, len(d.cfg.WebSeedUrls))

	for _, webseed := range d.cfg.WebSeedUrls {
		downloadUrl := webseed.JoinPath(t.Name())

		if headRequest, err := http.NewRequestWithContext(d.ctx, "HEAD", downloadUrl.String(), nil); err == nil {
			headResponse, err := http.DefaultClient.Do(headRequest)

			if err != nil {
				continue
			}

			headResponse.Body.Close()

			if headResponse.StatusCode == http.StatusOK {
				if meta, err := getWebpeerTorrentInfo(d.ctx, downloadUrl); err == nil {
					if bytes.Equal(torrentHash.Bytes(), meta.HashInfoBytes().Bytes()) {
						// TODO check the torrent's hash matches this hash
						return webDownloadInfo{
							url:     downloadUrl,
							length:  headResponse.ContentLength,
							torrent: t,
						}, seedHashMismatches, nil
					} else {
						hash := meta.HashInfoBytes()
						seedHashMismatches = append(seedHashMismatches, &seedHash{url: webseed, hash: &hash})
						continue
					}
				}
			}
		}

		seedHashMismatches = append(seedHashMismatches, &seedHash{url: webseed})
	}

	return webDownloadInfo{}, seedHashMismatches, fmt.Errorf("can't find download info")
}

func getWebpeerTorrentInfo(ctx context.Context, downloadUrl *url.URL) (*metainfo.MetaInfo, error) {
	torrentRequest, err := http.NewRequestWithContext(ctx, "GET", downloadUrl.String()+".torrent", nil)

	if err != nil {
		return nil, err
	}

	torrentResponse, err := http.DefaultClient.Do(torrentRequest)

	if err != nil {
		return nil, err
	}

	defer torrentResponse.Body.Close()

	if torrentResponse.StatusCode != http.StatusOK {
		return nil, fmt.Errorf("can't get webpeer torrent unexpected http response: %s", torrentResponse.Status)
	}

	return metainfo.Load(torrentResponse.Body)
}

func (d *Downloader) torrentDownload(t *torrent.Torrent, statusChan chan downloadStatus, sem *semaphore.Weighted) {

	d.lock.Lock()
	d.downloading[t.Name()] = struct{}{}
	d.lock.Unlock()

	if err := sem.Acquire(d.ctx, 1); err != nil {
		d.logger.Warn("Failed to acquire download semaphore", "err", err)
		return
	}

	d.wg.Add(1)

	go func(t *torrent.Torrent) {
		defer d.wg.Done()
		defer sem.Release(1)

		t.AllowDataDownload()

		select {
		case <-d.ctx.Done():
			return
		case <-t.GotInfo():
		}

		t.DownloadAll()

		idleCount := 0
		var lastRead int64

		for {
			select {
			case <-d.ctx.Done():
				return
			case <-t.Complete.On():
				return
			case <-time.After(10 * time.Second):
				bytesRead := t.Stats().BytesReadData

				if lastRead-bytesRead.Int64() == 0 {
					idleCount++
				} else {
					lastRead = bytesRead.Int64()
					idleCount = 0
				}

				if idleCount > 6 {
					t.DisallowDataDownload()
					return
				}
			}
		}
	}(t)
}

func (d *Downloader) webDownload(peerUrls []*url.URL, t *torrent.Torrent, i *webDownloadInfo, statusChan chan downloadStatus, sem *semaphore.Weighted) (*RCloneSession, error) {
	peerUrl, err := selectDownloadPeer(d.ctx, peerUrls, t)

	if err != nil {
		return nil, err
	}

	peerUrl = strings.TrimSuffix(peerUrl, "/")

	session, ok := d.webDownloadSessions[peerUrl]

	if !ok {
		var err error
		session, err = d.webDownloadClient.NewSession(d.ctx, d.SnapDir(), peerUrl)

		if err != nil {
			return nil, err
		}

		d.webDownloadSessions[peerUrl] = session
	}

	name := t.Name()
	mi := t.Metainfo()
	infoHash := t.InfoHash()

	var length int64

	if i != nil {
		length = i.length
	} else {
		length = t.Length()
	}

	magnet := mi.Magnet(&infoHash, &metainfo.Info{Name: name})
	spec, err := torrent.TorrentSpecFromMagnetUri(magnet.String())

	if err != nil {
		return session, fmt.Errorf("can't get torrent spec for %s from info: %w", t.Info().Name, err)
	}

	spec.ChunkSize = downloadercfg.DefaultNetworkChunkSize
	spec.DisallowDataDownload = true

	info, _, _ := snaptype.ParseFileName(d.SnapDir(), name)

	d.lock.Lock()
	t.Drop()
	d.downloading[name] = struct{}{}
	d.lock.Unlock()

	d.wg.Add(1)

	if err := sem.Acquire(d.ctx, 1); err != nil {
		d.logger.Warn("Failed to acquire download semaphore", "err", err)
		return nil, err
	}

	go func() {
		defer d.wg.Done()
		defer sem.Release(1)

		if dir.FileExist(info.Path) {
			if err := os.Remove(info.Path); err != nil {
				d.logger.Warn("Couldn't remove previous file before download", "file", name, "path", info.Path, "err", err)
			}
		}

		if d.downloadLimit != nil {
			limit := float64(*d.downloadLimit) / float64(d.cfg.DownloadSlots)

			func() {
				d.lock.Lock()
				defer d.lock.Unlock()

				torrentLimit := d.cfg.ClientConfig.DownloadRateLimiter.Limit()
				rcloneLimit := d.webDownloadClient.GetBwLimit()

				d.cfg.ClientConfig.DownloadRateLimiter.SetLimit(torrentLimit - rate.Limit(limit))
				d.webDownloadClient.SetBwLimit(d.ctx, rcloneLimit+rate.Limit(limit))
			}()

			defer func() {
				d.lock.Lock()
				defer d.lock.Unlock()

				torrentLimit := d.cfg.ClientConfig.DownloadRateLimiter.Limit()
				rcloneLimit := d.webDownloadClient.GetBwLimit()

				d.cfg.ClientConfig.DownloadRateLimiter.SetLimit(torrentLimit + rate.Limit(limit))
				d.webDownloadClient.SetBwLimit(d.ctx, rcloneLimit-rate.Limit(limit))
			}()
		}

		err := session.Download(d.ctx, name)

		if err != nil {
			d.logger.Error("Web download failed", "file", name, "err", err)
		}

		localHash, err := fileHashBytes(d.ctx, info)

		if err == nil {
			if !bytes.Equal(infoHash.Bytes(), localHash) {
				err = fmt.Errorf("hash mismatch: expected: 0x%x, got: 0x%x", infoHash.Bytes(), localHash)

				d.logger.Error("Web download failed", "file", name, "url", peerUrl, "err", err)

				if ferr := os.Remove(info.Path); ferr != nil {
					d.logger.Warn("Couldn't remove invalid file", "file", name, "path", info.Path, "err", ferr)
				}
			}
		} else {
			d.logger.Error("Web download failed", "file", name, "url", peerUrl, "err", err)
		}

		statusChan <- downloadStatus{
			name:     name,
			length:   length,
			infoHash: infoHash,
			spec:     spec,
			err:      err,
		}
	}()

	return session, nil
}

func selectDownloadPeer(ctx context.Context, peerUrls []*url.URL, t *torrent.Torrent) (string, error) {
	switch len(peerUrls) {
	case 0:
		return "", fmt.Errorf("no download peers")

	case 1:
		downloadUrl := peerUrls[0].JoinPath(t.Name())
		peerInfo, err := getWebpeerTorrentInfo(ctx, downloadUrl)

		if err == nil && bytes.Equal(peerInfo.HashInfoBytes().Bytes(), t.InfoHash().Bytes()) {
			return peerUrls[0].String(), nil
		}

	default:
		peerIndex := rand.Intn(len(peerUrls))
		peerUrl := peerUrls[peerIndex]
		downloadUrl := peerUrl.JoinPath(t.Name())
		peerInfo, err := getWebpeerTorrentInfo(ctx, downloadUrl)

		if err == nil && bytes.Equal(peerInfo.HashInfoBytes().Bytes(), t.InfoHash().Bytes()) {
			return peerUrl.String(), nil
		}

		for i := range peerUrls {
			if i == peerIndex {
				continue
			}
			peerInfo, err := getWebpeerTorrentInfo(ctx, downloadUrl)

			if err == nil && bytes.Equal(peerInfo.HashInfoBytes().Bytes(), t.InfoHash().Bytes()) {
				return peerUrl.String(), nil
			}
		}
	}

	return "", fmt.Errorf("can't find download peer")
}

func availableTorrents(ctx context.Context, pending []*torrent.Torrent, slots int) []*torrent.Torrent {
	if slots == 0 {
		select {
		case <-ctx.Done():
			return nil
		case <-time.After(10 * time.Second):
			return nil
		}
	}

	slices.SortFunc(pending, func(i, j *torrent.Torrent) int {
		in, _, _ := snaptype.ParseFileName("", i.Name())
		jn, _, _ := snaptype.ParseFileName("", j.Name())
		return in.CompareTo(jn)
	})

	var available []*torrent.Torrent

	for len(pending) > 0 && pending[0].Info() != nil {
		available = append(available, pending[0])

		if len(available) == slots {
			return available
		}

		pending = pending[1:]
	}

	if len(pending) == 0 {
		return available
	}

	cases := make([]reflect.SelectCase, 0, len(pending)+2)

	for _, t := range pending {
		cases = append(cases, reflect.SelectCase{
			Dir:  reflect.SelectRecv,
			Chan: reflect.ValueOf(t.GotInfo()),
		})
	}

	if len(cases) == 0 {
		return nil
	}

	cases = append(cases, reflect.SelectCase{
		Dir:  reflect.SelectRecv,
		Chan: reflect.ValueOf(ctx.Done()),
	},
		reflect.SelectCase{
			Dir:  reflect.SelectRecv,
			Chan: reflect.ValueOf(time.After(10 * time.Second)),
		})

	for {
		selected, _, _ := reflect.Select(cases)

		switch selected {
		case len(cases) - 2:
			return nil
		case len(cases) - 1:
			return available
		default:
			available = append(available, pending[selected])

			if len(available) == slots {
				return available
			}

			pending = append(pending[:selected], pending[selected+1:]...)
			cases = append(cases[:selected], cases[selected+1:]...)
		}
	}
}

func (d *Downloader) SnapDir() string { return d.cfg.Dirs.Snap }

func (d *Downloader) torrentInfo(name string) (*torrentInfo, error) {
	var info torrentInfo

	err := d.db.View(d.ctx, func(tx kv.Tx) (err error) {
		infoBytes, err := tx.GetOne(kv.BittorrentInfo, []byte(name))

		if err != nil {
			return err
		}

		if err = json.Unmarshal(infoBytes, &info); err != nil {
			return err
		}

		return nil
	})

	if err != nil {
		return nil, err
	}

	return &info, nil
}

func (d *Downloader) ReCalcStats(interval time.Duration) {
	d.lock.Lock()
	defer d.lock.Unlock()
	//Call this methods outside of `lock` critical section, because they have own locks with contention
	torrents := d.torrentClient.Torrents()
	connStats := d.torrentClient.ConnStats()
	peers := make(map[torrent.PeerID]struct{}, 16)

	prevStats, stats := d.stats, d.stats

	stats.Completed = true
	stats.BytesDownload = uint64(connStats.BytesReadUsefulIntendedData.Int64())
	stats.BytesUpload = uint64(connStats.BytesWrittenData.Int64())

	lastMetadataReady := stats.MetadataReady

	stats.BytesTotal, stats.BytesCompleted, stats.ConnectionsTotal, stats.MetadataReady =
		atomic.LoadUint64(&stats.DroppedTotal), atomic.LoadUint64(&stats.DroppedCompleted), 0, 0

	var zeroProgress []string
	var noMetadata []string

	isDiagEnabled := diagnostics.TypeOf(diagnostics.SnapshoFilesList{}).Enabled()
	if isDiagEnabled {
		filesList := make([]string, 0, len(torrents))
		for _, t := range torrents {
			filesList = append(filesList, t.Name())
		}
		diagnostics.Send(diagnostics.SnapshoFilesList{Files: filesList})
	}

	downloading := map[string]struct{}{}

	for file := range d.downloading {
		downloading[file] = struct{}{}
	}

	var dbInfo int
	var dbComplete int
	var tComplete int
	var torrentInfo int

	for _, t := range torrents {
		select {
		case <-t.GotInfo():
		default: // if some torrents have no metadata, we are for-sure uncomplete
			stats.Completed = false
			noMetadata = append(noMetadata, t.Name())
			continue
		}

		var torrentComplete bool
		torrentName := t.Name()

		if _, ok := downloading[torrentName]; ok {
			torrentComplete = t.Complete.Bool()
		}

		var progress float32

		torrentInfo++
		stats.MetadataReady++

		// call methods once - to reduce internal mutex contention
		peersOfThisFile := t.PeerConns()
		weebseedPeersOfThisFile := t.WebseedPeerConns()

		bytesRead := t.Stats().BytesReadData
		tLen := t.Length()

		var bytesCompleted int64

		if torrentComplete {
			tComplete++
			bytesCompleted = t.Length()
		} else {
			bytesCompleted = bytesRead.Int64()
		}

		delete(downloading, torrentName)

		for _, peer := range peersOfThisFile {
			stats.ConnectionsTotal++
			peers[peer.PeerID] = struct{}{}
		}

		stats.BytesCompleted += uint64(bytesCompleted)
		stats.BytesTotal += uint64(tLen)

		progress = float32(float64(100) * (float64(bytesCompleted) / float64(tLen)))

		webseedRates, webseeds := getWebseedsRatesForlogs(weebseedPeersOfThisFile, torrentName, t.Complete.Bool())
		rates, peers := getPeersRatesForlogs(peersOfThisFile, torrentName)
		// more detailed statistic: download rate of each peer (for each file)
		if !torrentComplete && progress != 0 {
			d.logger.Log(d.verbosity, "[snapshots] progress", "file", torrentName, "progress", fmt.Sprintf("%.2f%%", progress), "peers", len(peersOfThisFile), "webseeds", len(weebseedPeersOfThisFile))
			d.logger.Log(d.verbosity, "[snapshots] webseed peers", webseedRates...)
			d.logger.Log(d.verbosity, "[snapshots] bittorrent peers", rates...)
		}

		diagnostics.Send(diagnostics.SegmentDownloadStatistics{
			Name:            torrentName,
			TotalBytes:      uint64(tLen),
			DownloadedBytes: uint64(bytesCompleted),
			Webseeds:        webseeds,
			Peers:           peers,
		})

		if !torrentComplete {
			if info, err := d.torrentInfo(torrentName); err == nil {
				updateStats := t.Info() == nil

				if updateStats {
					dbInfo++
				}

				if info.Completed != nil && info.Completed.Before(time.Now()) {
					if info.Length != nil {
						if updateStats {
							stats.MetadataReady++
							stats.BytesTotal += uint64(*info.Length)
						}

						if fi, err := os.Stat(filepath.Join(d.SnapDir(), t.Name())); err == nil {
							if torrentComplete = (fi.Size() == *info.Length); torrentComplete {
								infoRead := t.Stats().BytesReadData
								if updateStats || infoRead.Int64() == 0 {
									stats.BytesCompleted += uint64(*info.Length)
								}
								dbComplete++
								progress = float32(100)
							}
						}
					}
				}
			} else if _, ok := d.webDownloadInfo[torrentName]; ok {
				stats.MetadataReady++
			} else {
				noMetadata = append(noMetadata, torrentName)
			}

			if progress == 0 {
				zeroProgress = append(zeroProgress, torrentName)
			}
		}

		stats.Completed = stats.Completed && torrentComplete
	}

	var webTransfers int32

	if d.webDownloadClient != nil {
		webStats, _ := d.webDownloadClient.Stats(d.ctx)

		if webStats != nil {
			if len(webStats.Transferring) != 0 && stats.Completed {
				stats.Completed = false
			}

			for _, transfer := range webStats.Transferring {
				stats.MetadataReady++
				webTransfers++

				bytesCompleted := transfer.Bytes
				tLen := transfer.Size
				transferName := transfer.Name

				delete(downloading, transferName)

				if bytesCompleted > tLen {
					bytesCompleted = tLen
				}

				stats.BytesCompleted += bytesCompleted
				stats.BytesTotal += tLen

				stats.BytesDownload += bytesCompleted

				if transfer.Percentage == 0 {
					zeroProgress = append(zeroProgress, transferName)
				}

				var seeds []diagnostics.SegmentPeer
				var webseedRates []interface{}
				if peerUrl, err := url.Parse(transfer.Group); err == nil {
					rate := uint64(transfer.SpeedAvg)
					seeds = []diagnostics.SegmentPeer{
						{
							Url:          peerUrl.Host,
							DownloadRate: rate,
						}}

					if shortUrl, err := url.JoinPath(peerUrl.Host, peerUrl.Path); err == nil {
						webseedRates = []interface{}{strings.TrimSuffix(shortUrl, "/"), fmt.Sprintf("%s/s", common.ByteCount(rate))}
					}
				}

				// more detailed statistic: download rate of each peer (for each file)
				if transfer.Percentage != 0 {
					d.logger.Log(d.verbosity, "[snapshots] progress", "file", transferName, "progress", fmt.Sprintf("%.2f%%", float32(transfer.Percentage)), "webseeds", 1)
					d.logger.Log(d.verbosity, "[snapshots] web peers", webseedRates...)
				}

				diagnostics.Send(diagnostics.SegmentDownloadStatistics{
					Name:            transferName,
					TotalBytes:      tLen,
					DownloadedBytes: bytesCompleted,
					Webseeds:        seeds,
				})
			}
		}
	}

	if len(downloading) > 0 {
		webTransfers += int32(len(downloading))
		stats.Completed = false
	}

	d.logger.Debug("[snapshots] info", "len", len(torrents), "webTransfers", webTransfers, "torrent", torrentInfo, "db", dbInfo, "t-complete", tComplete, "db-complete", dbComplete)

	if lastMetadataReady != stats.MetadataReady {
		now := time.Now()
		stats.LastMetadataUpdate = &now
	}

	if len(noMetadata) > 0 {
		amount := len(noMetadata)
		if len(noMetadata) > 5 {
			noMetadata = append(noMetadata[:5], "...")
		}
		d.logger.Info("[snapshots] no metadata yet", "files", amount, "list", strings.Join(noMetadata, ","))
	}

	if len(zeroProgress) > 0 {
		amount := len(zeroProgress)
		if len(zeroProgress) > 5 {
			zeroProgress = append(zeroProgress[:5], "...")
		}
		d.logger.Info("[snapshots] no progress yet", "files", amount, "list", strings.Join(zeroProgress, ","))
	}

	if len(d.downloading) > 0 {
		amount := len(d.downloading)

		files := make([]string, 0, len(downloading))

		for file := range d.downloading {
			files = append(files, file)
		}

		d.logger.Log(d.verbosity, "[snapshots] downloading", "files", amount, "list", strings.Join(files, ","))
	}

	if stats.BytesDownload > prevStats.BytesDownload {
		stats.DownloadRate = (stats.BytesDownload - prevStats.BytesDownload) / uint64(interval.Seconds())
	} else {
		stats.DownloadRate = prevStats.DownloadRate / 2
	}

	if stats.BytesUpload > prevStats.BytesUpload {
		stats.UploadRate = (stats.BytesUpload - prevStats.BytesUpload) / uint64(interval.Seconds())
	} else {
		stats.UploadRate = prevStats.UploadRate / 2
	}

	if stats.BytesTotal == 0 {
		stats.Progress = 0
	} else {
		stats.Progress = float32(float64(100) * (float64(stats.BytesCompleted) / float64(stats.BytesTotal)))
		if int(stats.Progress) == 100 && !stats.Completed {
			stats.Progress = 99.9
		}
	}

	stats.PeersUnique = int32(len(peers))
	stats.FilesTotal = int32(len(torrents)) + webTransfers

	d.stats = stats
}

func getWebseedsRatesForlogs(weebseedPeersOfThisFile []*torrent.Peer, fName string, finished bool) ([]interface{}, []diagnostics.SegmentPeer) {
	seeds := make([]diagnostics.SegmentPeer, 0, len(weebseedPeersOfThisFile))
	webseedRates := make([]interface{}, 0, len(weebseedPeersOfThisFile)*2)
	webseedRates = append(webseedRates, "file", fName)
	for _, peer := range weebseedPeersOfThisFile {
		if peerUrl, err := webPeerUrl(peer); err == nil {
			if shortUrl, err := url.JoinPath(peerUrl.Host, peerUrl.Path); err == nil {
				rate := uint64(peer.DownloadRate())
				if !finished {
					seed := diagnostics.SegmentPeer{
						Url:          peerUrl.Host,
						DownloadRate: rate,
					}
					seeds = append(seeds, seed)
				}
				webseedRates = append(webseedRates, strings.TrimSuffix(shortUrl, "/"), fmt.Sprintf("%s/s", common.ByteCount(rate)))
			}
		}
	}

	return webseedRates, seeds
}

func webPeerUrl(peer *torrent.Peer) (*url.URL, error) {
	root, _ := path.Split(strings.Trim(strings.TrimPrefix(peer.String(), "webseed peer for "), "\""))
	return url.Parse(root)
}

func getPeersRatesForlogs(peersOfThisFile []*torrent.PeerConn, fName string) ([]interface{}, []diagnostics.SegmentPeer) {
	peers := make([]diagnostics.SegmentPeer, 0, len(peersOfThisFile))
	rates := make([]interface{}, 0, len(peersOfThisFile)*2)
	rates = append(rates, "file", fName)

	for _, peer := range peersOfThisFile {
		dr := uint64(peer.DownloadRate())
		url := fmt.Sprintf("%v", peer.PeerClientName.Load())

		segPeer := diagnostics.SegmentPeer{
			Url:          url,
			DownloadRate: dr,
		}
		peers = append(peers, segPeer)
		rates = append(rates, peer.PeerClientName.Load(), fmt.Sprintf("%s/s", common.ByteCount(dr)))
	}

	return rates, peers
}

func (d *Downloader) VerifyData(ctx context.Context, whiteList []string, failFast bool) error {
	total := 0
	allTorrents := d.torrentClient.Torrents()
	toVerify := make([]*torrent.Torrent, 0, len(allTorrents))
	for _, t := range allTorrents {
		select {
		case <-ctx.Done():
			return ctx.Err()
		case <-t.GotInfo(): //files to verify already have .torrent on disk. means must have `Info()` already
		default: // skip other files
			continue
		}

		if !dir2.FileExist(filepath.Join(d.SnapDir(), t.Name())) {
			continue
		}

		if len(whiteList) > 0 {
			name := t.Name()
			exactOrPartialMatch := slices.ContainsFunc(whiteList, func(s string) bool {
				return name == s || strings.HasSuffix(name, s) || strings.HasPrefix(name, s)
			})
			if !exactOrPartialMatch {
				continue
			}
		}
		toVerify = append(toVerify, t)
		total += t.NumPieces()
	}
	d.logger.Info("[snapshots] Verify start")
	defer d.logger.Info("[snapshots] Verify done", "files", len(toVerify), "whiteList", whiteList)

	completedPieces, completedFiles := &atomic.Uint64{}, &atomic.Uint64{}

	{
		logEvery := time.NewTicker(20 * time.Second)
		defer logEvery.Stop()
		d.wg.Add(1)
		go func() {
			defer d.wg.Done()
			for {
				select {
				case <-ctx.Done():
					return
				case <-logEvery.C:
					d.logger.Info("[snapshots] Verify",
						"progress", fmt.Sprintf("%.2f%%", 100*float64(completedPieces.Load())/float64(total)),
						"files", fmt.Sprintf("%d/%d", completedFiles.Load(), len(toVerify)),
						"sz_gb", downloadercfg.DefaultPieceSize*completedPieces.Load()/1024/1024/1024,
					)
				}
			}
		}()
	}

	g, ctx := errgroup.WithContext(ctx)
	// torrent lib internally limiting amount of hashers per file
	// set limit here just to make load predictable, not to control Disk/CPU consumption
	g.SetLimit(runtime.GOMAXPROCS(-1) * 4)
	for _, t := range toVerify {
		t := t
		g.Go(func() error {
			defer completedFiles.Add(1)
			if failFast {
				return VerifyFileFailFast(ctx, t, d.SnapDir(), completedPieces)
			}
			return ScheduleVerifyFile(ctx, t, completedPieces)
		})
	}

	if err := g.Wait(); err != nil {
		return err
	}
	// force fsync of db. to not loose results of validation on power-off
	return d.db.Update(context.Background(), func(tx kv.RwTx) error { return nil })
}

// AddNewSeedableFile decides what we do depending on wether we have the .seg file or the .torrent file
// have .torrent no .seg => get .seg file from .torrent
// have .seg no .torrent => get .torrent from .seg
func (d *Downloader) AddNewSeedableFile(ctx context.Context, name string) error {
	ff, isStateFile, ok := snaptype.ParseFileName("", name)
	if ok {
		if isStateFile {
			if !snaptype.E3Seedable(name) {
				return nil
			}
		} else {
			if !d.cfg.SnapshotConfig.Seedable(ff) {
				return nil
			}
		}
	}

	// if we don't have the torrent file we build it if we have the .seg file
	err := BuildTorrentIfNeed(ctx, name, d.SnapDir(), d.torrentFiles)
	if err != nil {
		return fmt.Errorf("AddNewSeedableFile: %w", err)
	}
	ts, err := d.torrentFiles.LoadByName(name)
	if err != nil {
		return fmt.Errorf("AddNewSeedableFile: %w", err)
	}
	_, _, err = addTorrentFile(ctx, ts, d.torrentClient, d.db, d.webseeds)
	if err != nil {
		return fmt.Errorf("addTorrentFile: %w", err)
	}
	return nil
}

func (d *Downloader) alreadyHaveThisName(name string) bool {
	for _, t := range d.torrentClient.Torrents() {
		if t.Info() != nil {
			if t.Name() == name {
				return true
			}
		}
	}
	return false
}

func (d *Downloader) AddMagnetLink(ctx context.Context, infoHash metainfo.Hash, name string) error {
	// Paranoic Mode on: if same file changed infoHash - skip it
	// Example:
	//  - Erigon generated file X with hash H1. User upgraded Erigon. New version has preverified file X with hash H2. Must ignore H2 (don't send to Downloader)
	if d.alreadyHaveThisName(name) || !IsSnapNameAllowed(name) {
		return nil
	}

	if d.torrentFiles.newDownloadsAreProhibited() && !d.torrentFiles.Exists(name) {
		return nil
	}

	mi := &metainfo.MetaInfo{AnnounceList: Trackers}
	magnet := mi.Magnet(&infoHash, &metainfo.Info{Name: name})
	spec, err := torrent.TorrentSpecFromMagnetUri(magnet.String())

	if err != nil {
		return err
	}

	t, ok, err := addTorrentFile(ctx, spec, d.torrentClient, d.db, d.webseeds)

	if err != nil {
		return err
	}
	if !ok {
		return nil
	}
	d.wg.Add(1)
	go func(t *torrent.Torrent) {
		defer d.wg.Done()
		select {
		case <-ctx.Done():
			return
		case <-t.GotInfo():
		}

		if !d.snapshotLock.Downloads.Contains(name) {
			mi := t.Metainfo()
			if err := CreateTorrentFileIfNotExists(d.SnapDir(), t.Info(), &mi, d.torrentFiles); err != nil {
				d.logger.Warn("[snapshots] create torrent file", "err", err)
				return
			}
		}

		urls, ok := d.webseeds.ByFileName(t.Name())
		if ok {
			t.AddWebSeeds(urls)
		}
	}(t)
	//log.Debug("[downloader] downloaded both seg and torrent files", "hash", infoHash)
	return nil
}

func seedableFiles(dirs datadir.Dirs, chainName string) ([]string, error) {
	files, err := seedableSegmentFiles(dirs.Snap, chainName)
	if err != nil {
		return nil, fmt.Errorf("seedableSegmentFiles: %w", err)
	}
	l1, err := seedableStateFilesBySubDir(dirs.Snap, "idx")
	if err != nil {
		return nil, err
	}
	l2, err := seedableStateFilesBySubDir(dirs.Snap, "history")
	if err != nil {
		return nil, err
	}
	l3, err := seedableStateFilesBySubDir(dirs.Snap, "domain")
	if err != nil {
		return nil, err
	}
	files = append(append(append(files, l1...), l2...), l3...)
	return files, nil
}

func (d *Downloader) addTorrentFilesFromDisk(quiet bool) error {
	logEvery := time.NewTicker(20 * time.Second)
	defer logEvery.Stop()

	files, err := AllTorrentSpecs(d.cfg.Dirs, d.torrentFiles)
	if err != nil {
		return err
	}
	for i, ts := range files {
		//TODO: why we depend on Stat? Did you mean `dir.FileExist()` ? How it can be false here?
		//TODO: What this code doing? Why delete something from db?
		//if info, err := d.torrentInfo(ts.DisplayName); err == nil {
		//	if info.Completed != nil {
		//		_, serr := os.Stat(filepath.Join(d.SnapDir(), info.Name))
		//		if serr != nil {
		//			if err := d.db.Update(d.ctx, func(tx kv.RwTx) error {
		//				return tx.Delete(kv.BittorrentInfo, []byte(info.Name))
		//			}); err != nil {
		//				log.Error("[snapshots] Failed to delete db entry after stat error", "file", info.Name, "err", err, "stat-err", serr)
		//			}
		//		}
		//	}
		//}

		_, _, err := addTorrentFile(d.ctx, ts, d.torrentClient, d.db, d.webseeds)

		if err != nil {
			return err
		}
		select {
		case <-logEvery.C:
			if !quiet {
				log.Info("[snapshots] Adding .torrent files", "progress", fmt.Sprintf("%d/%d", i, len(files)))
			}
		default:
		}
	}
	return nil
}
func (d *Downloader) BuildTorrentFilesIfNeed(ctx context.Context, chain string, ignore snapcfg.Preverified) error {
	return BuildTorrentFilesIfNeed(ctx, d.cfg.Dirs, d.torrentFiles, chain, ignore)
}
func (d *Downloader) Stats() AggStats {
	d.lock.RLock()
	defer d.lock.RUnlock()
	return d.stats
}

func (d *Downloader) Close() {
	d.logger.Debug("[snapshots] stopping downloader")
	d.stopMainLoop()
	d.wg.Wait()
	d.logger.Debug("[snapshots] closing torrents")
	d.torrentClient.Close()
	if err := d.folder.Close(); err != nil {
		d.logger.Warn("[snapshots] folder.close", "err", err)
	}
	if err := d.pieceCompletionDB.Close(); err != nil {
		d.logger.Warn("[snapshots] pieceCompletionDB.close", "err", err)
	}
	d.logger.Debug("[snapshots] closing db")
	d.db.Close()
	d.logger.Debug("[snapshots] downloader stopped")
}

func (d *Downloader) PeerID() []byte {
	peerID := d.torrentClient.PeerID()
	return peerID[:]
}

func (d *Downloader) StopSeeding(hash metainfo.Hash) error {
	t, ok := d.torrentClient.Torrent(hash)
	if !ok {
		return nil
	}
	ch := t.Closed()
	t.Drop()
	<-ch
	return nil
}

func (d *Downloader) TorrentClient() *torrent.Client { return d.torrentClient }

func openClient(ctx context.Context, dbDir, snapDir string, cfg *torrent.ClientConfig) (db kv.RwDB, c storage.PieceCompletion, m storage.ClientImplCloser, torrentClient *torrent.Client, err error) {
	db, err = mdbx.NewMDBX(log.New()).
		Label(kv.DownloaderDB).
		WithTableCfg(func(defaultBuckets kv.TableCfg) kv.TableCfg { return kv.DownloaderTablesCfg }).
		GrowthStep(16 * datasize.MB).
		MapSize(16 * datasize.GB).
		PageSize(uint64(8 * datasize.KB)).
		Path(dbDir).
		Open(ctx)
	if err != nil {
		return nil, nil, nil, nil, fmt.Errorf("torrentcfg.openClient: %w", err)
	}
	c, err = NewMdbxPieceCompletion(db)
	if err != nil {
		return nil, nil, nil, nil, fmt.Errorf("torrentcfg.NewMdbxPieceCompletion: %w", err)
	}
	m = storage.NewMMapWithCompletion(snapDir, c)
	cfg.DefaultStorage = m

	torrentClient, err = torrent.NewClient(cfg)
	if err != nil {
		return nil, nil, nil, nil, fmt.Errorf("torrent.NewClient: %w", err)
	}

	return db, c, m, torrentClient, nil
}<|MERGE_RESOLUTION|>--- conflicted
+++ resolved
@@ -914,11 +914,7 @@
 
 							failed[t.Name()] = struct{}{}
 							d.logger.Debug("[snapshots] NonCanonical hash", "file", t.Name(), "got", hex.EncodeToString(localHash), "expected", t.InfoHash(), "downloaded", *torrentInfo.Completed)
-<<<<<<< HEAD
-=======
 							*/
-
->>>>>>> b9a27413
 							continue
 
 						} else {
