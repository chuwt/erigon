--- conflicted
+++ resolved
@@ -1837,11 +1837,7 @@
 	}
 
 	if !stats.Completed {
-<<<<<<< HEAD
 		d.logger.Debug("[snapshots] info", "len", len(torrents), "webTransfers", webTransfers, "torrent", torrentInfo, "db", dbInfo, "t-complete", tComplete, "db-complete", dbComplete, "localHashes", stats.LocalFileHashes, "localHashTime", stats.LocalFileHashTime)
-=======
-		d.logger.Debug("[snapshots] info", "len", len(torrents), "webTransfers", webTransfers, "torrent", torrentInfo, "db", dbInfo, "t-complete", tComplete, "db-complete", dbComplete)
->>>>>>> 90e7a44d
 	}
 
 	if lastMetadataReady != stats.MetadataReady {
