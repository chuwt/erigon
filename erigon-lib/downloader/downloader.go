/*
   Copyright 2021 Erigon contributors

   Licensed under the Apache License, Version 2.0 (the "License");
   you may not use this file except in compliance with the License.
   You may obtain a copy of the License at

       http://www.apache.org/licenses/LICENSE-2.0

   Unless required by applicable law or agreed to in writing, software
   distributed under the License is distributed on an "AS IS" BASIS,
   WITHOUT WARRANTIES OR CONDITIONS OF ANY KIND, either express or implied.
   See the License for the specific language governing permissions and
   limitations under the License.
*/

package downloader

import (
	"bytes"
	"context"
	"encoding/hex"
	"encoding/json"
	"errors"
	"fmt"
	"math/rand"
	"net/http"
	"net/url"
	"os"
	"path"
	"path/filepath"
	"reflect"
	"runtime"
	"slices"
	"strings"
	"sync"
	"sync/atomic"
	"time"

	"github.com/anacrolix/torrent"
	"github.com/anacrolix/torrent/metainfo"
	"github.com/anacrolix/torrent/storage"
	"github.com/anacrolix/torrent/types/infohash"
	"github.com/c2h5oh/datasize"
	dir2 "github.com/ledgerwatch/erigon-lib/common/dir"
	"github.com/ledgerwatch/log/v3"
	"github.com/tidwall/btree"
	"golang.org/x/sync/errgroup"
	"golang.org/x/sync/semaphore"
	"golang.org/x/time/rate"

	"github.com/ledgerwatch/erigon-lib/chain/snapcfg"
	"github.com/ledgerwatch/erigon-lib/common"
	"github.com/ledgerwatch/erigon-lib/common/datadir"
	"github.com/ledgerwatch/erigon-lib/common/dbg"
	"github.com/ledgerwatch/erigon-lib/common/dir"
	"github.com/ledgerwatch/erigon-lib/diagnostics"
	"github.com/ledgerwatch/erigon-lib/downloader/downloadercfg"
	"github.com/ledgerwatch/erigon-lib/downloader/snaptype"
	"github.com/ledgerwatch/erigon-lib/kv"
	"github.com/ledgerwatch/erigon-lib/kv/mdbx"
)

// Downloader - component which downloading historical files. Can use BitTorrent, or other protocols
type Downloader struct {
	db                  kv.RwDB
	pieceCompletionDB   storage.PieceCompletion
	torrentClient       *torrent.Client
	webDownloadClient   *RCloneClient
	webDownloadSessions map[string]*RCloneSession

	cfg *downloadercfg.Cfg

	lock  *sync.RWMutex
	stats AggStats

	folder storage.ClientImplCloser

	ctx          context.Context
	stopMainLoop context.CancelFunc
	wg           sync.WaitGroup

	webseeds         *WebSeeds
	webseedsDiscover bool

	logger    log.Logger
	verbosity log.Lvl

	torrentFiles    *TorrentFiles
	snapshotLock    *snapshotLock
	webDownloadInfo map[string]webDownloadInfo
	downloading     map[string]struct{}
	downloadLimit   *rate.Limit
}

type webDownloadInfo struct {
	url     *url.URL
	length  int64
	md5     string
	torrent *torrent.Torrent
}

type AggStats struct {
	MetadataReady, FilesTotal int32
	LastMetadataUpdate        *time.Time
	PeersUnique               int32
	ConnectionsTotal          uint64
	Downloading               int32

	Completed bool
	Progress  float32

	BytesCompleted, BytesTotal     uint64
	DroppedCompleted, DroppedTotal uint64

	BytesDownload, BytesUpload uint64
	UploadRate, DownloadRate   uint64
	LocalFileHashes            int
	LocalFileHashTime          time.Duration
}

type requestHandler struct {
	http.Transport
}

var headers = http.Header{
	"lsjdjwcush6jbnjj3jnjscoscisoc5s": []string{"I%OSJDNFKE783DDHHJD873EFSIVNI7384R78SSJBJBCCJBC32JABBJCBJK45"},
}

func (r *requestHandler) RoundTrip(req *http.Request) (resp *http.Response, err error) {
	for key, value := range headers {
		req.Header[key] = value
	}

	return r.Transport.RoundTrip(req)
}

func New(ctx context.Context, cfg *downloadercfg.Cfg, logger log.Logger, verbosity log.Lvl, discover bool) (*Downloader, error) {
	cfg.ClientConfig.WebTransport = &requestHandler{
		http.Transport{
			Proxy:       cfg.ClientConfig.HTTPProxy,
			DialContext: cfg.ClientConfig.HTTPDialContext,
			// I think this value was observed from some webseeds. It seems reasonable to extend it
			// to other uses of HTTP from the client.
			MaxConnsPerHost: 10,
		}}

	db, c, m, torrentClient, err := openClient(ctx, cfg.Dirs.Downloader, cfg.Dirs.Snap, cfg.ClientConfig)
	if err != nil {
		return nil, fmt.Errorf("openClient: %w", err)
	}

	peerID, err := readPeerID(db)
	if err != nil {
		return nil, fmt.Errorf("get peer id: %w", err)
	}
	cfg.ClientConfig.PeerID = string(peerID)
	if len(peerID) == 0 {
		if err = savePeerID(db, torrentClient.PeerID()); err != nil {
			return nil, fmt.Errorf("save peer id: %w", err)
		}
	}

	mutex := &sync.RWMutex{}
	var stats AggStats

	snapLock, err := getSnapshotLock(ctx, cfg, db, &stats, mutex, logger)
	if err != nil {
		return nil, fmt.Errorf("can't initialize snapshot snapLock: %w", err)
	}

	d := &Downloader{
		cfg:                 cfg,
		db:                  db,
		pieceCompletionDB:   c,
		folder:              m,
		torrentClient:       torrentClient,
		lock:                mutex,
		stats:               stats,
		webseeds:            NewWebSeeds(cfg.WebSeedUrls, verbosity, logger),
		logger:              logger,
		verbosity:           verbosity,
		torrentFiles:        &TorrentFiles{dir: cfg.Dirs.Snap},
		snapshotLock:        snapLock,
		webDownloadInfo:     map[string]webDownloadInfo{},
		webDownloadSessions: map[string]*RCloneSession{},
		downloading:         map[string]struct{}{},
		webseedsDiscover:    discover,
	}
<<<<<<< HEAD
	if dbg.DownloaderOff() {
		return d, nil
	}

=======
>>>>>>> 6a66df31
	d.webseeds.SetTorrent(d.torrentFiles, snapLock.Downloads, cfg.DownloadTorrentFilesFromWebseed)

	if cfg.ClientConfig.DownloadRateLimiter != nil {
		downloadLimit := cfg.ClientConfig.DownloadRateLimiter.Limit()
		d.downloadLimit = &downloadLimit
	}

	d.ctx, d.stopMainLoop = context.WithCancel(ctx)

	if cfg.AddTorrentsFromDisk {
		var downloadMismatches []string

		for _, download := range snapLock.Downloads {
			if info, err := d.torrentInfo(download.Name); err == nil {
				if info.Completed != nil {
					if hash := hex.EncodeToString(info.Hash); download.Hash != hash {
						fileInfo, _, ok := snaptype.ParseFileName(d.SnapDir(), download.Name)

						if !ok {
							d.logger.Debug("[snapshots] Can't parse download filename", "file", download.Name)
							continue
						}

						// this is lazy as it can be expensive for large files
						fileHashBytes, err := fileHashBytes(d.ctx, fileInfo, &d.stats, d.lock)

						if errors.Is(err, os.ErrNotExist) {
							hashBytes, _ := hex.DecodeString(download.Hash)
							if err := d.db.Update(d.ctx, torrentInfoReset(download.Name, hashBytes, 0)); err != nil {
								d.logger.Debug("[snapshots] Can't update torrent info", "file", download.Name, "hash", download.Hash, "err", err)
							}
							continue
						}

						fileHash := hex.EncodeToString(fileHashBytes)

						if fileHash != download.Hash && fileHash != hash {
<<<<<<< HEAD
							d.logger.Error("[snapshots] download db mismatch", "file", download.Name, "snapshotLock", download.Hash, "db", hash, "disk", fileHash, "downloaded", *info.Completed)
							downloadMismatches = append(downloadMismatches, download.Name)
						} else {
							d.logger.Warn("[snapshots] snapshotLock hash does not match completed download", "file", download.Name, "snapshotLock", hash, "download", download.Hash, "downloaded", *info.Completed)
=======
							d.logger.Error("[snapshots] download db mismatch", "file", download.Name, "snapLock", download.Hash, "db", hash, "disk", fileHash, "downloaded", *info.Completed)
							downloadMismatches = append(downloadMismatches, download.Name)
						} else {
							d.logger.Warn("[snapshots] snapLock hash does not match completed download", "file", download.Name, "snapLock", hash, "download", download.Hash, "downloaded", *info.Completed)
>>>>>>> 6a66df31
						}
					}
				}
			}
		}

		if len(downloadMismatches) > 0 {
			return nil, fmt.Errorf("downloaded files have mismatched hashes: %s", strings.Join(downloadMismatches, ","))
		}

		//TODO: why do we need it if we have `addTorrentFilesFromDisk`? what if they are conflict?
		//TODO: why it's before `BuildTorrentFilesIfNeed`? what if they are conflict?
<<<<<<< HEAD
		//TODO: even if hash is saved in "snapshots-lock.json" - it still must preserve `prohibit_new_downloads.lock` and don't download new files ("user restart" must be fast, "erigon3 has .kv files which never-ending merge and delete small files")
=======
		//TODO: even if hash is saved in "snapshots-snapLock.json" - it still must preserve `prohibit_new_downloads.snapLock` and don't download new files ("user restart" must be fast, "erigon3 has .kv files which never-ending merge and delete small files")
>>>>>>> 6a66df31
		//for _, it := range snapLock.Downloads {
		//	if err := d.AddMagnetLink(ctx, snaptype.Hex2InfoHash(it.Hash), it.Name); err != nil {
		//		return nil, err
		//	}
		//}

		if err := d.BuildTorrentFilesIfNeed(d.ctx, snapLock.Chain, snapLock.Downloads); err != nil {
			return nil, err
		}

		if err := d.addTorrentFilesFromDisk(false); err != nil {
			return nil, err
		}
	}

	return d, nil
}

const SnapshotsLockFileName = "snapshot-lock.json"

type snapshotLock struct {
	Chain     string              `json:"chain"`
	Downloads snapcfg.Preverified `json:"downloads"`
}

func getSnapshotLock(ctx context.Context, cfg *downloadercfg.Cfg, db kv.RoDB, stats *AggStats, statsLock *sync.RWMutex, logger log.Logger) (*snapshotLock, error) {
	//TODO: snapshots-lock.json must be created after 1-st download done
	//TODO: snapshots-lock.json is not compatible with E3 .kv files - because they are not immutable (merging to infinity)
	return initSnapshotLock(ctx, cfg, db, stats, statsLock, logger)
	/*
		if !cfg.SnapshotLock {
			return initSnapshotLock(ctx, cfg, db, logger)
		}

			snapDir := cfg.Dirs.Snap

			lockPath := filepath.Join(snapDir, SnapshotsLockFileName)

			file, err := os.Open(lockPath)
			if err != nil {
				if !errors.Is(err, os.ErrNotExist) {
					return nil, err
				}
			}

			var data []byte

			if file != nil {
				defer file.Close()

				data, err = io.ReadAll(file)

				if err != nil {
					return nil, err
				}
			}

			if file == nil || len(data) == 0 {
				f, err := os.Create(lockPath)
				if err != nil {
					return nil, err
				}
				defer f.Close()

				lock, err := initSnapshotLock(ctx, cfg, db, logger)

				if err != nil {
					return nil, err
				}

				data, err := json.Marshal(lock)

				if err != nil {
					return nil, err
				}

				_, err = f.Write(data)

				if err != nil {
					return nil, err
				}

				if err := f.Sync(); err != nil {
					return nil, err
				}

				return lock, nil
			}

			var lock snapshotLock

			if err = json.Unmarshal(data, &lock); err != nil {
				return nil, err
			}

			if lock.Chain != cfg.ChainName {
				return nil, fmt.Errorf("unexpected chain name:%q expecting: %q", lock.Chain, cfg.ChainName)
			}

			prevHashes := map[string]string{}
		prevNames := map[string]string{}

		for _, current := range lock.Downloads {
			if prev, ok := prevHashes[current.Hash]; ok {
				if prev != current.Name {
					return nil, fmt.Errorf("invalid snapshot_lock: %s duplicated at: %s and %s", current.Hash, current.Name, prev)
				}
			}

			if prev, ok := prevNames[current.Name]; ok {
				if prev != current.Hash {
					return nil, fmt.Errorf("invalid snapshot_lock: %s duplicated at: %s and %s", current.Name, current.Hash, prev)
				}
			}

			prevHashes[current.Name] = current.Hash
			prevNames[current.Hash] = current.Name
		}return &lock, nil
	*/
}

func initSnapshotLock(ctx context.Context, cfg *downloadercfg.Cfg, db kv.RoDB, stats *AggStats, statsLock *sync.RWMutex, logger log.Logger) (*snapshotLock, error) {
	lock := &snapshotLock{
		Chain: cfg.ChainName,
	}

	files, err := SeedableFiles(cfg.Dirs, cfg.ChainName)
	if err != nil {
		return nil, err
	}

	snapCfg := cfg.SnapshotConfig

	if snapCfg == nil {
		snapCfg = snapcfg.KnownCfg(cfg.ChainName)
	}
	//if len(files) == 0 {
	lock.Downloads = snapCfg.Preverified
	//}

	// if files exist on disk we assume that the lock file has been removed
	// or was never present so compare them against the known config to
	// recreate the lock file
	//
	// if the file is above the ExpectBlocks in the snapCfg we ignore it
	// if the file is the same version of the known file we:
	//   check if its mid upload
	//     - in which case we compare the hash in the db to the known hash
	//       - if they are different we delete the local file and include the
	//         know file in the hash which will force a re-upload
	//   otherwise
	//      - if the file has a different hash to the known file we include
	//        the files hash in the upload to preserve the local copy
	// if the file is a different version - we see if the version for the
	// file is available in know config - and if so we follow the procedure
	// above, but we use the matching version from the known config.  If there
	// is no matching version just use the one discovered for the file

	versionedCfg := map[snaptype.Version]*snapcfg.Cfg{}
	versionedCfgLock := sync.Mutex{}

	snapDir := cfg.Dirs.Snap

	var downloadMap btree.Map[string, snapcfg.PreverifiedItem]
	var downloadsMutex sync.Mutex

	g, ctx := errgroup.WithContext(ctx)
	g.SetLimit(runtime.GOMAXPROCS(-1) * 4)
	var i atomic.Int32

	logEvery := time.NewTicker(20 * time.Second)
	defer logEvery.Stop()

	for _, file := range files {
		file := file

		g.Go(func() error {
			i.Add(1)

			fileInfo, isStateFile, ok := snaptype.ParseFileName(snapDir, file)

			if !ok {
				return nil
			}

			if isStateFile {
				if preverified, ok := snapCfg.Preverified.Get(file); ok {
					downloadsMutex.Lock()
					defer downloadsMutex.Unlock()
					downloadMap.Set(file, preverified)
				}
				return nil //TODO: we don't create
			}

			if fileInfo.From > snapCfg.ExpectBlocks {
				return nil
			}

			if preverified, ok := snapCfg.Preverified.Get(fileInfo.Name()); ok {
				hashBytes, err := localHashBytes(ctx, fileInfo, db, stats, statsLock)

				if err != nil {
					return fmt.Errorf("localHashBytes: %w", err)
				}

				downloadsMutex.Lock()
				defer downloadsMutex.Unlock()

				if hash := hex.EncodeToString(hashBytes); preverified.Hash == hash {
					downloadMap.Set(fileInfo.Name(), preverified)
				} else {
					logger.Debug("[downloader] local file hash does not match known", "file", fileInfo.Name(), "local", hash, "known", preverified.Hash)
					// TODO: check if it has an index - if not use the known hash and delete the file
					downloadMap.Set(fileInfo.Name(), snapcfg.PreverifiedItem{Name: fileInfo.Name(), Hash: hash})
				}
			} else {
				versioned := func() *snapcfg.Cfg {
					versionedCfgLock.Lock()
					defer versionedCfgLock.Unlock()

					versioned, ok := versionedCfg[fileInfo.Version]

					if !ok {
						versioned = snapcfg.VersionedCfg(cfg.ChainName, fileInfo.Version, fileInfo.Version)
						versionedCfg[fileInfo.Version] = versioned
					}

					return versioned
				}()

				hashBytes, err := localHashBytes(ctx, fileInfo, db, stats, statsLock)

				if err != nil {
					return fmt.Errorf("localHashBytes: %w", err)
				}

				downloadsMutex.Lock()
				defer downloadsMutex.Unlock()

				if preverified, ok := versioned.Preverified.Get(fileInfo.Name()); ok {
					if hash := hex.EncodeToString(hashBytes); preverified.Hash == hash {
						downloadMap.Set(preverified.Name, preverified)
					} else {
						logger.Debug("[downloader] local file hash does not match known", "file", fileInfo.Name(), "local", hash, "known", preverified.Hash)
						// TODO: check if it has an index - if not use the known hash and delete the file
						downloadMap.Set(fileInfo.Name(), snapcfg.PreverifiedItem{Name: fileInfo.Name(), Hash: hash})
					}
				} else {
					versioned := func() *snapcfg.Cfg {
						versionedCfgLock.Lock()
						defer versionedCfgLock.Unlock()

						versioned, ok := versionedCfg[fileInfo.Version]

						if !ok {
							versioned = snapcfg.VersionedCfg(cfg.ChainName, fileInfo.Version, fileInfo.Version)
							versionedCfg[fileInfo.Version] = versioned
						}

						return versioned
					}()

					hashBytes, err := localHashBytes(ctx, fileInfo, db, stats, statsLock)

					if err != nil {
						return err
					}

					if preverified, ok := versioned.Preverified.Get(fileInfo.Name()); ok {
						if hash := hex.EncodeToString(hashBytes); preverified.Hash == hash {
							downloadMap.Set(preverified.Name, preverified)
						} else {
							logger.Debug("[downloader] local file hash does not match known", "file", fileInfo.Name(), "local", hash, "known", preverified.Hash)
							// TODO: check if it has an index - if not use the known hash and delete the file
							downloadMap.Set(fileInfo.Name(), snapcfg.PreverifiedItem{Name: fileInfo.Name(), Hash: hash})
						}
					} else {
						downloadMap.Set(fileInfo.Name(), snapcfg.PreverifiedItem{Name: fileInfo.Name(), Hash: hex.EncodeToString(hashBytes)})
					}
				}
			}

			return nil
		})
	}

	func() {
		for int(i.Load()) < len(files) {
			select {
			case <-ctx.Done():
				return // g.Wait() will return right error
			case <-logEvery.C:
				if int(i.Load()) == len(files) {
					return
				}
				log.Info("[snapshots] Initiating snapshot-lock", "progress", fmt.Sprintf("%d/%d", i.Load(), len(files)))
			}
		}
	}()

	if err := g.Wait(); err != nil {
		return nil, err
	}

	var missingItems []snapcfg.PreverifiedItem
	var downloads snapcfg.Preverified

	downloadMap.Scan(func(key string, value snapcfg.PreverifiedItem) bool {
		downloads = append(downloads, value)
		return true
	})

	for _, item := range snapCfg.Preverified {
		_, _, ok := snaptype.ParseFileName(snapDir, item.Name)
		if !ok {
			continue
		}

		if !downloads.Contains(item.Name, true) {
			missingItems = append(missingItems, item)
		}
	}

	lock.Downloads = snapcfg.Merge(downloads, missingItems)
	return lock, nil
}

func localHashBytes(ctx context.Context, fileInfo snaptype.FileInfo, db kv.RoDB, stats *AggStats, statsLock *sync.RWMutex) ([]byte, error) {
	var hashBytes []byte

	if db != nil {
		err := db.View(ctx, func(tx kv.Tx) (err error) {
			infoBytes, err := tx.GetOne(kv.BittorrentInfo, []byte(fileInfo.Name()))

			if err != nil {
				return err
			}

			if len(infoBytes) == 20 {
				hashBytes = infoBytes
				return nil
			}

			var info torrentInfo

			if err = json.Unmarshal(infoBytes, &info); err == nil {
				hashBytes = info.Hash
			}

			return nil
		})

		if err != nil {
			return nil, err
		}
	}

	if len(hashBytes) != 0 {
		return hashBytes, nil
	}

	meta, err := metainfo.LoadFromFile(fileInfo.Path + ".torrent")

	if err == nil {
		if spec, err := torrent.TorrentSpecFromMetaInfoErr(meta); err == nil {
			return spec.InfoHash.Bytes(), nil
		}
	}

	return fileHashBytes(ctx, fileInfo, stats, statsLock)
}

func fileHashBytes(ctx context.Context, fileInfo snaptype.FileInfo, stats *AggStats, statsLock *sync.RWMutex) ([]byte, error) {

	if !dir.FileExist(fileInfo.Path) {
		return nil, os.ErrNotExist
	}

	defer func(t time.Time) {
		statsLock.Lock()
		defer statsLock.Unlock()
		stats.LocalFileHashes++
		stats.LocalFileHashTime += time.Since(t)
	}(time.Now())

	info := &metainfo.Info{PieceLength: downloadercfg.DefaultPieceSize, Name: fileInfo.Name()}

	if err := info.BuildFromFilePath(fileInfo.Path); err != nil {
		return nil, fmt.Errorf("can't get local hash for %s: %w", fileInfo.Name(), err)
	}

	meta, err := CreateMetaInfo(info, nil)

	if err != nil {
		return nil, fmt.Errorf("can't get local hash for %s: %w", fileInfo.Name(), err)
	}

	spec, err := torrent.TorrentSpecFromMetaInfoErr(meta)

	if err != nil {
		return nil, fmt.Errorf("can't get local hash for %s: %w", fileInfo.Name(), err)
	}

	return spec.InfoHash.Bytes(), nil
}

func (d *Downloader) MainLoopInBackground(silent bool) {
	d.wg.Add(1)
	go func() {
		defer d.wg.Done()
		if err := d.mainLoop(silent); err != nil {
			if !errors.Is(err, context.Canceled) {
				d.logger.Warn("[snapshots]", "err", err)
			}
		}
	}()
}

type downloadStatus struct {
	name     string
	length   int64
	infoHash infohash.T
	spec     *torrent.TorrentSpec
	err      error
}

type seedHash struct {
	url      *url.URL
	hash     *infohash.T
	reported bool
}

func (d *Downloader) mainLoop(silent bool) error {
	if d.webseedsDiscover {
		// CornerCase: no peers -> no anoncments to trackers -> no magnetlink resolution (but magnetlink has filename)
		// means we can start adding weebseeds without waiting for `<-t.GotInfo()`
		d.wg.Add(1)
		go func() {
			defer d.wg.Done()
			// webseeds.Discover may create new .torrent files on disk
			d.webseeds.Discover(d.ctx, d.cfg.WebSeedFiles, d.cfg.Dirs.Snap)
			// apply webseeds to existing torrents
			if err := d.addTorrentFilesFromDisk(true); err != nil && !errors.Is(err, context.Canceled) {
				d.logger.Warn("[snapshots] addTorrentFilesFromDisk", "err", err)
			}
		}()
	}

	var sem = semaphore.NewWeighted(int64(d.cfg.DownloadSlots))

	//TODO: feature is not ready yet
	//d.webDownloadClient, _ = NewRCloneClient(d.logger)
	d.webDownloadClient = nil

	d.wg.Add(1)
	go func() {
		defer d.wg.Done()

		complete := map[string]struct{}{}
		checking := map[string]struct{}{}
		failed := map[string]struct{}{}
		waiting := map[string]struct{}{}

		downloadComplete := make(chan downloadStatus, 100)
		seedHashMismatches := map[infohash.T][]*seedHash{}

		// set limit here to make load predictable, not to control Disk/CPU consumption
		// will impact start times depending on the amount of non complete files - should
		// be low unless the download db is deleted - in which case all files may be checked
		checkGroup, _ := errgroup.WithContext(d.ctx)
		checkGroup.SetLimit(runtime.GOMAXPROCS(-1) * 4)

		for {
			torrents := d.torrentClient.Torrents()

			var pending []*torrent.Torrent

			for _, t := range torrents {
				if _, ok := complete[t.Name()]; ok {
					continue
				}

				if isComplete, length, completionTime := d.checkComplete(t.Name()); isComplete && completionTime != nil {
					if _, ok := checking[t.Name()]; !ok {
						fileInfo, _, ok := snaptype.ParseFileName(d.SnapDir(), t.Name())

						if !ok {
							downloadComplete <- downloadStatus{
								name: fileInfo.Name(),
								err:  fmt.Errorf("can't parse file name: %s", fileInfo.Name()),
							}
						}

						stat, err := os.Stat(fileInfo.Path)

						if err != nil {
							downloadComplete <- downloadStatus{
								name: fileInfo.Name(),
								err:  err,
							}
						}

						if completionTime != nil {
							if !stat.ModTime().Equal(*completionTime) {
								checking[t.Name()] = struct{}{}

								go func(fileInfo snaptype.FileInfo, infoHash infohash.T, length int64, completionTime time.Time) {
									checkGroup.Go(func() error {
										fileHashBytes, _ := fileHashBytes(d.ctx, fileInfo, &d.stats, d.lock)

										if bytes.Equal(infoHash.Bytes(), fileHashBytes) {
											downloadComplete <- downloadStatus{
												name:     fileInfo.Name(),
												length:   length,
												infoHash: infoHash,
											}
										} else {
											downloadComplete <- downloadStatus{
												name: fileInfo.Name(),
												err:  fmt.Errorf("hash check failed"),
											}

											d.logger.Warn("[snapshots] Torrent hash does not match file", "file", fileInfo.Name(), "torrent-hash", infoHash, "file-hash", hex.EncodeToString(fileHashBytes))
										}

										return nil
									})
								}(fileInfo, t.InfoHash(), length, *completionTime)

							} else {
								complete[t.Name()] = struct{}{}
								continue
							}
						}
					}
				} else {
					delete(failed, t.Name())
				}

				if _, ok := failed[t.Name()]; ok {
					continue
				}
				d.lock.RLock()
				_, downloading := d.downloading[t.Name()]
				d.lock.RUnlock()

				if downloading && t.Complete.Bool() {
					select {
					case <-d.ctx.Done():
						return
					case <-t.GotInfo():
					}

					var completionTime *time.Time
					fileInfo, _, ok := snaptype.ParseFileName(d.SnapDir(), t.Name())

					if !ok {
						d.logger.Debug("[snapshots] Can't parse downloaded filename", "file", t.Name())
						failed[t.Name()] = struct{}{}
						continue
					}

					info, err := d.torrentInfo(t.Name())

					if err == nil {
						completionTime = info.Completed
					}

					if completionTime == nil {
						now := time.Now()
						completionTime = &now
					}

					if statInfo, _ := os.Stat(fileInfo.Path); statInfo != nil {
						if !statInfo.ModTime().Equal(*completionTime) {
							os.Chtimes(fileInfo.Path, time.Time{}, *completionTime)
						}

						if statInfo, _ := os.Stat(fileInfo.Path); statInfo != nil {
							// round completion time to os granularity
							modTime := statInfo.ModTime()
							completionTime = &modTime
						}
					}

					if err := d.db.Update(d.ctx,
						torrentInfoUpdater(t.Info().Name, nil, t.Info().Length, completionTime)); err != nil {
						d.logger.Warn("Failed to update file info", "file", t.Info().Name, "err", err)
					}

					d.lock.Lock()
					delete(d.downloading, t.Name())
					d.lock.Unlock()
					complete[t.Name()] = struct{}{}
					continue
				}

				if downloading {
					continue
				}

				pending = append(pending, t)
			}

			select {
			case <-d.ctx.Done():
				return
			case status := <-downloadComplete:
				d.lock.Lock()
				delete(d.downloading, status.name)
				d.lock.Unlock()

				delete(checking, status.name)

				if status.spec != nil {
					_, _, err := d.torrentClient.AddTorrentSpec(status.spec)

					if err != nil {
						d.logger.Warn("Can't re-add spec after download", "file", status.name, "err", err)
					}

				}

				if status.err == nil {
					var completionTime *time.Time
					fileInfo, _, ok := snaptype.ParseFileName(d.SnapDir(), status.name)

					if !ok {
						d.logger.Debug("[snapshots] Can't parse downloaded filename", "file", status.name)
						continue
					}

					if info, err := d.torrentInfo(status.name); err == nil {
						completionTime = info.Completed
					}

					if completionTime == nil {
						now := time.Now()
						completionTime = &now
					}

					if statInfo, _ := os.Stat(fileInfo.Path); statInfo != nil {
						if !statInfo.ModTime().Equal(*completionTime) {
							os.Chtimes(fileInfo.Path, time.Time{}, *completionTime)
						}

						if statInfo, _ := os.Stat(fileInfo.Path); statInfo != nil {
							// round completion time to os granularity
							modTime := statInfo.ModTime()
							completionTime = &modTime
						}
					}

					if err := d.db.Update(d.ctx,
						torrentInfoUpdater(status.name, status.infoHash.Bytes(), status.length, completionTime)); err != nil {
						d.logger.Warn("Failed to update file info", "file", status.name, "err", err)
					}

					complete[status.name] = struct{}{}
					continue
				} else {
					delete(complete, status.name)
				}

			default:
			}

			d.lock.RLock()
			webDownloadInfoLen := len(d.webDownloadInfo)
			d.lock.RUnlock()

			if len(pending)+webDownloadInfoLen == 0 {
				select {
				case <-d.ctx.Done():
					return
				case <-time.After(10 * time.Second):
					continue
				}
			}

			d.lock.RLock()
			downloadingLen := len(d.downloading)
			d.stats.Downloading = int32(downloadingLen)
			d.lock.RUnlock()

			available := availableTorrents(d.ctx, pending, d.cfg.DownloadSlots-downloadingLen)

			d.lock.RLock()
			for _, webDownload := range d.webDownloadInfo {
				_, downloading := d.downloading[webDownload.torrent.Name()]

				if downloading {
					continue
				}

				addDownload := true

				for _, t := range available {
					if t.Name() == webDownload.torrent.Name() {
						addDownload = false
						break
					}
				}

				if addDownload {
					if len(available) < d.cfg.DownloadSlots-downloadingLen {
						available = append(available, webDownload.torrent)
					}
				} else {
					if wi, isStateFile, ok := snaptype.ParseFileName(d.SnapDir(), webDownload.torrent.Name()); ok && !isStateFile {
						for i, t := range available {
							if ai, _, ok := snaptype.ParseFileName(d.SnapDir(), t.Name()); ok {
								if ai.CompareTo(wi) > 0 {
									available[i] = webDownload.torrent
									break
								}
							}
						}
					}
				}
			}
			d.lock.RUnlock()

			for _, t := range available {

				torrentInfo, err := d.torrentInfo(t.Name())

				if err != nil {
					if err := d.db.Update(d.ctx, torrentInfoReset(t.Name(), t.InfoHash().Bytes(), 0)); err != nil {
						d.logger.Debug("[snapshots] Can't update torrent info", "file", t.Name(), "hash", t.InfoHash(), "err", err)
					}
				}

				fileInfo, _, ok := snaptype.ParseFileName(d.SnapDir(), t.Name())

				if !ok {
					d.logger.Debug("[snapshots] Can't parse download filename", "file", t.Name())
					failed[t.Name()] = struct{}{}
					continue
				}

				if torrentInfo != nil {
					if torrentInfo.Completed != nil {
						// is the last completed download for this file is the same as the current torrent
						// check if we can re-use the existing file rather than re-downloading it
						if bytes.Equal(t.InfoHash().Bytes(), torrentInfo.Hash) {
							// has the local file changed since we downloaded it - if it has just download it otherwise
							// do a hash check as if we already have the file - we don't need to download it again
							if fi, err := os.Stat(filepath.Join(d.SnapDir(), t.Name())); err == nil && fi.ModTime().Equal(*torrentInfo.Completed) {
								localHash, complete := localHashCompletionCheck(d.ctx, t, fileInfo, downloadComplete, &d.stats, d.lock)

								if complete {
									d.logger.Trace("[snapshots] Ignoring download request - already complete", "file", t.Name(), "hash", t.InfoHash())
									continue
								}

								failed[t.Name()] = struct{}{}
								d.logger.Debug("[snapshots] NonCanonical hash", "file", t.Name(), "got", hex.EncodeToString(localHash), "expected", t.InfoHash(), "downloaded", *torrentInfo.Completed)

								continue

							} else {
								if err := d.db.Update(d.ctx, torrentInfoReset(t.Name(), t.InfoHash().Bytes(), 0)); err != nil {
									d.logger.Debug("[snapshots] Can't reset torrent info", "file", t.Name(), "hash", t.InfoHash(), "err", err)
								}
							}
						} else {
							if err := d.db.Update(d.ctx, torrentInfoReset(t.Name(), t.InfoHash().Bytes(), 0)); err != nil {
								d.logger.Debug("[snapshots] Can't update torrent info", "file", t.Name(), "hash", t.InfoHash(), "err", err)
							}

							if _, complete := localHashCompletionCheck(d.ctx, t, fileInfo, downloadComplete, &d.stats, d.lock); complete {
								d.logger.Trace("[snapshots] Ignoring download request - already complete", "file", t.Name(), "hash", t.InfoHash())
								continue
							}
						}
					}
				} else {
					if _, ok := waiting[t.Name()]; !ok {
						if _, complete := localHashCompletionCheck(d.ctx, t, fileInfo, downloadComplete, &d.stats, d.lock); complete {
							d.logger.Trace("[snapshots] Ignoring download request - already complete", "file", t.Name(), "hash", t.InfoHash())
							continue
						}

						waiting[t.Name()] = struct{}{}
					}
				}

				switch {
				case len(t.PeerConns()) > 0:
					d.logger.Debug("[snapshots] Downloading from BitTorrent", "file", t.Name(), "peers", len(t.PeerConns()))
					delete(waiting, t.Name())
					d.torrentDownload(t, downloadComplete, sem)
				case len(t.WebseedPeerConns()) > 0:
					if d.webDownloadClient != nil {
						var peerUrls []*url.URL

						for _, peer := range t.WebseedPeerConns() {
							if peerUrl, err := webPeerUrl(peer); err == nil {
								peerUrls = append(peerUrls, peerUrl)
							}
						}

						d.logger.Debug("[snapshots] Downloading from webseed", "file", t.Name(), "webpeers", len(t.WebseedPeerConns()))
						delete(waiting, t.Name())
						session, err := d.webDownload(peerUrls, t, nil, downloadComplete, sem)

						if err != nil {
							d.logger.Warn("Can't complete web download", "file", t.Info().Name, "err", err)

							if session == nil {
								delete(waiting, t.Name())
								d.torrentDownload(t, downloadComplete, sem)
							}
							continue
						}
					} else {
						d.logger.Debug("[snapshots] Downloading from torrent", "file", t.Name(), "peers", len(t.PeerConns()), "webpeers", len(t.WebseedPeerConns()))
						delete(waiting, t.Name())
						d.torrentDownload(t, downloadComplete, sem)
					}
				default:
					if d.webDownloadClient != nil {
						d.lock.RLock()
						webDownload, ok := d.webDownloadInfo[t.Name()]
						d.lock.RUnlock()

						if !ok {
							var mismatches []*seedHash
							var err error

							webDownload, mismatches, err = d.getWebDownloadInfo(t)

							if err != nil {
								if len(mismatches) > 0 {
									seedHashMismatches[t.InfoHash()] = append(seedHashMismatches[t.InfoHash()], mismatches...)
									logSeedHashMismatches(t.InfoHash(), t.Name(), seedHashMismatches, d.logger)
								}

								d.logger.Warn("Can't complete web download", "file", t.Info().Name, "err", err)
								continue
							}
						}

						root, _ := path.Split(webDownload.url.String())
						peerUrl, err := url.Parse(root)

						if err != nil {
							d.logger.Warn("Can't complete web download", "file", t.Info().Name, "err", err)
							continue
						}

						d.lock.Lock()
						delete(d.webDownloadInfo, t.Name())
						d.lock.Unlock()

						d.logger.Debug("[snapshots] Downloading from web", "file", t.Name(), "webpeers", len(t.WebseedPeerConns()))
						delete(waiting, t.Name())
						d.webDownload([]*url.URL{peerUrl}, t, &webDownload, downloadComplete, sem)
						continue
					}

					d.logger.Debug("[snapshots] Downloading from torrent", "file", t.Name(), "peers", len(t.PeerConns()))
					delete(waiting, t.Name())
					d.torrentDownload(t, downloadComplete, sem)
				}
			}

			d.lock.Lock()
			lastMetadatUpdate := d.stats.LastMetadataUpdate
			d.lock.Unlock()

			if lastMetadatUpdate != nil &&
				((len(available) == 0 && time.Since(*lastMetadatUpdate) > 30*time.Second) ||
					time.Since(*lastMetadatUpdate) > 5*time.Minute) {

				for _, t := range d.torrentClient.Torrents() {
					if t.Info() == nil {
						if isComplete, _, _ := d.checkComplete(t.Name()); isComplete {
							continue
						}

						d.lock.RLock()
						_, ok := d.webDownloadInfo[t.Name()]
						d.lock.RUnlock()

						if !ok {
							if _, ok := seedHashMismatches[t.InfoHash()]; ok {
								continue
							}

							info, mismatches, err := d.getWebDownloadInfo(t)

							seedHashMismatches[t.InfoHash()] = append(seedHashMismatches[t.InfoHash()], mismatches...)

							if err != nil {
								if len(mismatches) > 0 {
									logSeedHashMismatches(t.InfoHash(), t.Name(), seedHashMismatches, d.logger)
								}
								continue
							}

							d.lock.Lock()
							d.webDownloadInfo[t.Name()] = info
							d.lock.Unlock()
						}
					} else {
						d.lock.Lock()
						delete(d.webDownloadInfo, t.Name())
						d.lock.Unlock()
					}
				}
			}
		}
	}()

	logEvery := time.NewTicker(20 * time.Second)
	defer logEvery.Stop()

	statInterval := 20 * time.Second
	statEvery := time.NewTicker(statInterval)
	defer statEvery.Stop()

	var m runtime.MemStats
	justCompleted := true
	for {
		select {
		case <-d.ctx.Done():
			return d.ctx.Err()
		case <-statEvery.C:
			d.ReCalcStats(statInterval)

		case <-logEvery.C:
			if silent {
				continue
			}

			stats := d.Stats()

			dbg.ReadMemStats(&m)
			if stats.Completed {
				if justCompleted {
					justCompleted = false
					// force fsync of db. to not loose results of downloading on power-off
					_ = d.db.Update(d.ctx, func(tx kv.RwTx) error { return nil })
				}

				d.logger.Info("[snapshots] Seeding",
					"up", common.ByteCount(stats.UploadRate)+"/s",
					"peers", stats.PeersUnique,
					"conns", stats.ConnectionsTotal,
					"files", stats.FilesTotal,
					"alloc", common.ByteCount(m.Alloc), "sys", common.ByteCount(m.Sys),
				)
				continue
			}

			d.logger.Info("[snapshots] Downloading",
				"progress", fmt.Sprintf("%.2f%% %s/%s", stats.Progress, common.ByteCount(stats.BytesCompleted), common.ByteCount(stats.BytesTotal)),
				"downloading", stats.Downloading,
				"download", common.ByteCount(stats.DownloadRate)+"/s",
				"upload", common.ByteCount(stats.UploadRate)+"/s",
				"peers", stats.PeersUnique,
				"conns", stats.ConnectionsTotal,
				"files", stats.FilesTotal,
				"alloc", common.ByteCount(m.Alloc), "sys", common.ByteCount(m.Sys),
			)

			if stats.PeersUnique == 0 {
				ips := d.TorrentClient().BadPeerIPs()
				if len(ips) > 0 {
					d.logger.Info("[snapshots] Stats", "banned", ips)
				}
			}
		}
	}
}

func localHashCompletionCheck(ctx context.Context, t *torrent.Torrent, fileInfo snaptype.FileInfo, statusChan chan downloadStatus, stats *AggStats, statsLock *sync.RWMutex) ([]byte, bool) {
	localHash, err := fileHashBytes(ctx, fileInfo, stats, statsLock)

	if err == nil {
		if bytes.Equal(t.InfoHash().Bytes(), localHash) {
			statusChan <- downloadStatus{
				name:     t.Name(),
				length:   t.Length(),
				infoHash: t.InfoHash(),
				spec:     nil,
				err:      nil,
			}

			return localHash, true
		}
	}

	return localHash, false
}

func logSeedHashMismatches(torrentHash infohash.T, name string, seedHashMismatches map[infohash.T][]*seedHash, logger log.Logger) {
	var nohash []*seedHash
	var mismatch []*seedHash

	for _, entry := range seedHashMismatches[torrentHash] {
		if !entry.reported {
			if entry.hash == nil {
				nohash = append(nohash, entry)
			} else {
				mismatch = append(mismatch, entry)
			}

			entry.reported = true
		}
	}

	if len(nohash) > 0 {
		var webseeds string
		for _, entry := range nohash {
			if len(webseeds) > 0 {
				webseeds += ", "
			}

			webseeds += strings.TrimSuffix(entry.url.String(), "/")
		}

		logger.Warn("No webseed entry for torrent", "name", name, "hash", torrentHash.HexString(), "webseeds", webseeds)
	}

	if len(mismatch) > 0 {
		var webseeds string
		for _, entry := range mismatch {
			if len(webseeds) > 0 {
				webseeds += ", "
			}

			webseeds += strings.TrimSuffix(entry.url.String(), "/") + "#" + entry.hash.HexString()
		}

		logger.Warn("Webseed hash mismatch for torrent", "name", name, "hash", torrentHash.HexString(), "webseeds", webseeds)
	}
}

func (d *Downloader) checkComplete(name string) (bool, int64, *time.Time) {
	if info, err := d.torrentInfo(name); err == nil {
		if info.Completed != nil && info.Completed.Before(time.Now()) {
			if info.Length != nil {
				if fi, err := os.Stat(filepath.Join(d.SnapDir(), name)); err == nil {
					return fi.Size() == *info.Length && fi.ModTime().Equal(*info.Completed), *info.Length, info.Completed
				}
			}
		}
	}

	return false, 0, nil
}

func (d *Downloader) getWebDownloadInfo(t *torrent.Torrent) (webDownloadInfo, []*seedHash, error) {
	d.lock.RLock()
	info, ok := d.webDownloadInfo[t.Name()]
	d.lock.RUnlock()

	if ok {
		return info, nil, nil
	}

	// todo this function does not exit on first matched webseed hash, could make unexpected results
	infos, seedHashMismatches, err := d.webseeds.getWebDownloadInfo(d.ctx, t)
	if err != nil || len(infos) == 0 {
		return webDownloadInfo{}, seedHashMismatches, fmt.Errorf("can't find download info: %w", err)
	}
	return infos[0], seedHashMismatches, nil
}

func getWebpeerTorrentInfo(ctx context.Context, downloadUrl *url.URL) (*metainfo.MetaInfo, error) {
	torrentRequest, err := http.NewRequestWithContext(ctx, http.MethodGet, downloadUrl.String()+".torrent", nil)

	if err != nil {
		return nil, err
	}

	torrentResponse, err := http.DefaultClient.Do(torrentRequest)

	if err != nil {
		return nil, err
	}

	defer torrentResponse.Body.Close()

	if torrentResponse.StatusCode != http.StatusOK {
		return nil, fmt.Errorf("can't get webpeer torrent unexpected http response: %s", torrentResponse.Status)
	}

	return metainfo.Load(torrentResponse.Body)
}

func (d *Downloader) torrentDownload(t *torrent.Torrent, statusChan chan downloadStatus, sem *semaphore.Weighted) {
	d.lock.Lock()
	d.downloading[t.Name()] = struct{}{}
	d.lock.Unlock()

	if err := sem.Acquire(d.ctx, 1); err != nil {
		d.logger.Warn("Failed to acquire download semaphore", "err", err)
		return
	}

	d.wg.Add(1)

	go func(t *torrent.Torrent) {
		defer d.wg.Done()
		defer sem.Release(1)

		t.AllowDataDownload()

		select {
		case <-d.ctx.Done():
			return
		case <-t.GotInfo():
		}

		t.DownloadAll()

		idleCount := 0
		var lastRead int64

		for {
			select {
			case <-d.ctx.Done():
				return
			case <-t.Complete.On():
				return
			case <-time.After(10 * time.Second):
				bytesRead := t.Stats().BytesReadData

				if lastRead-bytesRead.Int64() == 0 {
					idleCount++
				} else {
					lastRead = bytesRead.Int64()
					idleCount = 0
				}

				//fallback to webDownloadClient, but only if it's enabled
				if d.webDownloadClient != nil && idleCount > 6 {
					t.DisallowDataDownload()
					return
				}
			}
		}
	}(t)
}

func (d *Downloader) webDownload(peerUrls []*url.URL, t *torrent.Torrent, i *webDownloadInfo, statusChan chan downloadStatus, sem *semaphore.Weighted) (*RCloneSession, error) {
	if d.webDownloadClient == nil {
		return nil, fmt.Errorf("webdownload client not enabled")
	}

	peerUrl, err := selectDownloadPeer(d.ctx, peerUrls, t)

	if err != nil {
		return nil, err
	}

	peerUrl = strings.TrimSuffix(peerUrl, "/")

	session, ok := d.webDownloadSessions[peerUrl]

	if !ok {
		var err error
		session, err = d.webDownloadClient.NewSession(d.ctx, d.SnapDir(), peerUrl, headers)

		if err != nil {
			return nil, err
		}

		d.webDownloadSessions[peerUrl] = session
	}

	name := t.Name()
	mi := t.Metainfo()
	infoHash := t.InfoHash()

	var length int64

	if i != nil {
		length = i.length
	} else {
		length = t.Length()
	}

	magnet := mi.Magnet(&infoHash, &metainfo.Info{Name: name})
	spec, err := torrent.TorrentSpecFromMagnetUri(magnet.String())

	if err != nil {
		return session, fmt.Errorf("can't get torrent spec for %s from info: %w", t.Info().Name, err)
	}

	spec.ChunkSize = downloadercfg.DefaultNetworkChunkSize
	spec.DisallowDataDownload = true

	info, _, ok := snaptype.ParseFileName(d.SnapDir(), name)

	if !ok {
		return nil, fmt.Errorf("can't parse filename: %s", name)
	}

	d.lock.Lock()
	t.Drop()
	d.downloading[name] = struct{}{}
	d.lock.Unlock()

	d.wg.Add(1)

	if err := sem.Acquire(d.ctx, 1); err != nil {
		d.logger.Warn("Failed to acquire download semaphore", "err", err)
		return nil, err
	}

	go func() {
		defer d.wg.Done()
		defer sem.Release(1)

		if dir.FileExist(info.Path) {
			if err := os.Remove(info.Path); err != nil {
				d.logger.Warn("Couldn't remove previous file before download", "file", name, "path", info.Path, "err", err)
			}
		}

		if d.downloadLimit != nil {
			limit := float64(*d.downloadLimit) / float64(d.cfg.DownloadSlots)

			func() {
				d.lock.Lock()
				defer d.lock.Unlock()

				torrentLimit := d.cfg.ClientConfig.DownloadRateLimiter.Limit()
				rcloneLimit := d.webDownloadClient.GetBwLimit()

				d.cfg.ClientConfig.DownloadRateLimiter.SetLimit(torrentLimit - rate.Limit(limit))
				d.webDownloadClient.SetBwLimit(d.ctx, rcloneLimit+rate.Limit(limit))
			}()

			defer func() {
				d.lock.Lock()
				defer d.lock.Unlock()

				torrentLimit := d.cfg.ClientConfig.DownloadRateLimiter.Limit()
				rcloneLimit := d.webDownloadClient.GetBwLimit()

				d.cfg.ClientConfig.DownloadRateLimiter.SetLimit(torrentLimit + rate.Limit(limit))
				d.webDownloadClient.SetBwLimit(d.ctx, rcloneLimit-rate.Limit(limit))
			}()
		}

		err := session.Download(d.ctx, name)

		if err != nil {
			d.logger.Error("Web download failed", "file", name, "err", err)
		}

		localHash, err := fileHashBytes(d.ctx, info, &d.stats, d.lock)

		if err == nil {
			if !bytes.Equal(infoHash.Bytes(), localHash) {
				err = fmt.Errorf("hash mismatch: expected: 0x%x, got: 0x%x", infoHash.Bytes(), localHash)

				d.logger.Error("Web download failed", "file", name, "url", peerUrl, "err", err)

				if ferr := os.Remove(info.Path); ferr != nil {
					d.logger.Warn("Couldn't remove invalid file", "file", name, "path", info.Path, "err", ferr)
				}
			}
		} else {
			d.logger.Error("Web download failed", "file", name, "url", peerUrl, "err", err)
		}

		statusChan <- downloadStatus{
			name:     name,
			length:   length,
			infoHash: infoHash,
			spec:     spec,
			err:      err,
		}
	}()

	return session, nil
}

func selectDownloadPeer(ctx context.Context, peerUrls []*url.URL, t *torrent.Torrent) (string, error) {
	switch len(peerUrls) {
	case 0:
		return "", fmt.Errorf("no download peers")

	case 1:
		downloadUrl := peerUrls[0].JoinPath(t.Name())
		peerInfo, err := getWebpeerTorrentInfo(ctx, downloadUrl)

		if err == nil && bytes.Equal(peerInfo.HashInfoBytes().Bytes(), t.InfoHash().Bytes()) {
			return peerUrls[0].String(), nil
		}

	default:
		peerIndex := rand.Intn(len(peerUrls))
		peerUrl := peerUrls[peerIndex]
		downloadUrl := peerUrl.JoinPath(t.Name())
		peerInfo, err := getWebpeerTorrentInfo(ctx, downloadUrl)

		if err == nil && bytes.Equal(peerInfo.HashInfoBytes().Bytes(), t.InfoHash().Bytes()) {
			return peerUrl.String(), nil
		}

		for i := range peerUrls {
			if i == peerIndex {
				continue
			}
			peerInfo, err := getWebpeerTorrentInfo(ctx, downloadUrl)

			if err == nil && bytes.Equal(peerInfo.HashInfoBytes().Bytes(), t.InfoHash().Bytes()) {
				return peerUrl.String(), nil
			}
		}
	}

	return "", fmt.Errorf("can't find download peer")
}

func availableTorrents(ctx context.Context, pending []*torrent.Torrent, slots int) []*torrent.Torrent {
	if slots == 0 {
		select {
		case <-ctx.Done():
			return nil
		case <-time.After(10 * time.Second):
			return nil
		}
	}

	var pendingStateFiles []*torrent.Torrent
	var pendingBlocksFiles []*torrent.Torrent

	for _, t := range pending {
		_, isStateFile, ok := snaptype.ParseFileName("", t.Name())
		if !ok {
			continue
		}
		if isStateFile {
			pendingStateFiles = append(pendingStateFiles, t)
		} else {
			pendingBlocksFiles = append(pendingBlocksFiles, t)
		}
	}
	pending = pendingBlocksFiles

	slices.SortFunc(pending, func(i, j *torrent.Torrent) int {
		in, _, ok1 := snaptype.ParseFileName("", i.Name())
		jn, _, ok2 := snaptype.ParseFileName("", j.Name())
		if ok1 && ok2 {
			return in.CompareTo(jn)
		}
		return strings.Compare(i.Name(), j.Name())
	})

	var available []*torrent.Torrent

	for len(pending) > 0 && pending[0].Info() != nil {
		available = append(available, pending[0])

		if len(available) == slots {
			return available
		}

		pending = pending[1:]
	}
	for len(pendingStateFiles) > 0 && pendingStateFiles[0].Info() != nil {
		available = append(available, pendingStateFiles[0])

		if len(available) == slots {
			return available
		}

		pendingStateFiles = pendingStateFiles[1:]
	}

	if len(pending) == 0 && len(pendingStateFiles) == 0 {
		return available
	}

	cases := make([]reflect.SelectCase, 0, len(pending)+2)

	for _, t := range pending {
		cases = append(cases, reflect.SelectCase{
			Dir:  reflect.SelectRecv,
			Chan: reflect.ValueOf(t.GotInfo()),
		})
	}

	if len(cases) == 0 {
		return nil
	}

	cases = append(cases, reflect.SelectCase{
		Dir:  reflect.SelectRecv,
		Chan: reflect.ValueOf(ctx.Done()),
	},
		reflect.SelectCase{
			Dir:  reflect.SelectRecv,
			Chan: reflect.ValueOf(time.After(10 * time.Second)),
		})

	for {
		selected, _, _ := reflect.Select(cases)

		switch selected {
		case len(cases) - 2:
			return nil
		case len(cases) - 1:
			return available
		default:
			available = append(available, pending[selected])

			if len(available) == slots {
				return available
			}

			pending = append(pending[:selected], pending[selected+1:]...)
			cases = append(cases[:selected], cases[selected+1:]...)
		}
	}
}

func (d *Downloader) SnapDir() string { return d.cfg.Dirs.Snap }

func (d *Downloader) torrentInfo(name string) (*torrentInfo, error) {
	var info torrentInfo

	err := d.db.View(d.ctx, func(tx kv.Tx) (err error) {
		infoBytes, err := tx.GetOne(kv.BittorrentInfo, []byte(name))

		if err != nil {
			return err
		}

		if err = json.Unmarshal(infoBytes, &info); err != nil {
			return err
		}

		return nil
	})

	if err != nil {
		return nil, err
	}

	return &info, nil
}

func (d *Downloader) ReCalcStats(interval time.Duration) {
	d.lock.Lock()
	defer d.lock.Unlock()
	//Call this methods outside of `lock` critical section, because they have own locks with contention
	torrents := d.torrentClient.Torrents()
	connStats := d.torrentClient.ConnStats()
	peers := make(map[torrent.PeerID]struct{}, 16)

	prevStats, stats := d.stats, d.stats

	stats.Completed = true
	stats.BytesDownload = uint64(connStats.BytesReadUsefulIntendedData.Int64())
	stats.BytesUpload = uint64(connStats.BytesWrittenData.Int64())

	lastMetadataReady := stats.MetadataReady

	stats.BytesTotal, stats.BytesCompleted, stats.ConnectionsTotal, stats.MetadataReady =
		atomic.LoadUint64(&stats.DroppedTotal), atomic.LoadUint64(&stats.DroppedCompleted), 0, 0

	var zeroProgress []string
	var noMetadata []string

	isDiagEnabled := diagnostics.TypeOf(diagnostics.SnapshoFilesList{}).Enabled()
	if isDiagEnabled {
		filesList := make([]string, 0, len(torrents))
		for _, t := range torrents {
			filesList = append(filesList, t.Name())
		}
		diagnostics.Send(diagnostics.SnapshoFilesList{Files: filesList})
	}

	downloading := map[string]struct{}{}

	for file := range d.downloading {
		downloading[file] = struct{}{}
	}

	var dbInfo int
	var dbComplete int
	var tComplete int
	var torrentInfo int

	for _, t := range torrents {
		select {
		case <-t.GotInfo():
		default: // if some torrents have no metadata, we are for-sure uncomplete
			stats.Completed = false
			noMetadata = append(noMetadata, t.Name())
			continue
		}

		var torrentComplete bool
		torrentName := t.Name()

		if _, ok := downloading[torrentName]; ok {
			torrentComplete = t.Complete.Bool()
		}

		torrentInfo++
		stats.MetadataReady++

		// call methods once - to reduce internal mutex contention
		peersOfThisFile := t.PeerConns()
		weebseedPeersOfThisFile := t.WebseedPeerConns()

		tLen := t.Length()

		var bytesCompleted int64

		if torrentComplete {
			tComplete++
			bytesCompleted = t.Length()
			delete(downloading, torrentName)
		} else {
			bytesCompleted = t.BytesCompleted()
		}
		progress := float32(float64(100) * (float64(bytesCompleted) / float64(tLen)))
		stats.BytesCompleted += uint64(bytesCompleted)
		stats.BytesTotal += uint64(tLen)

		for _, peer := range peersOfThisFile {
			stats.ConnectionsTotal++
			peers[peer.PeerID] = struct{}{}
		}

		webseedRates, webseeds := getWebseedsRatesForlogs(weebseedPeersOfThisFile, torrentName, t.Complete.Bool())
		rates, peers := getPeersRatesForlogs(peersOfThisFile, torrentName)

		if !torrentComplete {
			if info, err := d.torrentInfo(torrentName); err == nil {
				updateStats := t.Info() == nil

				if updateStats {
					dbInfo++
				}

				if info.Completed != nil && info.Completed.Before(time.Now()) {
					if info.Length != nil {
						if updateStats {
							stats.MetadataReady++
							stats.BytesTotal += uint64(*info.Length)
						}

						if fi, err := os.Stat(filepath.Join(d.SnapDir(), t.Name())); err == nil {
							if torrentComplete = (fi.Size() == *info.Length); torrentComplete {
								//infoRead := t.Stats().BytesReadData
								//if updateStats || infoRead.Int64() == 0 {
								//	stats.BytesCompleted += uint64(*info.Length)
								//}
								dbComplete++
								progress = float32(100)
							}
						}
					}
				}
			} else if _, ok := d.webDownloadInfo[torrentName]; ok {
				stats.MetadataReady++
			} else {
				noMetadata = append(noMetadata, torrentName)
			}

			if progress == 0 {
				zeroProgress = append(zeroProgress, torrentName)
			}
		}

		// more detailed statistic: download rate of each peer (for each file)
		if !torrentComplete && progress != 0 {
			d.logger.Log(d.verbosity, "[snapshots] progress", "file", torrentName, "progress", fmt.Sprintf("%.2f%%", progress), "peers", len(peersOfThisFile), "webseeds", len(weebseedPeersOfThisFile))
			d.logger.Log(d.verbosity, "[snapshots] webseed peers", webseedRates...)
			d.logger.Log(d.verbosity, "[snapshots] bittorrent peers", rates...)
		}

		diagnostics.Send(diagnostics.SegmentDownloadStatistics{
			Name:            torrentName,
			TotalBytes:      uint64(tLen),
			DownloadedBytes: uint64(bytesCompleted),
			Webseeds:        webseeds,
			Peers:           peers,
		})

		stats.Completed = stats.Completed && torrentComplete
	}

	var webTransfers int32

	if d.webDownloadClient != nil {
		webStats, _ := d.webDownloadClient.Stats(d.ctx)

		if webStats != nil {
			if len(webStats.Transferring) != 0 && stats.Completed {
				stats.Completed = false
			}

			for _, transfer := range webStats.Transferring {
				stats.MetadataReady++
				webTransfers++

				bytesCompleted := transfer.Bytes
				tLen := transfer.Size
				transferName := transfer.Name

				delete(downloading, transferName)

				if bytesCompleted > tLen {
					bytesCompleted = tLen
				}

				stats.BytesCompleted += bytesCompleted
				stats.BytesTotal += tLen

				stats.BytesDownload += bytesCompleted

				if transfer.Percentage == 0 {
					zeroProgress = append(zeroProgress, transferName)
				}

				var seeds []diagnostics.SegmentPeer
				var webseedRates []interface{}
				if peerUrl, err := url.Parse(transfer.Group); err == nil {
					rate := uint64(transfer.SpeedAvg)
					seeds = []diagnostics.SegmentPeer{
						{
							Url:          peerUrl.Host,
							DownloadRate: rate,
						}}

					if shortUrl, err := url.JoinPath(peerUrl.Host, peerUrl.Path); err == nil {
						webseedRates = []interface{}{strings.TrimSuffix(shortUrl, "/"), fmt.Sprintf("%s/s", common.ByteCount(rate))}
					}
				}

				// more detailed statistic: download rate of each peer (for each file)
				if transfer.Percentage != 0 {
					d.logger.Log(d.verbosity, "[snapshots] progress", "file", transferName, "progress", fmt.Sprintf("%.2f%%", float32(transfer.Percentage)), "webseeds", 1)
					d.logger.Log(d.verbosity, "[snapshots] web peers", webseedRates...)
				}

				diagnostics.Send(diagnostics.SegmentDownloadStatistics{
					Name:            transferName,
					TotalBytes:      tLen,
					DownloadedBytes: bytesCompleted,
					Webseeds:        seeds,
				})
			}
		}
	}

	if len(downloading) > 0 {
		if d.webDownloadClient != nil {
			webTransfers += int32(len(downloading))
		}

		stats.Completed = false
	}

	if !stats.Completed {
		d.logger.Debug("[snapshots] info", "len", len(torrents), "webTransfers", webTransfers, "torrent", torrentInfo, "db", dbInfo, "t-complete", tComplete, "db-complete", dbComplete, "localHashes", stats.LocalFileHashes, "localHashTime", stats.LocalFileHashTime)
	}

	if lastMetadataReady != stats.MetadataReady {
		now := time.Now()
		stats.LastMetadataUpdate = &now
	}

	if len(noMetadata) > 0 {
		amount := len(noMetadata)
		if len(noMetadata) > 5 {
			noMetadata = append(noMetadata[:5], "...")
		}
		d.logger.Info("[snapshots] no metadata yet", "files", amount, "list", strings.Join(noMetadata, ","))
	}

	if len(zeroProgress) > 0 {
		amount := len(zeroProgress)
		if len(zeroProgress) > 5 {
			zeroProgress = append(zeroProgress[:5], "...")
		}
		d.logger.Info("[snapshots] no progress yet", "files", amount, "list", strings.Join(zeroProgress, ","))
	}

	if len(d.downloading) > 0 {
		amount := len(d.downloading)

		files := make([]string, 0, len(downloading))

		for file := range d.downloading {
			files = append(files, file)
		}

		d.logger.Log(d.verbosity, "[snapshots] downloading", "files", amount, "list", strings.Join(files, ","))
	}

	if stats.BytesDownload > prevStats.BytesDownload {
		stats.DownloadRate = (stats.BytesDownload - prevStats.BytesDownload) / uint64(interval.Seconds())
	} else {
		stats.DownloadRate = prevStats.DownloadRate / 2
	}

	if stats.BytesUpload > prevStats.BytesUpload {
		stats.UploadRate = (stats.BytesUpload - prevStats.BytesUpload) / uint64(interval.Seconds())
	} else {
		stats.UploadRate = prevStats.UploadRate / 2
	}

	if stats.BytesTotal == 0 {
		stats.Progress = 0
	} else {
		stats.Progress = float32(float64(100) * (float64(stats.BytesCompleted) / float64(stats.BytesTotal)))
		if int(stats.Progress) == 100 && !stats.Completed {
			stats.Progress = 99.9
		}
	}

	stats.PeersUnique = int32(len(peers))
	stats.FilesTotal = int32(len(torrents)) + webTransfers

	d.stats = stats
}

func getWebseedsRatesForlogs(weebseedPeersOfThisFile []*torrent.Peer, fName string, finished bool) ([]interface{}, []diagnostics.SegmentPeer) {
	seeds := make([]diagnostics.SegmentPeer, 0, len(weebseedPeersOfThisFile))
	webseedRates := make([]interface{}, 0, len(weebseedPeersOfThisFile)*2)
	webseedRates = append(webseedRates, "file", fName)
	for _, peer := range weebseedPeersOfThisFile {
		if peerUrl, err := webPeerUrl(peer); err == nil {
			if shortUrl, err := url.JoinPath(peerUrl.Host, peerUrl.Path); err == nil {
				rate := uint64(peer.DownloadRate())
				if !finished {
					seed := diagnostics.SegmentPeer{
						Url:          peerUrl.Host,
						DownloadRate: rate,
					}
					seeds = append(seeds, seed)
				}
				webseedRates = append(webseedRates, strings.TrimSuffix(shortUrl, "/"), fmt.Sprintf("%s/s", common.ByteCount(rate)))
			}
		}
	}

	return webseedRates, seeds
}

func webPeerUrl(peer *torrent.Peer) (*url.URL, error) {
	root, _ := path.Split(strings.Trim(strings.TrimPrefix(peer.String(), "webseed peer for "), "\""))
	return url.Parse(root)
}

func getPeersRatesForlogs(peersOfThisFile []*torrent.PeerConn, fName string) ([]interface{}, []diagnostics.SegmentPeer) {
	peers := make([]diagnostics.SegmentPeer, 0, len(peersOfThisFile))
	rates := make([]interface{}, 0, len(peersOfThisFile)*2)
	rates = append(rates, "file", fName)

	for _, peer := range peersOfThisFile {
		dr := uint64(peer.DownloadRate())
		url := fmt.Sprintf("%v", peer.PeerClientName.Load())

		segPeer := diagnostics.SegmentPeer{
			Url:          url,
			DownloadRate: dr,
		}
		peers = append(peers, segPeer)
		rates = append(rates, peer.PeerClientName.Load(), fmt.Sprintf("%s/s", common.ByteCount(dr)))
	}

	return rates, peers
}

func (d *Downloader) VerifyData(ctx context.Context, whiteList []string, failFast bool) error {
	total := 0
	allTorrents := d.torrentClient.Torrents()
	toVerify := make([]*torrent.Torrent, 0, len(allTorrents))
	for _, t := range allTorrents {
		select {
		case <-ctx.Done():
			return ctx.Err()
		case <-t.GotInfo(): //files to verify already have .torrent on disk. means must have `Info()` already
		default: // skip other files
			continue
		}

		if !dir2.FileExist(filepath.Join(d.SnapDir(), t.Name())) {
			continue
		}

		if len(whiteList) > 0 {
			name := t.Name()
			exactOrPartialMatch := slices.ContainsFunc(whiteList, func(s string) bool {
				return name == s || strings.HasSuffix(name, s) || strings.HasPrefix(name, s)
			})
			if !exactOrPartialMatch {
				continue
			}
		}
		toVerify = append(toVerify, t)
		total += t.NumPieces()
	}
	d.logger.Info("[snapshots] Verify start")
	defer d.logger.Info("[snapshots] Verify done", "files", len(toVerify), "whiteList", whiteList)

	completedPieces, completedFiles := &atomic.Uint64{}, &atomic.Uint64{}

	{
		logEvery := time.NewTicker(20 * time.Second)
		defer logEvery.Stop()
		d.wg.Add(1)
		go func() {
			defer d.wg.Done()
			for {
				select {
				case <-ctx.Done():
					return
				case <-logEvery.C:
					d.logger.Info("[snapshots] Verify",
						"progress", fmt.Sprintf("%.2f%%", 100*float64(completedPieces.Load())/float64(total)),
						"files", fmt.Sprintf("%d/%d", completedFiles.Load(), len(toVerify)),
						"sz_gb", downloadercfg.DefaultPieceSize*completedPieces.Load()/1024/1024/1024,
					)
				}
			}
		}()
	}

	g, ctx := errgroup.WithContext(ctx)
	// torrent lib internally limiting amount of hashers per file
	// set limit here just to make load predictable, not to control Disk/CPU consumption
	g.SetLimit(runtime.GOMAXPROCS(-1) * 4)
	for _, t := range toVerify {
		t := t
		g.Go(func() error {
			defer completedFiles.Add(1)
			if failFast {
				return VerifyFileFailFast(ctx, t, d.SnapDir(), completedPieces)
			}

			err := ScheduleVerifyFile(ctx, t, completedPieces)

			if err != nil || !t.Complete.Bool() {
				if err := d.db.Update(ctx, torrentInfoReset(t.Name(), t.InfoHash().Bytes(), 0)); err != nil {
					return fmt.Errorf("verify data: %s: reset failed: %w", t.Name(), err)
				}
			}

			return err
		})
	}

	if err := g.Wait(); err != nil {
		return err
	}
	// force fsync of db. to not loose results of validation on power-off
	return d.db.Update(context.Background(), func(tx kv.RwTx) error { return nil })
}

// AddNewSeedableFile decides what we do depending on wether we have the .seg file or the .torrent file
// have .torrent no .seg => get .seg file from .torrent
// have .seg no .torrent => get .torrent from .seg
func (d *Downloader) AddNewSeedableFile(ctx context.Context, name string) error {
	ff, isStateFile, ok := snaptype.ParseFileName("", name)
	if ok {
		if isStateFile {
			if !snaptype.E3Seedable(name) {
				return nil
			}
		} else {
			if !d.cfg.SnapshotConfig.Seedable(ff) {
				return nil
			}
		}
	}

	// if we don't have the torrent file we build it if we have the .seg file
	err := BuildTorrentIfNeed(ctx, name, d.SnapDir(), d.torrentFiles)
	if err != nil {
		return fmt.Errorf("AddNewSeedableFile: %w", err)
	}
	ts, err := d.torrentFiles.LoadByName(name)
	if err != nil {
		return fmt.Errorf("AddNewSeedableFile: %w", err)
	}
	_, _, err = addTorrentFile(ctx, ts, d.torrentClient, d.db, d.webseeds)
	if err != nil {
		return fmt.Errorf("addTorrentFile: %w", err)
	}
	return nil
}

func (d *Downloader) alreadyHaveThisName(name string) bool {
	for _, t := range d.torrentClient.Torrents() {
		if t.Info() != nil {
			if t.Name() == name {
				return true
			}
		}
	}
	return false
}

func (d *Downloader) AddMagnetLink(ctx context.Context, infoHash metainfo.Hash, name string) error {
	// Paranoic Mode on: if same file changed infoHash - skip it
	// Example:
	//  - Erigon generated file X with hash H1. User upgraded Erigon. New version has preverified file X with hash H2. Must ignore H2 (don't send to Downloader)
	if d.alreadyHaveThisName(name) || !IsSnapNameAllowed(name) {
		return nil
	}
	isProhibited, err := d.torrentFiles.NewDownloadsAreProhibited(name)
	if err != nil {
		return err
	}

	if isProhibited && !d.torrentFiles.Exists(name) {
		return nil
	}

	mi := &metainfo.MetaInfo{AnnounceList: Trackers}
	magnet := mi.Magnet(&infoHash, &metainfo.Info{Name: name})
	spec, err := torrent.TorrentSpecFromMagnetUri(magnet.String())

	if err != nil {
		return err
	}

	t, ok, err := addTorrentFile(ctx, spec, d.torrentClient, d.db, d.webseeds)

	if err != nil {
		return err
	}
	if !ok {
		return nil
	}
	d.wg.Add(1)
	go func(t *torrent.Torrent) {
		defer d.wg.Done()
		select {
		case <-ctx.Done():
			return
		case <-t.GotInfo():
		case <-time.After(30 * time.Second): //fallback to r2
			// TOOD: handle errors
			// TOOD: add `d.webseeds.Complete` chan - to prevent race - Discover is also async
			// TOOD: maybe run it in goroutine and return channel - to select with p2p

			ts, ok, err := d.webseeds.DownloadAndSaveTorrentFile(ctx, name)
			if ok && err == nil {
				_, _, err = addTorrentFile(ctx, ts, d.torrentClient, d.db, d.webseeds)
				if err != nil {
					return
				}
				return
			}

			// wait for p2p
			select {
			case <-ctx.Done():
				return
			case <-t.GotInfo():
			}
		}

		mi := t.Metainfo()
		if err := CreateTorrentFileIfNotExists(d.SnapDir(), t.Info(), &mi, d.torrentFiles); err != nil {
			d.logger.Warn("[snapshots] create torrent file", "err", err)
			return
		}

		urls, ok := d.webseeds.ByFileName(t.Name())
		if ok {
			t.AddWebSeeds(urls)
		}
	}(t)
	//log.Debug("[downloader] downloaded both seg and torrent files", "hash", infoHash)
	return nil
}

func SeedableFiles(dirs datadir.Dirs, chainName string) ([]string, error) {
	files, err := seedableSegmentFiles(dirs.Snap, chainName)
	if err != nil {
		return nil, fmt.Errorf("seedableSegmentFiles: %w", err)
	}
	l1, err := seedableStateFilesBySubDir(dirs.Snap, "idx")
	if err != nil {
		return nil, err
	}
	l2, err := seedableStateFilesBySubDir(dirs.Snap, "history")
	if err != nil {
		return nil, err
	}
	l3, err := seedableStateFilesBySubDir(dirs.Snap, "domain")
	if err != nil {
		return nil, err
	}
	files = append(append(append(files, l1...), l2...), l3...)
	return files, nil
}

const ParallelVerifyFiles = 4 // keep it small, to allow big `PieceHashersPerTorrent`. More `PieceHashersPerTorrent` - faster handling of big files.

func (d *Downloader) addTorrentFilesFromDisk(quiet bool) error {
	logEvery := time.NewTicker(20 * time.Second)
	defer logEvery.Stop()

	eg, ctx := errgroup.WithContext(d.ctx)
	eg.SetLimit(ParallelVerifyFiles)

	files, err := AllTorrentSpecs(d.cfg.Dirs, d.torrentFiles)
	if err != nil {
		return err
	}

	// reduce mutex contention inside torrentClient - by enabling in/out peers connection after addig all files
	for _, ts := range files {
		ts.Trackers = nil
		ts.DisallowDataDownload = true
	}
	defer func() {
		tl := d.torrentClient.Torrents()
		for _, t := range tl {
			t.AllowDataUpload()
			t.AddTrackers(Trackers)
		}
	}()

	for i, ts := range files {
		//TODO: why we depend on Stat? Did you mean `dir.FileExist()` ? How it can be false here?
		//TODO: What this code doing? Why delete something from db?
		//if info, err := d.torrentInfo(ts.DisplayName); err == nil {
		//	if info.Completed != nil {
		//		_, serr := os.Stat(filepath.Join(d.SnapDir(), info.Name))
		//		if serr != nil {
		//			if err := d.db.Update(d.ctx, func(tx kv.RwTx) error {
		//				return tx.Delete(kv.BittorrentInfo, []byte(info.Name))
		//			}); err != nil {
		//				log.Error("[snapshots] Failed to delete db entry after stat error", "file", info.Name, "err", err, "stat-err", serr)
		//			}
		//		}
		//	}
		//}

		// this check is performed here becuase t.MergeSpec in addTorrentFile will do a file
		// update in place when it opens its MemMap.  This is non destructive for the data
		// but casues an update to the file which changes its size to the torrent length which
		// invalidated the file length check
		if info, err := d.torrentInfo(ts.DisplayName); err == nil {
			if info.Completed != nil {
				fi, serr := os.Stat(filepath.Join(d.SnapDir(), info.Name))
				if serr != nil || fi.Size() != *info.Length || !fi.ModTime().Equal(*info.Completed) {
					if err := d.db.Update(d.ctx, torrentInfoReset(info.Name, info.Hash, *info.Length)); err != nil {
						if serr != nil {
							log.Error("[snapshots] Failed to reset db entry after stat error", "file", info.Name, "err", err, "stat-err", serr)
						} else {
							log.Error("[snapshots] Failed to reset db entry after stat mismatch", "file", info.Name, "err", err)
						}
					}
				}
			}
		}

		if whitelisted, ok := d.webseeds.torrentsWhitelist.Get(ts.DisplayName); ok {
			if ts.InfoHash.HexString() != whitelisted.Hash {
				continue
			}
		}

		ts := ts
		i := i
		eg.Go(func() error {
			_, _, err := addTorrentFile(ctx, ts, d.torrentClient, d.db, d.webseeds)
			if err != nil {
				return err
			}
			select {
			case <-logEvery.C:
				if !quiet {
					log.Info("[snapshots] Adding .torrent files", "progress", fmt.Sprintf("%d/%d", i, len(files)))
				}
			default:
			}
			return nil
		})
	}
	return eg.Wait()
}
func (d *Downloader) BuildTorrentFilesIfNeed(ctx context.Context, chain string, ignore snapcfg.Preverified) error {
	return BuildTorrentFilesIfNeed(ctx, d.cfg.Dirs, d.torrentFiles, chain, ignore)
}
func (d *Downloader) Stats() AggStats {
	d.lock.RLock()
	defer d.lock.RUnlock()
	return d.stats
}

func (d *Downloader) Close() {
	if dbg.DownloaderOff() {
		return
	}
	d.logger.Debug("[snapshots] stopping downloader")
	d.stopMainLoop()
	d.wg.Wait()
	d.logger.Debug("[snapshots] closing torrents")
	d.torrentClient.Close()
	if err := d.folder.Close(); err != nil {
		d.logger.Warn("[snapshots] folder.close", "err", err)
	}
	if err := d.pieceCompletionDB.Close(); err != nil {
		d.logger.Warn("[snapshots] pieceCompletionDB.close", "err", err)
	}
	d.logger.Debug("[snapshots] closing db")
	d.db.Close()
	d.logger.Debug("[snapshots] downloader stopped")
}

func (d *Downloader) PeerID() []byte {
	peerID := d.torrentClient.PeerID()
	return peerID[:]
}

func (d *Downloader) StopSeeding(hash metainfo.Hash) error {
	t, ok := d.torrentClient.Torrent(hash)
	if !ok {
		return nil
	}
	ch := t.Closed()
	t.Drop()
	<-ch
	return nil
}

func (d *Downloader) TorrentClient() *torrent.Client { return d.torrentClient }

func openClient(ctx context.Context, dbDir, snapDir string, cfg *torrent.ClientConfig) (db kv.RwDB, c storage.PieceCompletion, m storage.ClientImplCloser, torrentClient *torrent.Client, err error) {
	db, err = mdbx.NewMDBX(log.New()).
		Label(kv.DownloaderDB).
		WithTableCfg(func(defaultBuckets kv.TableCfg) kv.TableCfg { return kv.DownloaderTablesCfg }).
		GrowthStep(16 * datasize.MB).
		MapSize(16 * datasize.GB).
		PageSize(uint64(4 * datasize.KB)).
		//WriteMap().
		//LifoReclaim().
		RoTxsLimiter(semaphore.NewWeighted(9_000)).
		Path(dbDir).
		Open(ctx)
	if err != nil {
		return nil, nil, nil, nil, fmt.Errorf("torrentcfg.openClient: %w", err)
	}
	c, err = NewMdbxPieceCompletion(db)
	if err != nil {
		return nil, nil, nil, nil, fmt.Errorf("torrentcfg.NewMdbxPieceCompletion: %w", err)
	}
	m = storage.NewMMapWithCompletion(snapDir, c)
	cfg.DefaultStorage = m

	err = func() error {
		defer func() {
			if err := recover(); err != nil {
				fmt.Printf("openTorrentClient: %v\n", err)
			}
		}()

		torrentClient, err = torrent.NewClient(cfg)
		if err != nil {
			return fmt.Errorf("torrent.NewClient: %w", err)
		}
		return err
	}()

	if err != nil {
		return nil, nil, nil, nil, fmt.Errorf("torrentcfg.openClient: %w", err)
	}

	return db, c, m, torrentClient, nil
}<|MERGE_RESOLUTION|>--- conflicted
+++ resolved
@@ -187,13 +187,10 @@
 		downloading:         map[string]struct{}{},
 		webseedsDiscover:    discover,
 	}
-<<<<<<< HEAD
 	if dbg.DownloaderOff() {
 		return d, nil
 	}
 
-=======
->>>>>>> 6a66df31
 	d.webseeds.SetTorrent(d.torrentFiles, snapLock.Downloads, cfg.DownloadTorrentFilesFromWebseed)
 
 	if cfg.ClientConfig.DownloadRateLimiter != nil {
@@ -231,17 +228,10 @@
 						fileHash := hex.EncodeToString(fileHashBytes)
 
 						if fileHash != download.Hash && fileHash != hash {
-<<<<<<< HEAD
 							d.logger.Error("[snapshots] download db mismatch", "file", download.Name, "snapshotLock", download.Hash, "db", hash, "disk", fileHash, "downloaded", *info.Completed)
 							downloadMismatches = append(downloadMismatches, download.Name)
 						} else {
 							d.logger.Warn("[snapshots] snapshotLock hash does not match completed download", "file", download.Name, "snapshotLock", hash, "download", download.Hash, "downloaded", *info.Completed)
-=======
-							d.logger.Error("[snapshots] download db mismatch", "file", download.Name, "snapLock", download.Hash, "db", hash, "disk", fileHash, "downloaded", *info.Completed)
-							downloadMismatches = append(downloadMismatches, download.Name)
-						} else {
-							d.logger.Warn("[snapshots] snapLock hash does not match completed download", "file", download.Name, "snapLock", hash, "download", download.Hash, "downloaded", *info.Completed)
->>>>>>> 6a66df31
 						}
 					}
 				}
@@ -254,11 +244,7 @@
 
 		//TODO: why do we need it if we have `addTorrentFilesFromDisk`? what if they are conflict?
 		//TODO: why it's before `BuildTorrentFilesIfNeed`? what if they are conflict?
-<<<<<<< HEAD
-		//TODO: even if hash is saved in "snapshots-lock.json" - it still must preserve `prohibit_new_downloads.lock` and don't download new files ("user restart" must be fast, "erigon3 has .kv files which never-ending merge and delete small files")
-=======
 		//TODO: even if hash is saved in "snapshots-snapLock.json" - it still must preserve `prohibit_new_downloads.snapLock` and don't download new files ("user restart" must be fast, "erigon3 has .kv files which never-ending merge and delete small files")
->>>>>>> 6a66df31
 		//for _, it := range snapLock.Downloads {
 		//	if err := d.AddMagnetLink(ctx, snaptype.Hex2InfoHash(it.Hash), it.Name); err != nil {
 		//		return nil, err
