/*
   Copyright 2021 Erigon contributors

   Licensed under the Apache License, Version 2.0 (the "License");
   you may not use this file except in compliance with the License.
   You may obtain a copy of the License at

       http://www.apache.org/licenses/LICENSE-2.0

   Unless required by applicable law or agreed to in writing, software
   distributed under the License is distributed on an "AS IS" BASIS,
   WITHOUT WARRANTIES OR CONDITIONS OF ANY KIND, either express or implied.
   See the License for the specific language governing permissions and
   limitations under the License.
*/

package downloader

import (
	"bytes"
	"context"
	"encoding/hex"
	"encoding/json"
	"errors"
	"fmt"
	"math/rand"
	"net/http"
	"net/url"
	"os"
	"path"
	"path/filepath"
	"reflect"
	"runtime"
	"slices"
	"strings"
	"sync"
	"sync/atomic"
	"time"

	"github.com/anacrolix/torrent"
	"github.com/anacrolix/torrent/metainfo"
	"github.com/anacrolix/torrent/storage"
	"github.com/anacrolix/torrent/types/infohash"
	"github.com/c2h5oh/datasize"
	dir2 "github.com/ledgerwatch/erigon-lib/common/dir"
	"github.com/ledgerwatch/log/v3"
	"github.com/tidwall/btree"
	"golang.org/x/sync/errgroup"
	"golang.org/x/sync/semaphore"
	"golang.org/x/time/rate"

	"github.com/ledgerwatch/erigon-lib/chain/snapcfg"
	"github.com/ledgerwatch/erigon-lib/common"
	"github.com/ledgerwatch/erigon-lib/common/datadir"
	"github.com/ledgerwatch/erigon-lib/common/dbg"
	"github.com/ledgerwatch/erigon-lib/common/dir"
	"github.com/ledgerwatch/erigon-lib/diagnostics"
	"github.com/ledgerwatch/erigon-lib/downloader/downloadercfg"
	"github.com/ledgerwatch/erigon-lib/downloader/snaptype"
	"github.com/ledgerwatch/erigon-lib/kv"
	"github.com/ledgerwatch/erigon-lib/kv/mdbx"
)

// Downloader - component which downloading historical files. Can use BitTorrent, or other protocols
type Downloader struct {
	db                  kv.RwDB
	pieceCompletionDB   storage.PieceCompletion
	torrentClient       *torrent.Client
	webDownloadClient   *RCloneClient
	webDownloadSessions map[string]*RCloneSession

	cfg *downloadercfg.Cfg

	lock  *sync.RWMutex
	stats AggStats

	folder storage.ClientImplCloser

	ctx          context.Context
	stopMainLoop context.CancelFunc
	wg           sync.WaitGroup

	webseeds         *WebSeeds
	webseedsDiscover bool

	logger    log.Logger
	verbosity log.Lvl

	torrentFiles    *TorrentFiles
	snapshotLock    *snapshotLock
	webDownloadInfo map[string]webDownloadInfo
	downloading     map[string]struct{}
	downloadLimit   *rate.Limit
}

type webDownloadInfo struct {
	url     *url.URL
	length  int64
	torrent *torrent.Torrent
}

type AggStats struct {
	MetadataReady, FilesTotal int32
	LastMetadataUpdate        *time.Time
	PeersUnique               int32
	ConnectionsTotal          uint64
	Downloading               int32

	Completed bool
	Progress  float32

	BytesCompleted, BytesTotal     uint64
	DroppedCompleted, DroppedTotal uint64

	BytesDownload, BytesUpload uint64
	UploadRate, DownloadRate   uint64
	LocalFileHashes            int
	LocalFileHashTime          time.Duration
}

func New(ctx context.Context, cfg *downloadercfg.Cfg, dirs datadir.Dirs, logger log.Logger, verbosity log.Lvl, discover bool) (*Downloader, error) {
	db, c, m, torrentClient, err := openClient(ctx, cfg.Dirs.Downloader, cfg.Dirs.Snap, cfg.ClientConfig)
	if err != nil {
		return nil, fmt.Errorf("openClient: %w", err)
	}

	peerID, err := readPeerID(db)
	if err != nil {
		return nil, fmt.Errorf("get peer id: %w", err)
	}
	cfg.ClientConfig.PeerID = string(peerID)
	if len(peerID) == 0 {
		if err = savePeerID(db, torrentClient.PeerID()); err != nil {
			return nil, fmt.Errorf("save peer id: %w", err)
		}
	}

	mutex := &sync.RWMutex{}
	var stats AggStats

	lock, err := getSnapshotLock(ctx, cfg, db, &stats, mutex, logger)
	if err != nil {
		return nil, fmt.Errorf("can't initialize snapshot lock: %w", err)
	}

	d := &Downloader{
		cfg:                 cfg,
		db:                  db,
		pieceCompletionDB:   c,
		folder:              m,
		torrentClient:       torrentClient,
		lock:                mutex,
		stats:               stats,
		webseeds:            &WebSeeds{logger: logger, verbosity: verbosity, downloadTorrentFile: cfg.DownloadTorrentFilesFromWebseed, torrentsWhitelist: lock.Downloads},
		logger:              logger,
		verbosity:           verbosity,
		torrentFiles:        &TorrentFiles{dir: cfg.Dirs.Snap},
		snapshotLock:        lock,
		webDownloadInfo:     map[string]webDownloadInfo{},
		webDownloadSessions: map[string]*RCloneSession{},
		downloading:         map[string]struct{}{},
		webseedsDiscover:    discover,
	}

	if cfg.ClientConfig.DownloadRateLimiter != nil {
		downloadLimit := cfg.ClientConfig.DownloadRateLimiter.Limit()
		d.downloadLimit = &downloadLimit
	}

	d.webseeds.torrentFiles = d.torrentFiles
	d.ctx, d.stopMainLoop = context.WithCancel(ctx)

	if cfg.AddTorrentsFromDisk {
		var downloadMismatches []string

		for _, download := range lock.Downloads {
			if info, err := d.torrentInfo(download.Name); err == nil {
				if info.Completed != nil {
					if hash := hex.EncodeToString(info.Hash); download.Hash != hash {
						fileInfo, _, ok := snaptype.ParseFileName(d.SnapDir(), download.Name)

						if !ok {
							d.logger.Debug("[snapshots] Can't parse download filename", "file", download.Name)
							continue
						}

						// this is lazy as it can be expensive for large files
						fileHashBytes, err := fileHashBytes(d.ctx, fileInfo, &d.stats, d.lock)

						if errors.Is(err, os.ErrNotExist) {
							hashBytes, _ := hex.DecodeString(download.Hash)
							if err := d.db.Update(d.ctx, torrentInfoReset(download.Name, hashBytes, 0)); err != nil {
								d.logger.Debug("[snapshots] Can't update torrent info", "file", download.Name, "hash", download.Hash, "err", err)
							}
							continue
						}

						fileHash := hex.EncodeToString(fileHashBytes)

						if fileHash != download.Hash && fileHash != hash {
							d.logger.Error("[snapshots] download db mismatch", "file", download.Name, "lock", download.Hash, "db", hash, "disk", fileHash, "downloaded", *info.Completed)
							downloadMismatches = append(downloadMismatches, download.Name)
						} else {
							d.logger.Warn("[snapshots] lock hash does not match completed download", "file", download.Name, "lock", hash, "download", download.Hash, "downloaded", *info.Completed)
						}
					}
				}
			}
		}

		if len(downloadMismatches) > 0 {
			return nil, fmt.Errorf("downloaded files have mismatched hashes: %s", strings.Join(downloadMismatches, ","))
		}

		//TODO: why do we need it if we have `addTorrentFilesFromDisk`? what if they are conflict?
		//TODO: why it's before `BuildTorrentFilesIfNeed`? what if they are conflict?
		//TODO: even if hash is saved in "snapshots-lock.json" - it still must preserve `prohibit_new_downloads.lock` and don't download new files ("user restart" must be fast, "erigon3 has .kv files which never-ending merge and delete small files")
		//for _, it := range lock.Downloads {
		//	if err := d.AddMagnetLink(ctx, snaptype.Hex2InfoHash(it.Hash), it.Name); err != nil {
		//		return nil, err
		//	}
		//}

		if err := d.BuildTorrentFilesIfNeed(d.ctx, lock.Chain, lock.Downloads); err != nil {
			return nil, err
		}

		if err := d.addTorrentFilesFromDisk(false); err != nil {
			return nil, err
		}
	}

	return d, nil
}

const SnapshotsLockFileName = "snapshot-lock.json"

type snapshotLock struct {
	Chain     string              `json:"chain"`
	Downloads snapcfg.Preverified `json:"downloads"`
}

func getSnapshotLock(ctx context.Context, cfg *downloadercfg.Cfg, db kv.RoDB, stats *AggStats, statsLock *sync.RWMutex, logger log.Logger) (*snapshotLock, error) {
	//TODO: snapshots-lock.json must be created after 1-st download done
	//TODO: snapshots-lock.json is not compatible with E3 .kv files - because they are not immutable (merging to infinity)
	return initSnapshotLock(ctx, cfg, db, stats, statsLock, logger)
	/*
		if !cfg.SnapshotLock {
			return initSnapshotLock(ctx, cfg, db, logger)
		}

			snapDir := cfg.Dirs.Snap

			lockPath := filepath.Join(snapDir, SnapshotsLockFileName)

			file, err := os.Open(lockPath)
			if err != nil {
				if !errors.Is(err, os.ErrNotExist) {
					return nil, err
				}
			}

			var data []byte

			if file != nil {
				defer file.Close()

				data, err = io.ReadAll(file)

				if err != nil {
					return nil, err
				}
			}

			if file == nil || len(data) == 0 {
				f, err := os.Create(lockPath)
				if err != nil {
					return nil, err
				}
				defer f.Close()

				lock, err := initSnapshotLock(ctx, cfg, db, logger)

				if err != nil {
					return nil, err
				}

				data, err := json.Marshal(lock)

				if err != nil {
					return nil, err
				}

				_, err = f.Write(data)

				if err != nil {
					return nil, err
				}

				if err := f.Sync(); err != nil {
					return nil, err
				}

				return lock, nil
			}

			var lock snapshotLock

			if err = json.Unmarshal(data, &lock); err != nil {
				return nil, err
			}

			if lock.Chain != cfg.ChainName {
				return nil, fmt.Errorf("unexpected chain name:%q expecting: %q", lock.Chain, cfg.ChainName)
			}

			prevHashes := map[string]string{}
		prevNames := map[string]string{}

		for _, current := range lock.Downloads {
			if prev, ok := prevHashes[current.Hash]; ok {
				if prev != current.Name {
					return nil, fmt.Errorf("invalid snapshot_lock: %s duplicated at: %s and %s", current.Hash, current.Name, prev)
				}
			}

			if prev, ok := prevNames[current.Name]; ok {
				if prev != current.Hash {
					return nil, fmt.Errorf("invalid snapshot_lock: %s duplicated at: %s and %s", current.Name, current.Hash, prev)
				}
			}

			prevHashes[current.Name] = current.Hash
			prevNames[current.Hash] = current.Name
		}return &lock, nil
	*/
}

func initSnapshotLock(ctx context.Context, cfg *downloadercfg.Cfg, db kv.RoDB, stats *AggStats, statsLock *sync.RWMutex, logger log.Logger) (*snapshotLock, error) {
	lock := &snapshotLock{
		Chain: cfg.ChainName,
	}

	files, err := seedableFiles(cfg.Dirs, cfg.ChainName)
	if err != nil {
		return nil, err
	}

	snapCfg := cfg.SnapshotConfig

	if snapCfg == nil {
		snapCfg = snapcfg.KnownCfg(cfg.ChainName)
	}
	//if len(files) == 0 {
	lock.Downloads = snapCfg.Preverified
	//}

	// if files exist on disk we assume that the lock file has been removed
	// or was never present so compare them against the known config to
	// recreate the lock file
	//
	// if the file is above the ExpectBlocks in the snapCfg we ignore it
	// if the file is the same version of the known file we:
	//   check if its mid upload
	//     - in which case we compare the hash in the db to the known hash
	//       - if they are different we delete the local file and include the
	//         know file in the hash which will force a re-upload
	//   otherwise
	//      - if the file has a different hash to the known file we include
	//        the files hash in the upload to preserve the local copy
	// if the file is a different version - we see if the version for the
	// file is available in know config - and if so we follow the procedure
	// above, but we use the matching version from the known config.  If there
	// is no matching version just use the one discovered for the file

	versionedCfg := map[snaptype.Version]*snapcfg.Cfg{}
	versionedCfgLock := sync.Mutex{}

	snapDir := cfg.Dirs.Snap

	var downloadMap btree.Map[string, snapcfg.PreverifiedItem]
	var downloadsMutex sync.Mutex

	g, ctx := errgroup.WithContext(ctx)
	g.SetLimit(runtime.GOMAXPROCS(-1) * 4)
	var i atomic.Int32

	logEvery := time.NewTicker(20 * time.Second)
	defer logEvery.Stop()

	for _, file := range files {
		file := file

		g.Go(func() error {
			i.Add(1)

			fileInfo, isStateFile, ok := snaptype.ParseFileName(snapDir, file)

			if !ok {
				return nil
			}

			if isStateFile {
				if preverified, ok := snapCfg.Preverified.Get(file); ok {
					downloadsMutex.Lock()
					defer downloadsMutex.Unlock()
					downloadMap.Set(file, preverified)
				}
				return nil //TODO: we don't create
			}

			if fileInfo.From > snapCfg.ExpectBlocks {
				return nil
			}

			if preverified, ok := snapCfg.Preverified.Get(fileInfo.Name()); ok {
				hashBytes, err := localHashBytes(ctx, fileInfo, db, stats, statsLock)

				if err != nil {
					return fmt.Errorf("localHashBytes: %w", err)
				}

				downloadsMutex.Lock()
				defer downloadsMutex.Unlock()

				if hash := hex.EncodeToString(hashBytes); preverified.Hash == hash {
					downloadMap.Set(fileInfo.Name(), preverified)
				} else {
					logger.Debug("[downloader] local file hash does not match known", "file", fileInfo.Name(), "local", hash, "known", preverified.Hash)
					// TODO: check if it has an index - if not use the known hash and delete the file
					downloadMap.Set(fileInfo.Name(), snapcfg.PreverifiedItem{Name: fileInfo.Name(), Hash: hash})
				}
			} else {
				versioned := func() *snapcfg.Cfg {
					versionedCfgLock.Lock()
					defer versionedCfgLock.Unlock()

					versioned, ok := versionedCfg[fileInfo.Version]

					if !ok {
						versioned = snapcfg.VersionedCfg(cfg.ChainName, fileInfo.Version, fileInfo.Version)
						versionedCfg[fileInfo.Version] = versioned
					}

					return versioned
				}()

				hashBytes, err := localHashBytes(ctx, fileInfo, db, stats, statsLock)

				if err != nil {
					return fmt.Errorf("localHashBytes: %w", err)
				}

				downloadsMutex.Lock()
				defer downloadsMutex.Unlock()

				if preverified, ok := versioned.Preverified.Get(fileInfo.Name()); ok {
					if hash := hex.EncodeToString(hashBytes); preverified.Hash == hash {
						downloadMap.Set(preverified.Name, preverified)
					} else {
						logger.Debug("[downloader] local file hash does not match known", "file", fileInfo.Name(), "local", hash, "known", preverified.Hash)
						// TODO: check if it has an index - if not use the known hash and delete the file
						downloadMap.Set(fileInfo.Name(), snapcfg.PreverifiedItem{Name: fileInfo.Name(), Hash: hash})
					}
				} else {
					versioned := func() *snapcfg.Cfg {
						versionedCfgLock.Lock()
						defer versionedCfgLock.Unlock()

						versioned, ok := versionedCfg[fileInfo.Version]

						if !ok {
							versioned = snapcfg.VersionedCfg(cfg.ChainName, fileInfo.Version, fileInfo.Version)
							versionedCfg[fileInfo.Version] = versioned
						}

						return versioned
					}()

					hashBytes, err := localHashBytes(ctx, fileInfo, db, stats, statsLock)

					if err != nil {
						return err
					}

					if preverified, ok := versioned.Preverified.Get(fileInfo.Name()); ok {
						if hash := hex.EncodeToString(hashBytes); preverified.Hash == hash {
							downloadMap.Set(preverified.Name, preverified)
						} else {
							logger.Debug("[downloader] local file hash does not match known", "file", fileInfo.Name(), "local", hash, "known", preverified.Hash)
							// TODO: check if it has an index - if not use the known hash and delete the file
							downloadMap.Set(fileInfo.Name(), snapcfg.PreverifiedItem{Name: fileInfo.Name(), Hash: hash})
						}
					} else {
						downloadMap.Set(fileInfo.Name(), snapcfg.PreverifiedItem{Name: fileInfo.Name(), Hash: hex.EncodeToString(hashBytes)})
					}
				}
			}

			return nil
		})
	}

	func() {
		for int(i.Load()) < len(files) {
			select {
			case <-ctx.Done():
				return // g.Wait() will return right error
			case <-logEvery.C:
				if int(i.Load()) == len(files) {
					return
				}
				log.Info("[snapshots] Initiating snapshot-lock", "progress", fmt.Sprintf("%d/%d", i.Load(), len(files)))
			}
		}
	}()

	if err := g.Wait(); err != nil {
		return nil, err
	}

	var missingItems []snapcfg.PreverifiedItem
	var downloads snapcfg.Preverified

	downloadMap.Scan(func(key string, value snapcfg.PreverifiedItem) bool {
		downloads = append(downloads, value)
		return true
	})

	for _, item := range snapCfg.Preverified {
		_, _, ok := snaptype.ParseFileName(snapDir, item.Name)
		if !ok {
			continue
		}

		if !downloads.Contains(item.Name, true) {
			missingItems = append(missingItems, item)
		}
	}

	lock.Downloads = snapcfg.Merge(downloads, missingItems)
	return lock, nil
}

func localHashBytes(ctx context.Context, fileInfo snaptype.FileInfo, db kv.RoDB, stats *AggStats, statsLock *sync.RWMutex) ([]byte, error) {
	var hashBytes []byte

	if db != nil {
		err := db.View(ctx, func(tx kv.Tx) (err error) {
			infoBytes, err := tx.GetOne(kv.BittorrentInfo, []byte(fileInfo.Name()))

			if err != nil {
				return err
			}

			if len(infoBytes) == 20 {
				hashBytes = infoBytes
				return nil
			}

			var info torrentInfo

			if err = json.Unmarshal(infoBytes, &info); err == nil {
				hashBytes = info.Hash
			}

			return nil
		})

		if err != nil {
			return nil, err
		}
	}

	if len(hashBytes) != 0 {
		return hashBytes, nil
	}

	meta, err := metainfo.LoadFromFile(fileInfo.Path + ".torrent")

	if err == nil {
		if spec, err := torrent.TorrentSpecFromMetaInfoErr(meta); err == nil {
			return spec.InfoHash.Bytes(), nil
		}
	}

	return fileHashBytes(ctx, fileInfo, stats, statsLock)
}

func fileHashBytes(ctx context.Context, fileInfo snaptype.FileInfo, stats *AggStats, statsLock *sync.RWMutex) ([]byte, error) {

	if !dir.FileExist(fileInfo.Path) {
		return nil, os.ErrNotExist
	}

	defer func(t time.Time) {
		statsLock.Lock()
		defer statsLock.Unlock()
		stats.LocalFileHashes++
		stats.LocalFileHashTime += time.Since(t)
	}(time.Now())

	info := &metainfo.Info{PieceLength: downloadercfg.DefaultPieceSize, Name: fileInfo.Name()}

	if err := info.BuildFromFilePath(fileInfo.Path); err != nil {
		return nil, fmt.Errorf("can't get local hash for %s: %w", fileInfo.Name(), err)
	}

	meta, err := CreateMetaInfo(info, nil)

	if err != nil {
		return nil, fmt.Errorf("can't get local hash for %s: %w", fileInfo.Name(), err)
	}

	spec, err := torrent.TorrentSpecFromMetaInfoErr(meta)

	if err != nil {
		return nil, fmt.Errorf("can't get local hash for %s: %w", fileInfo.Name(), err)
	}

	return spec.InfoHash.Bytes(), nil
}

func (d *Downloader) MainLoopInBackground(silent bool) {
	d.wg.Add(1)
	go func() {
		defer d.wg.Done()
		if err := d.mainLoop(silent); err != nil {
			if !errors.Is(err, context.Canceled) {
				d.logger.Warn("[snapshots]", "err", err)
			}
		}
	}()
}

type downloadStatus struct {
	name     string
	length   int64
	infoHash infohash.T
	spec     *torrent.TorrentSpec
	err      error
}

type seedHash struct {
	url      *url.URL
	hash     *infohash.T
	reported bool
}

func (d *Downloader) mainLoop(silent bool) error {
	if d.webseedsDiscover {
		// CornerCase: no peers -> no anoncments to trackers -> no magnetlink resolution (but magnetlink has filename)
		// means we can start adding weebseeds without waiting for `<-t.GotInfo()`
		d.wg.Add(1)
		go func() {
			defer d.wg.Done()
			d.webseeds.Discover(d.ctx, d.cfg.WebSeedUrls, d.cfg.WebSeedFiles, d.cfg.Dirs.Snap)
			// apply webseeds to existing torrents
			if err := d.addTorrentFilesFromDisk(true); err != nil && !errors.Is(err, context.Canceled) {
				d.logger.Warn("[snapshots] addTorrentFilesFromDisk", "err", err)
			}
		}()
	}

	var sem = semaphore.NewWeighted(int64(d.cfg.DownloadSlots))

	//TODO: feature is not ready yet
	//d.webDownloadClient, _ = NewRCloneClient(d.logger)
	d.webDownloadClient = nil

	d.wg.Add(1)
	go func() {
		defer d.wg.Done()

		complete := map[string]struct{}{}
		checking := map[string]struct{}{}
		failed := map[string]struct{}{}
		waiting := map[string]struct{}{}

		downloadComplete := make(chan downloadStatus, 100)
		seedHashMismatches := map[infohash.T][]*seedHash{}

		// set limit here to make load predictable, not to control Disk/CPU consumption
		// will impact start times depending on the amount of non complete files - should
		// be low unless the download db is deleted - in which case all files may be checked
		checkGroup, _ := errgroup.WithContext(d.ctx)
		checkGroup.SetLimit(runtime.GOMAXPROCS(-1) * 4)

		for {
			torrents := d.torrentClient.Torrents()

			var pending []*torrent.Torrent

			for _, t := range torrents {
				if _, ok := complete[t.Name()]; ok {
					continue
				}

				if isComplete, length, completionTime := d.checkComplete(t.Name()); isComplete && completionTime != nil {
					if _, ok := checking[t.Name()]; !ok {
						fileInfo, _, ok := snaptype.ParseFileName(d.SnapDir(), t.Name())

						if !ok {
							downloadComplete <- downloadStatus{
								name: fileInfo.Name(),
								err:  fmt.Errorf("can't parse file name: %s", fileInfo.Name()),
							}
						}

						stat, err := os.Stat(fileInfo.Path)

						if err != nil {
							downloadComplete <- downloadStatus{
								name: fileInfo.Name(),
								err:  err,
							}
						}

						if completionTime != nil {
							if !stat.ModTime().Equal(*completionTime) {
								checking[t.Name()] = struct{}{}

								go func(fileInfo snaptype.FileInfo, infoHash infohash.T, length int64, completionTime time.Time) {
									checkGroup.Go(func() error {
										fileHashBytes, _ := fileHashBytes(d.ctx, fileInfo, &d.stats, d.lock)

										if bytes.Equal(infoHash.Bytes(), fileHashBytes) {
											downloadComplete <- downloadStatus{
												name:     fileInfo.Name(),
												length:   length,
												infoHash: infoHash,
											}
										} else {
											downloadComplete <- downloadStatus{
												name: fileInfo.Name(),
												err:  fmt.Errorf("hash check failed"),
											}

											d.logger.Warn("[snapshots] Torrent hash does not match file", "file", fileInfo.Name(), "torrent-hash", infoHash, "file-hash", hex.EncodeToString(fileHashBytes))
										}

										return nil
									})
								}(fileInfo, t.InfoHash(), length, *completionTime)

							} else {
								complete[t.Name()] = struct{}{}
								continue
							}
						}
					}
				} else {
					delete(failed, t.Name())
				}

				if _, ok := failed[t.Name()]; ok {
					continue
				}
				d.lock.RLock()
				_, downloading := d.downloading[t.Name()]
				d.lock.RUnlock()

				if downloading && t.Complete.Bool() {
					select {
					case <-d.ctx.Done():
						return
					case <-t.GotInfo():
					}

					var completionTime *time.Time
					fileInfo, _, ok := snaptype.ParseFileName(d.SnapDir(), t.Name())

					if !ok {
						d.logger.Debug("[snapshots] Can't parse downloaded filename", "file", t.Name())
						failed[t.Name()] = struct{}{}
						continue
					}

					info, err := d.torrentInfo(t.Name())

					if err == nil {
						completionTime = info.Completed
					}

					if completionTime == nil {
						now := time.Now()
						completionTime = &now
					}

					if statInfo, _ := os.Stat(fileInfo.Path); statInfo != nil {
						if !statInfo.ModTime().Equal(*completionTime) {
							os.Chtimes(fileInfo.Path, time.Time{}, *completionTime)
						}

						if statInfo, _ := os.Stat(fileInfo.Path); statInfo != nil {
							// round completion time to os granularity
							modTime := statInfo.ModTime()
							completionTime = &modTime
						}
					}

					if err := d.db.Update(d.ctx,
						torrentInfoUpdater(t.Info().Name, nil, t.Info().Length, completionTime)); err != nil {
						d.logger.Warn("Failed to update file info", "file", t.Info().Name, "err", err)
					}

					d.lock.Lock()
					delete(d.downloading, t.Name())
					d.lock.Unlock()
					complete[t.Name()] = struct{}{}
					continue
				}

				if downloading {
					continue
				}

				pending = append(pending, t)
			}

			select {
			case <-d.ctx.Done():
				return
			case status := <-downloadComplete:
				d.lock.Lock()
				delete(d.downloading, status.name)
				d.lock.Unlock()

				delete(checking, status.name)

				if status.spec != nil {
					_, _, err := d.torrentClient.AddTorrentSpec(status.spec)

					if err != nil {
						d.logger.Warn("Can't re-add spec after download", "file", status.name, "err", err)
					}

				}

				if status.err == nil {
					var completionTime *time.Time
					fileInfo, _, ok := snaptype.ParseFileName(d.SnapDir(), status.name)

					if !ok {
						d.logger.Debug("[snapshots] Can't parse downloaded filename", "file", status.name)
						continue
					}

					if info, err := d.torrentInfo(status.name); err == nil {
						completionTime = info.Completed
					}

					if completionTime == nil {
						now := time.Now()
						completionTime = &now
					}

					if statInfo, _ := os.Stat(fileInfo.Path); statInfo != nil {
						if !statInfo.ModTime().Equal(*completionTime) {
							os.Chtimes(fileInfo.Path, time.Time{}, *completionTime)
						}

						if statInfo, _ := os.Stat(fileInfo.Path); statInfo != nil {
							// round completion time to os granularity
							modTime := statInfo.ModTime()
							completionTime = &modTime
						}
					}

					if err := d.db.Update(d.ctx,
						torrentInfoUpdater(status.name, status.infoHash.Bytes(), status.length, completionTime)); err != nil {
						d.logger.Warn("Failed to update file info", "file", status.name, "err", err)
					}

					complete[status.name] = struct{}{}
					continue
				} else {
					delete(complete, status.name)
				}

			default:
			}

			d.lock.RLock()
			webDownloadInfoLen := len(d.webDownloadInfo)
			d.lock.RUnlock()

			if len(pending)+webDownloadInfoLen == 0 {
				select {
				case <-d.ctx.Done():
					return
				case <-time.After(10 * time.Second):
					continue
				}
			}

			d.lock.RLock()
			downloadingLen := len(d.downloading)
			d.stats.Downloading = int32(downloadingLen)
			d.lock.RUnlock()

			available := availableTorrents(d.ctx, pending, d.cfg.DownloadSlots-downloadingLen)

			d.lock.RLock()
			for _, webDownload := range d.webDownloadInfo {
				_, downloading := d.downloading[webDownload.torrent.Name()]

				if downloading {
					continue
				}

				addDownload := true

				for _, t := range available {
					if t.Name() == webDownload.torrent.Name() {
						addDownload = false
						break
					}
				}

				if addDownload {
					if len(available) < d.cfg.DownloadSlots-downloadingLen {
						available = append(available, webDownload.torrent)
					}
				} else {
					if wi, isStateFile, ok := snaptype.ParseFileName(d.SnapDir(), webDownload.torrent.Name()); ok && !isStateFile {
						for i, t := range available {
							if ai, _, ok := snaptype.ParseFileName(d.SnapDir(), t.Name()); ok {
								if ai.CompareTo(wi) > 0 {
									available[i] = webDownload.torrent
									break
								}
							}
						}
					}
				}
			}
			d.lock.RUnlock()

			for _, t := range available {

				torrentInfo, err := d.torrentInfo(t.Name())

				if err != nil {
					if err := d.db.Update(d.ctx, torrentInfoReset(t.Name(), t.InfoHash().Bytes(), 0)); err != nil {
						d.logger.Debug("[snapshots] Can't update torrent info", "file", t.Name(), "hash", t.InfoHash(), "err", err)
					}
				}

				fileInfo, _, ok := snaptype.ParseFileName(d.SnapDir(), t.Name())

				if !ok {
					d.logger.Debug("[snapshots] Can't parse download filename", "file", t.Name())
					failed[t.Name()] = struct{}{}
					continue
				}

				if torrentInfo != nil {
					if torrentInfo.Completed != nil {
						// is the last completed download for this file is the same as the current torrent
						// check if we can re-use the existing file rather than re-downloading it
						if bytes.Equal(t.InfoHash().Bytes(), torrentInfo.Hash) {
							// has the local file changed since we downloaded it - if it has just download it otherwise
							// do a hash check as if we already have the file - we don't need to download it again
							if fi, err := os.Stat(filepath.Join(d.SnapDir(), t.Name())); err == nil && fi.ModTime().Equal(*torrentInfo.Completed) {
								localHash, complete := localHashCompletionCheck(d.ctx, t, fileInfo, downloadComplete, &d.stats, d.lock)

								if complete {
									d.logger.Trace("[snapshots] Ignoring download request - already complete", "file", t.Name(), "hash", t.InfoHash())
									continue
								}

								failed[t.Name()] = struct{}{}
								d.logger.Debug("[snapshots] NonCanonical hash", "file", t.Name(), "got", hex.EncodeToString(localHash), "expected", t.InfoHash(), "downloaded", *torrentInfo.Completed)

								continue

							} else {
								if err := d.db.Update(d.ctx, torrentInfoReset(t.Name(), t.InfoHash().Bytes(), 0)); err != nil {
									d.logger.Debug("[snapshots] Can't reset torrent info", "file", t.Name(), "hash", t.InfoHash(), "err", err)
								}
							}
						} else {
							if err := d.db.Update(d.ctx, torrentInfoReset(t.Name(), t.InfoHash().Bytes(), 0)); err != nil {
								d.logger.Debug("[snapshots] Can't update torrent info", "file", t.Name(), "hash", t.InfoHash(), "err", err)
							}

							if _, complete := localHashCompletionCheck(d.ctx, t, fileInfo, downloadComplete, &d.stats, d.lock); complete {
								d.logger.Trace("[snapshots] Ignoring download request - already complete", "file", t.Name(), "hash", t.InfoHash())
								continue
							}
						}
					}
				} else {
					if _, ok := waiting[t.Name()]; !ok {
						if _, complete := localHashCompletionCheck(d.ctx, t, fileInfo, downloadComplete, &d.stats, d.lock); complete {
							d.logger.Trace("[snapshots] Ignoring download request - already complete", "file", t.Name(), "hash", t.InfoHash())
							continue
						}

						waiting[t.Name()] = struct{}{}
					}
				}

				switch {
				case len(t.PeerConns()) > 0:
					d.logger.Debug("[snapshots] Downloading from torrent", "file", t.Name(), "peers", len(t.PeerConns()))
					delete(waiting, t.Name())
					d.torrentDownload(t, downloadComplete, sem)
				case len(t.WebseedPeerConns()) > 0:
					if d.webDownloadClient != nil {
						var peerUrls []*url.URL

						for _, peer := range t.WebseedPeerConns() {
							if peerUrl, err := webPeerUrl(peer); err == nil {
								peerUrls = append(peerUrls, peerUrl)
							}
						}

						d.logger.Debug("[snapshots] Downloading from webseed", "file", t.Name(), "webpeers", len(t.WebseedPeerConns()))
						delete(waiting, t.Name())
						session, err := d.webDownload(peerUrls, t, nil, downloadComplete, sem)

						if err != nil {
							d.logger.Warn("Can't complete web download", "file", t.Info().Name, "err", err)

							if session == nil {
								delete(waiting, t.Name())
								d.torrentDownload(t, downloadComplete, sem)
							}
							continue
						}
					} else {
						d.logger.Debug("[snapshots] Downloading from torrent", "file", t.Name(), "peers", len(t.PeerConns()), "webpeers", len(t.WebseedPeerConns()))
						delete(waiting, t.Name())
						d.torrentDownload(t, downloadComplete, sem)
					}
				default:
					if d.webDownloadClient != nil {
						d.lock.RLock()
						webDownload, ok := d.webDownloadInfo[t.Name()]
						d.lock.RUnlock()

						if !ok {
							var mismatches []*seedHash
							var err error

							webDownload, mismatches, err = d.getWebDownloadInfo(t)

							if err != nil {
								if len(mismatches) > 0 {
									seedHashMismatches[t.InfoHash()] = append(seedHashMismatches[t.InfoHash()], mismatches...)
									logSeedHashMismatches(t.InfoHash(), t.Name(), seedHashMismatches, d.logger)
								}

								d.logger.Warn("Can't complete web download", "file", t.Info().Name, "err", err)
								continue
							}
						}

						root, _ := path.Split(webDownload.url.String())
						peerUrl, err := url.Parse(root)

						if err != nil {
							d.logger.Warn("Can't complete web download", "file", t.Info().Name, "err", err)
							continue
						}

						d.lock.Lock()
						delete(d.webDownloadInfo, t.Name())
						d.lock.Unlock()

						d.logger.Debug("[snapshots] Downloading from web", "file", t.Name(), "webpeers", len(t.WebseedPeerConns()))
						delete(waiting, t.Name())
						d.webDownload([]*url.URL{peerUrl}, t, &webDownload, downloadComplete, sem)
						continue
					}

					d.logger.Debug("[snapshots] Downloading from torrent", "file", t.Name(), "peers", len(t.PeerConns()))
					delete(waiting, t.Name())
					d.torrentDownload(t, downloadComplete, sem)
				}
			}

			d.lock.Lock()
			lastMetadatUpdate := d.stats.LastMetadataUpdate
			d.lock.Unlock()

			if lastMetadatUpdate != nil &&
				((len(available) == 0 && time.Since(*lastMetadatUpdate) > 30*time.Second) ||
					time.Since(*lastMetadatUpdate) > 5*time.Minute) {

				for _, t := range d.torrentClient.Torrents() {
					if t.Info() == nil {
						if isComplete, _, _ := d.checkComplete(t.Name()); isComplete {
							continue
						}

						d.lock.RLock()
						_, ok := d.webDownloadInfo[t.Name()]
						d.lock.RUnlock()

						if !ok {
							if _, ok := seedHashMismatches[t.InfoHash()]; ok {
								continue
							}

							info, mismatches, err := d.getWebDownloadInfo(t)

							seedHashMismatches[t.InfoHash()] = append(seedHashMismatches[t.InfoHash()], mismatches...)

							if err != nil {
								if len(mismatches) > 0 {
									logSeedHashMismatches(t.InfoHash(), t.Name(), seedHashMismatches, d.logger)
								}
								continue
							}

							d.lock.Lock()
							d.webDownloadInfo[t.Name()] = info
							d.lock.Unlock()
						}
					} else {
						d.lock.Lock()
						delete(d.webDownloadInfo, t.Name())
						d.lock.Unlock()
					}
				}
			}
		}
	}()

	logEvery := time.NewTicker(20 * time.Second)
	defer logEvery.Stop()

	statInterval := 20 * time.Second
	statEvery := time.NewTicker(statInterval)
	defer statEvery.Stop()

	var m runtime.MemStats
	justCompleted := true
	for {
		select {
		case <-d.ctx.Done():
			return d.ctx.Err()
		case <-statEvery.C:
			d.ReCalcStats(statInterval)

		case <-logEvery.C:
			if silent {
				continue
			}

			stats := d.Stats()

			dbg.ReadMemStats(&m)
			if stats.Completed {
				if justCompleted {
					justCompleted = false
					// force fsync of db. to not loose results of downloading on power-off
					_ = d.db.Update(d.ctx, func(tx kv.RwTx) error { return nil })
				}

				d.logger.Info("[snapshots] Seeding",
					"up", common.ByteCount(stats.UploadRate)+"/s",
					"peers", stats.PeersUnique,
					"conns", stats.ConnectionsTotal,
					"files", stats.FilesTotal,
					"alloc", common.ByteCount(m.Alloc), "sys", common.ByteCount(m.Sys),
				)
				continue
			}

			d.logger.Info("[snapshots] Downloading",
				"progress", fmt.Sprintf("%.2f%% %s/%s", stats.Progress, common.ByteCount(stats.BytesCompleted), common.ByteCount(stats.BytesTotal)),
				"downloading", stats.Downloading,
				"download", common.ByteCount(stats.DownloadRate)+"/s",
				"upload", common.ByteCount(stats.UploadRate)+"/s",
				"peers", stats.PeersUnique,
				"conns", stats.ConnectionsTotal,
				"files", stats.FilesTotal,
				"alloc", common.ByteCount(m.Alloc), "sys", common.ByteCount(m.Sys),
			)

			if stats.PeersUnique == 0 {
				ips := d.TorrentClient().BadPeerIPs()
				if len(ips) > 0 {
					d.logger.Info("[snapshots] Stats", "banned", ips)
				}
			}
		}
	}
}

func localHashCompletionCheck(ctx context.Context, t *torrent.Torrent, fileInfo snaptype.FileInfo, statusChan chan downloadStatus, stats *AggStats, statsLock *sync.RWMutex) ([]byte, bool) {
	localHash, err := fileHashBytes(ctx, fileInfo, stats, statsLock)

	if err == nil {
		if bytes.Equal(t.InfoHash().Bytes(), localHash) {
			statusChan <- downloadStatus{
				name:     t.Name(),
				length:   t.Length(),
				infoHash: t.InfoHash(),
				spec:     nil,
				err:      nil,
			}

			return localHash, true
		}
	}

	return localHash, false
}

func logSeedHashMismatches(torrentHash infohash.T, name string, seedHashMismatches map[infohash.T][]*seedHash, logger log.Logger) {
	var nohash []*seedHash
	var mismatch []*seedHash

	for _, entry := range seedHashMismatches[torrentHash] {
		if !entry.reported {
			if entry.hash == nil {
				nohash = append(nohash, entry)
			} else {
				mismatch = append(mismatch, entry)
			}

			entry.reported = true
		}
	}

	if len(nohash) > 0 {
		var webseeds string
		for _, entry := range nohash {
			if len(webseeds) > 0 {
				webseeds += ", "
			}

			webseeds += strings.TrimSuffix(entry.url.String(), "/")
		}

		logger.Warn("No webseed entry for torrent", "name", name, "hash", torrentHash.HexString(), "webseeds", webseeds)
	}

	if len(mismatch) > 0 {
		var webseeds string
		for _, entry := range mismatch {
			if len(webseeds) > 0 {
				webseeds += ", "
			}

			webseeds += strings.TrimSuffix(entry.url.String(), "/") + "#" + entry.hash.HexString()
		}

		logger.Warn("Webseed hash mismatch for torrent", "name", name, "hash", torrentHash.HexString(), "webseeds", webseeds)
	}
}

func (d *Downloader) checkComplete(name string) (bool, int64, *time.Time) {
	if info, err := d.torrentInfo(name); err == nil {
		if info.Completed != nil && info.Completed.Before(time.Now()) {
			if info.Length != nil {
				if fi, err := os.Stat(filepath.Join(d.SnapDir(), name)); err == nil {
					return fi.Size() == *info.Length && fi.ModTime().Equal(*info.Completed), *info.Length, info.Completed
				}
			}
		}
	}

	return false, 0, nil
}

func (d *Downloader) getWebDownloadInfo(t *torrent.Torrent) (webDownloadInfo, []*seedHash, error) {
	torrentHash := t.InfoHash()

	d.lock.RLock()
	info, ok := d.webDownloadInfo[t.Name()]
	d.lock.RUnlock()

	if ok {
		return info, nil, nil
	}

	seedHashMismatches := make([]*seedHash, 0, len(d.cfg.WebSeedUrls))

	for _, webseed := range d.cfg.WebSeedUrls {
		downloadUrl := webseed.JoinPath(t.Name())

		if headRequest, err := http.NewRequestWithContext(d.ctx, "HEAD", downloadUrl.String(), nil); err == nil {
			headResponse, err := http.DefaultClient.Do(headRequest)

			if err != nil {
				continue
			}

			headResponse.Body.Close()

			if headResponse.StatusCode == http.StatusOK {
				if meta, err := getWebpeerTorrentInfo(d.ctx, downloadUrl); err == nil {
					if bytes.Equal(torrentHash.Bytes(), meta.HashInfoBytes().Bytes()) {
						// TODO check the torrent's hash matches this hash
						return webDownloadInfo{
							url:     downloadUrl,
							length:  headResponse.ContentLength,
							torrent: t,
						}, seedHashMismatches, nil
					} else {
						hash := meta.HashInfoBytes()
						seedHashMismatches = append(seedHashMismatches, &seedHash{url: webseed, hash: &hash})
						continue
					}
				}
			}
		}

		seedHashMismatches = append(seedHashMismatches, &seedHash{url: webseed})
	}

	return webDownloadInfo{}, seedHashMismatches, fmt.Errorf("can't find download info")
}

func getWebpeerTorrentInfo(ctx context.Context, downloadUrl *url.URL) (*metainfo.MetaInfo, error) {
	torrentRequest, err := http.NewRequestWithContext(ctx, "GET", downloadUrl.String()+".torrent", nil)

	if err != nil {
		return nil, err
	}

	torrentResponse, err := http.DefaultClient.Do(torrentRequest)

	if err != nil {
		return nil, err
	}

	defer torrentResponse.Body.Close()

	if torrentResponse.StatusCode != http.StatusOK {
		return nil, fmt.Errorf("can't get webpeer torrent unexpected http response: %s", torrentResponse.Status)
	}

	return metainfo.Load(torrentResponse.Body)
}

func (d *Downloader) torrentDownload(t *torrent.Torrent, statusChan chan downloadStatus, sem *semaphore.Weighted) {
	d.lock.Lock()
	d.downloading[t.Name()] = struct{}{}
	d.lock.Unlock()

	if err := sem.Acquire(d.ctx, 1); err != nil {
		d.logger.Warn("Failed to acquire download semaphore", "err", err)
		return
	}

	d.wg.Add(1)

	go func(t *torrent.Torrent) {
		defer d.wg.Done()
		defer sem.Release(1)

		t.AllowDataDownload()

		select {
		case <-d.ctx.Done():
			return
		case <-t.GotInfo():
		}

		t.DownloadAll()

		idleCount := 0
		var lastRead int64

		for {
			select {
			case <-d.ctx.Done():
				return
			case <-t.Complete.On():
				return
			case <-time.After(10 * time.Second):
				bytesRead := t.Stats().BytesReadData

				if lastRead-bytesRead.Int64() == 0 {
					idleCount++
				} else {
					lastRead = bytesRead.Int64()
					idleCount = 0
				}

				//fallback to webDownloadClient, but only if it's enabled
				if d.webDownloadClient != nil && idleCount > 6 {
					t.DisallowDataDownload()
					return
				}
			}
		}
	}(t)
}

func (d *Downloader) webDownload(peerUrls []*url.URL, t *torrent.Torrent, i *webDownloadInfo, statusChan chan downloadStatus, sem *semaphore.Weighted) (*RCloneSession, error) {
	if d.webDownloadClient == nil {
		return nil, fmt.Errorf("webdownload client not enabled")
	}

	peerUrl, err := selectDownloadPeer(d.ctx, peerUrls, t)

	if err != nil {
		return nil, err
	}

	peerUrl = strings.TrimSuffix(peerUrl, "/")

	session, ok := d.webDownloadSessions[peerUrl]

	if !ok {
		var err error
		session, err = d.webDownloadClient.NewSession(d.ctx, d.SnapDir(), peerUrl)

		if err != nil {
			return nil, err
		}

		d.webDownloadSessions[peerUrl] = session
	}

	name := t.Name()
	mi := t.Metainfo()
	infoHash := t.InfoHash()

	var length int64

	if i != nil {
		length = i.length
	} else {
		length = t.Length()
	}

	magnet := mi.Magnet(&infoHash, &metainfo.Info{Name: name})
	spec, err := torrent.TorrentSpecFromMagnetUri(magnet.String())

	if err != nil {
		return session, fmt.Errorf("can't get torrent spec for %s from info: %w", t.Info().Name, err)
	}

	spec.ChunkSize = downloadercfg.DefaultNetworkChunkSize
	spec.DisallowDataDownload = true

	info, _, ok := snaptype.ParseFileName(d.SnapDir(), name)

	if !ok {
		return nil, fmt.Errorf("can't parse filename: %s", name)
	}

	d.lock.Lock()
	t.Drop()
	d.downloading[name] = struct{}{}
	d.lock.Unlock()

	d.wg.Add(1)

	if err := sem.Acquire(d.ctx, 1); err != nil {
		d.logger.Warn("Failed to acquire download semaphore", "err", err)
		return nil, err
	}

	go func() {
		defer d.wg.Done()
		defer sem.Release(1)

		if dir.FileExist(info.Path) {
			if err := os.Remove(info.Path); err != nil {
				d.logger.Warn("Couldn't remove previous file before download", "file", name, "path", info.Path, "err", err)
			}
		}

		if d.downloadLimit != nil {
			limit := float64(*d.downloadLimit) / float64(d.cfg.DownloadSlots)

			func() {
				d.lock.Lock()
				defer d.lock.Unlock()

				torrentLimit := d.cfg.ClientConfig.DownloadRateLimiter.Limit()
				rcloneLimit := d.webDownloadClient.GetBwLimit()

				d.cfg.ClientConfig.DownloadRateLimiter.SetLimit(torrentLimit - rate.Limit(limit))
				d.webDownloadClient.SetBwLimit(d.ctx, rcloneLimit+rate.Limit(limit))
			}()

			defer func() {
				d.lock.Lock()
				defer d.lock.Unlock()

				torrentLimit := d.cfg.ClientConfig.DownloadRateLimiter.Limit()
				rcloneLimit := d.webDownloadClient.GetBwLimit()

				d.cfg.ClientConfig.DownloadRateLimiter.SetLimit(torrentLimit + rate.Limit(limit))
				d.webDownloadClient.SetBwLimit(d.ctx, rcloneLimit-rate.Limit(limit))
			}()
		}

		err := session.Download(d.ctx, name)

		if err != nil {
			d.logger.Error("Web download failed", "file", name, "err", err)
		}

		localHash, err := fileHashBytes(d.ctx, info, &d.stats, d.lock)

		if err == nil {
			if !bytes.Equal(infoHash.Bytes(), localHash) {
				err = fmt.Errorf("hash mismatch: expected: 0x%x, got: 0x%x", infoHash.Bytes(), localHash)

				d.logger.Error("Web download failed", "file", name, "url", peerUrl, "err", err)

				if ferr := os.Remove(info.Path); ferr != nil {
					d.logger.Warn("Couldn't remove invalid file", "file", name, "path", info.Path, "err", ferr)
				}
			}
		} else {
			d.logger.Error("Web download failed", "file", name, "url", peerUrl, "err", err)
		}

		statusChan <- downloadStatus{
			name:     name,
			length:   length,
			infoHash: infoHash,
			spec:     spec,
			err:      err,
		}
	}()

	return session, nil
}

func selectDownloadPeer(ctx context.Context, peerUrls []*url.URL, t *torrent.Torrent) (string, error) {
	switch len(peerUrls) {
	case 0:
		return "", fmt.Errorf("no download peers")

	case 1:
		downloadUrl := peerUrls[0].JoinPath(t.Name())
		peerInfo, err := getWebpeerTorrentInfo(ctx, downloadUrl)

		if err == nil && bytes.Equal(peerInfo.HashInfoBytes().Bytes(), t.InfoHash().Bytes()) {
			return peerUrls[0].String(), nil
		}

	default:
		peerIndex := rand.Intn(len(peerUrls))
		peerUrl := peerUrls[peerIndex]
		downloadUrl := peerUrl.JoinPath(t.Name())
		peerInfo, err := getWebpeerTorrentInfo(ctx, downloadUrl)

		if err == nil && bytes.Equal(peerInfo.HashInfoBytes().Bytes(), t.InfoHash().Bytes()) {
			return peerUrl.String(), nil
		}

		for i := range peerUrls {
			if i == peerIndex {
				continue
			}
			peerInfo, err := getWebpeerTorrentInfo(ctx, downloadUrl)

			if err == nil && bytes.Equal(peerInfo.HashInfoBytes().Bytes(), t.InfoHash().Bytes()) {
				return peerUrl.String(), nil
			}
		}
	}

	return "", fmt.Errorf("can't find download peer")
}

func availableTorrents(ctx context.Context, pending []*torrent.Torrent, slots int) []*torrent.Torrent {
	if slots == 0 {
		select {
		case <-ctx.Done():
			return nil
		case <-time.After(10 * time.Second):
			return nil
		}
	}

	var pendingStateFiles []*torrent.Torrent
	var pendingBlocksFiles []*torrent.Torrent

	for _, t := range pending {
		_, isStateFile, ok := snaptype.ParseFileName("", t.Name())
		if !ok {
			continue
		}
		if isStateFile {
			pendingStateFiles = append(pendingStateFiles, t)
		} else {
			pendingBlocksFiles = append(pendingBlocksFiles, t)
		}
	}
	pending = pendingBlocksFiles

	slices.SortFunc(pending, func(i, j *torrent.Torrent) int {
		in, _, ok1 := snaptype.ParseFileName("", i.Name())
		jn, _, ok2 := snaptype.ParseFileName("", j.Name())
		if ok1 && ok2 {
			return in.CompareTo(jn)
		}
		return strings.Compare(i.Name(), j.Name())
	})

	var available []*torrent.Torrent

	for len(pending) > 0 && pending[0].Info() != nil {
		available = append(available, pending[0])

		if len(available) == slots {
			return available
		}

		pending = pending[1:]
	}
	for len(pendingStateFiles) > 0 && pendingStateFiles[0].Info() != nil {
		available = append(available, pendingStateFiles[0])

		if len(available) == slots {
			return available
		}

		pendingStateFiles = pendingStateFiles[1:]
	}

	if len(pending) == 0 && len(pendingStateFiles) == 0 {
		return available
	}

	cases := make([]reflect.SelectCase, 0, len(pending)+2)

	for _, t := range pending {
		cases = append(cases, reflect.SelectCase{
			Dir:  reflect.SelectRecv,
			Chan: reflect.ValueOf(t.GotInfo()),
		})
	}

	if len(cases) == 0 {
		return nil
	}

	cases = append(cases, reflect.SelectCase{
		Dir:  reflect.SelectRecv,
		Chan: reflect.ValueOf(ctx.Done()),
	},
		reflect.SelectCase{
			Dir:  reflect.SelectRecv,
			Chan: reflect.ValueOf(time.After(10 * time.Second)),
		})

	for {
		selected, _, _ := reflect.Select(cases)

		switch selected {
		case len(cases) - 2:
			return nil
		case len(cases) - 1:
			return available
		default:
			available = append(available, pending[selected])

			if len(available) == slots {
				return available
			}

			pending = append(pending[:selected], pending[selected+1:]...)
			cases = append(cases[:selected], cases[selected+1:]...)
		}
	}
}

func (d *Downloader) SnapDir() string { return d.cfg.Dirs.Snap }

func (d *Downloader) torrentInfo(name string) (*torrentInfo, error) {
	var info torrentInfo

	err := d.db.View(d.ctx, func(tx kv.Tx) (err error) {
		infoBytes, err := tx.GetOne(kv.BittorrentInfo, []byte(name))

		if err != nil {
			return err
		}

		if err = json.Unmarshal(infoBytes, &info); err != nil {
			return err
		}

		return nil
	})

	if err != nil {
		return nil, err
	}

	return &info, nil
}

func (d *Downloader) ReCalcStats(interval time.Duration) {
	d.lock.Lock()
	defer d.lock.Unlock()
	//Call this methods outside of `lock` critical section, because they have own locks with contention
	torrents := d.torrentClient.Torrents()
	connStats := d.torrentClient.ConnStats()
	peers := make(map[torrent.PeerID]struct{}, 16)

	prevStats, stats := d.stats, d.stats

	stats.Completed = true
	stats.BytesDownload = uint64(connStats.BytesReadUsefulIntendedData.Int64())
	stats.BytesUpload = uint64(connStats.BytesWrittenData.Int64())

	lastMetadataReady := stats.MetadataReady

	stats.BytesTotal, stats.BytesCompleted, stats.ConnectionsTotal, stats.MetadataReady =
		atomic.LoadUint64(&stats.DroppedTotal), atomic.LoadUint64(&stats.DroppedCompleted), 0, 0

	var zeroProgress []string
	var noMetadata []string

	isDiagEnabled := diagnostics.TypeOf(diagnostics.SnapshoFilesList{}).Enabled()
	if isDiagEnabled {
		filesList := make([]string, 0, len(torrents))
		for _, t := range torrents {
			filesList = append(filesList, t.Name())
		}
		diagnostics.Send(diagnostics.SnapshoFilesList{Files: filesList})
	}

	downloading := map[string]struct{}{}

	for file := range d.downloading {
		downloading[file] = struct{}{}
	}

	var dbInfo int
	var dbComplete int
	var tComplete int
	var torrentInfo int

	for _, t := range torrents {
		select {
		case <-t.GotInfo():
		default: // if some torrents have no metadata, we are for-sure uncomplete
			stats.Completed = false
			noMetadata = append(noMetadata, t.Name())
			continue
		}

		var torrentComplete bool
		torrentName := t.Name()

		if _, ok := downloading[torrentName]; ok {
			torrentComplete = t.Complete.Bool()
		}

		torrentInfo++
		stats.MetadataReady++

		// call methods once - to reduce internal mutex contention
		peersOfThisFile := t.PeerConns()
		weebseedPeersOfThisFile := t.WebseedPeerConns()

		tLen := t.Length()

		var bytesCompleted int64

		if torrentComplete {
			tComplete++
			bytesCompleted = t.Length()
			delete(downloading, torrentName)
		} else {
			bytesRead := t.Stats().BytesReadData
			bytesCompleted = bytesRead.Int64()
		}
		progress := float32(float64(100) * (float64(bytesCompleted) / float64(tLen)))
		stats.BytesCompleted += uint64(bytesCompleted)
		stats.BytesTotal += uint64(tLen)

		for _, peer := range peersOfThisFile {
			stats.ConnectionsTotal++
			peers[peer.PeerID] = struct{}{}
		}

		webseedRates, webseeds := getWebseedsRatesForlogs(weebseedPeersOfThisFile, torrentName, t.Complete.Bool())
		rates, peers := getPeersRatesForlogs(peersOfThisFile, torrentName)

		if !torrentComplete {
			if info, err := d.torrentInfo(torrentName); err == nil {
				updateStats := t.Info() == nil

				if updateStats {
					dbInfo++
				}

				if info.Completed != nil && info.Completed.Before(time.Now()) {
					if info.Length != nil {
						if updateStats {
							stats.MetadataReady++
							stats.BytesTotal += uint64(*info.Length)
						}

						if fi, err := os.Stat(filepath.Join(d.SnapDir(), t.Name())); err == nil {
							if torrentComplete = (fi.Size() == *info.Length); torrentComplete {
								infoRead := t.Stats().BytesReadData
								if updateStats || infoRead.Int64() == 0 {
									stats.BytesCompleted += uint64(*info.Length)
								}
								dbComplete++
								progress = float32(100)
							}
						}
					}
				}
			} else if _, ok := d.webDownloadInfo[torrentName]; ok {
				stats.MetadataReady++
			} else {
				noMetadata = append(noMetadata, torrentName)
			}

			if progress == 0 {
				zeroProgress = append(zeroProgress, torrentName)
			}
		}

		// more detailed statistic: download rate of each peer (for each file)
		if !torrentComplete && progress != 0 {
			d.logger.Log(d.verbosity, "[snapshots] progress", "file", torrentName, "progress", fmt.Sprintf("%.2f%%", progress), "peers", len(peersOfThisFile), "webseeds", len(weebseedPeersOfThisFile))
			d.logger.Log(d.verbosity, "[snapshots] webseed peers", webseedRates...)
			d.logger.Log(d.verbosity, "[snapshots] bittorrent peers", rates...)
		}

		diagnostics.Send(diagnostics.SegmentDownloadStatistics{
			Name:            torrentName,
			TotalBytes:      uint64(tLen),
			DownloadedBytes: uint64(bytesCompleted),
			Webseeds:        webseeds,
			Peers:           peers,
		})

		stats.Completed = stats.Completed && torrentComplete
	}

	var webTransfers int32

	if d.webDownloadClient != nil {
		webStats, _ := d.webDownloadClient.Stats(d.ctx)

		if webStats != nil {
			if len(webStats.Transferring) != 0 && stats.Completed {
				stats.Completed = false
			}

			for _, transfer := range webStats.Transferring {
				stats.MetadataReady++
				webTransfers++

				bytesCompleted := transfer.Bytes
				tLen := transfer.Size
				transferName := transfer.Name

				delete(downloading, transferName)

				if bytesCompleted > tLen {
					bytesCompleted = tLen
				}

				stats.BytesCompleted += bytesCompleted
				stats.BytesTotal += tLen

				stats.BytesDownload += bytesCompleted

				if transfer.Percentage == 0 {
					zeroProgress = append(zeroProgress, transferName)
				}

				var seeds []diagnostics.SegmentPeer
				var webseedRates []interface{}
				if peerUrl, err := url.Parse(transfer.Group); err == nil {
					rate := uint64(transfer.SpeedAvg)
					seeds = []diagnostics.SegmentPeer{
						{
							Url:          peerUrl.Host,
							DownloadRate: rate,
						}}

					if shortUrl, err := url.JoinPath(peerUrl.Host, peerUrl.Path); err == nil {
						webseedRates = []interface{}{strings.TrimSuffix(shortUrl, "/"), fmt.Sprintf("%s/s", common.ByteCount(rate))}
					}
				}

				// more detailed statistic: download rate of each peer (for each file)
				if transfer.Percentage != 0 {
					d.logger.Log(d.verbosity, "[snapshots] progress", "file", transferName, "progress", fmt.Sprintf("%.2f%%", float32(transfer.Percentage)), "webseeds", 1)
					d.logger.Log(d.verbosity, "[snapshots] web peers", webseedRates...)
				}

				diagnostics.Send(diagnostics.SegmentDownloadStatistics{
					Name:            transferName,
					TotalBytes:      tLen,
					DownloadedBytes: bytesCompleted,
					Webseeds:        seeds,
				})
			}
		}
	}

	if len(downloading) > 0 {
		if d.webDownloadClient != nil {
			webTransfers += int32(len(downloading))
		}

		stats.Completed = false
	}

	if !stats.Completed {
		d.logger.Debug("[snapshots] info", "len", len(torrents), "webTransfers", webTransfers, "torrent", torrentInfo, "db", dbInfo, "t-complete", tComplete, "db-complete", dbComplete, "localHashes", stats.LocalFileHashes, "localHashTime", stats.LocalFileHashTime)
	}

	if lastMetadataReady != stats.MetadataReady {
		now := time.Now()
		stats.LastMetadataUpdate = &now
	}

	if len(noMetadata) > 0 {
		amount := len(noMetadata)
		if len(noMetadata) > 5 {
			noMetadata = append(noMetadata[:5], "...")
		}
		d.logger.Info("[snapshots] no metadata yet", "files", amount, "list", strings.Join(noMetadata, ","))
	}

	if len(zeroProgress) > 0 {
		amount := len(zeroProgress)
		if len(zeroProgress) > 5 {
			zeroProgress = append(zeroProgress[:5], "...")
		}
		d.logger.Info("[snapshots] no progress yet", "files", amount, "list", strings.Join(zeroProgress, ","))
	}

	if len(d.downloading) > 0 {
		amount := len(d.downloading)

		files := make([]string, 0, len(downloading))

		for file := range d.downloading {
			files = append(files, file)
		}

		d.logger.Log(d.verbosity, "[snapshots] downloading", "files", amount, "list", strings.Join(files, ","))
	}

	if stats.BytesDownload > prevStats.BytesDownload {
		stats.DownloadRate = (stats.BytesDownload - prevStats.BytesDownload) / uint64(interval.Seconds())
	} else {
		stats.DownloadRate = prevStats.DownloadRate / 2
	}

	if stats.BytesUpload > prevStats.BytesUpload {
		stats.UploadRate = (stats.BytesUpload - prevStats.BytesUpload) / uint64(interval.Seconds())
	} else {
		stats.UploadRate = prevStats.UploadRate / 2
	}

	if stats.BytesTotal == 0 {
		stats.Progress = 0
	} else {
		stats.Progress = float32(float64(100) * (float64(stats.BytesCompleted) / float64(stats.BytesTotal)))
		if int(stats.Progress) == 100 && !stats.Completed {
			stats.Progress = 99.9
		}
	}

	stats.PeersUnique = int32(len(peers))
	stats.FilesTotal = int32(len(torrents)) + webTransfers

	d.stats = stats
}

func getWebseedsRatesForlogs(weebseedPeersOfThisFile []*torrent.Peer, fName string, finished bool) ([]interface{}, []diagnostics.SegmentPeer) {
	seeds := make([]diagnostics.SegmentPeer, 0, len(weebseedPeersOfThisFile))
	webseedRates := make([]interface{}, 0, len(weebseedPeersOfThisFile)*2)
	webseedRates = append(webseedRates, "file", fName)
	for _, peer := range weebseedPeersOfThisFile {
		if peerUrl, err := webPeerUrl(peer); err == nil {
			if shortUrl, err := url.JoinPath(peerUrl.Host, peerUrl.Path); err == nil {
				rate := uint64(peer.DownloadRate())
				if !finished {
					seed := diagnostics.SegmentPeer{
						Url:          peerUrl.Host,
						DownloadRate: rate,
					}
					seeds = append(seeds, seed)
				}
				webseedRates = append(webseedRates, strings.TrimSuffix(shortUrl, "/"), fmt.Sprintf("%s/s", common.ByteCount(rate)))
			}
		}
	}

	return webseedRates, seeds
}

func webPeerUrl(peer *torrent.Peer) (*url.URL, error) {
	root, _ := path.Split(strings.Trim(strings.TrimPrefix(peer.String(), "webseed peer for "), "\""))
	return url.Parse(root)
}

func getPeersRatesForlogs(peersOfThisFile []*torrent.PeerConn, fName string) ([]interface{}, []diagnostics.SegmentPeer) {
	peers := make([]diagnostics.SegmentPeer, 0, len(peersOfThisFile))
	rates := make([]interface{}, 0, len(peersOfThisFile)*2)
	rates = append(rates, "file", fName)

	for _, peer := range peersOfThisFile {
		dr := uint64(peer.DownloadRate())
		url := fmt.Sprintf("%v", peer.PeerClientName.Load())

		segPeer := diagnostics.SegmentPeer{
			Url:          url,
			DownloadRate: dr,
		}
		peers = append(peers, segPeer)
		rates = append(rates, peer.PeerClientName.Load(), fmt.Sprintf("%s/s", common.ByteCount(dr)))
	}

	return rates, peers
}

func (d *Downloader) VerifyData(ctx context.Context, whiteList []string, failFast bool) error {
	total := 0
	allTorrents := d.torrentClient.Torrents()
	toVerify := make([]*torrent.Torrent, 0, len(allTorrents))
	for _, t := range allTorrents {
		select {
		case <-ctx.Done():
			return ctx.Err()
		case <-t.GotInfo(): //files to verify already have .torrent on disk. means must have `Info()` already
		default: // skip other files
			continue
		}

		if !dir2.FileExist(filepath.Join(d.SnapDir(), t.Name())) {
			continue
		}

		if len(whiteList) > 0 {
			name := t.Name()
			exactOrPartialMatch := slices.ContainsFunc(whiteList, func(s string) bool {
				return name == s || strings.HasSuffix(name, s) || strings.HasPrefix(name, s)
			})
			if !exactOrPartialMatch {
				continue
			}
		}
		toVerify = append(toVerify, t)
		total += t.NumPieces()
	}
	d.logger.Info("[snapshots] Verify start")
	defer d.logger.Info("[snapshots] Verify done", "files", len(toVerify), "whiteList", whiteList)

	completedPieces, completedFiles := &atomic.Uint64{}, &atomic.Uint64{}

	{
		logEvery := time.NewTicker(20 * time.Second)
		defer logEvery.Stop()
		d.wg.Add(1)
		go func() {
			defer d.wg.Done()
			for {
				select {
				case <-ctx.Done():
					return
				case <-logEvery.C:
					d.logger.Info("[snapshots] Verify",
						"progress", fmt.Sprintf("%.2f%%", 100*float64(completedPieces.Load())/float64(total)),
						"files", fmt.Sprintf("%d/%d", completedFiles.Load(), len(toVerify)),
						"sz_gb", downloadercfg.DefaultPieceSize*completedPieces.Load()/1024/1024/1024,
					)
				}
			}
		}()
	}

	g, ctx := errgroup.WithContext(ctx)
	// torrent lib internally limiting amount of hashers per file
	// set limit here just to make load predictable, not to control Disk/CPU consumption
	g.SetLimit(runtime.GOMAXPROCS(-1) * 4)
	for _, t := range toVerify {
		t := t
		g.Go(func() error {
			defer completedFiles.Add(1)
			if failFast {
				return VerifyFileFailFast(ctx, t, d.SnapDir(), completedPieces)
			}

			err := ScheduleVerifyFile(ctx, t, completedPieces)

			if err != nil || !t.Complete.Bool() {
				if err := d.db.Update(ctx, torrentInfoReset(t.Name(), t.InfoHash().Bytes(), 0)); err != nil {
					return fmt.Errorf("verify data: %s: reset failed: %w", t.Name(), err)
				}
			}

			return err
		})
	}

	if err := g.Wait(); err != nil {
		return err
	}
	// force fsync of db. to not loose results of validation on power-off
	return d.db.Update(context.Background(), func(tx kv.RwTx) error { return nil })
}

// AddNewSeedableFile decides what we do depending on wether we have the .seg file or the .torrent file
// have .torrent no .seg => get .seg file from .torrent
// have .seg no .torrent => get .torrent from .seg
func (d *Downloader) AddNewSeedableFile(ctx context.Context, name string) error {
	ff, isStateFile, ok := snaptype.ParseFileName("", name)
	if ok {
		if isStateFile {
			if !snaptype.E3Seedable(name) {
				return nil
			}
		} else {
			if !d.cfg.SnapshotConfig.Seedable(ff) {
				return nil
			}
		}
	}

	// if we don't have the torrent file we build it if we have the .seg file
	err := BuildTorrentIfNeed(ctx, name, d.SnapDir(), d.torrentFiles)
	if err != nil {
		return fmt.Errorf("AddNewSeedableFile: %w", err)
	}
	ts, err := d.torrentFiles.LoadByName(name)
	if err != nil {
		return fmt.Errorf("AddNewSeedableFile: %w", err)
	}
	_, _, err = addTorrentFile(ctx, ts, d.torrentClient, d.db, d.webseeds)
	if err != nil {
		return fmt.Errorf("addTorrentFile: %w", err)
	}
	return nil
}

func (d *Downloader) alreadyHaveThisName(name string) bool {
	for _, t := range d.torrentClient.Torrents() {
		if t.Info() != nil {
			if t.Name() == name {
				return true
			}
		}
	}
	return false
}

func (d *Downloader) AddMagnetLink(ctx context.Context, infoHash metainfo.Hash, name string) error {
	// Paranoic Mode on: if same file changed infoHash - skip it
	// Example:
	//  - Erigon generated file X with hash H1. User upgraded Erigon. New version has preverified file X with hash H2. Must ignore H2 (don't send to Downloader)
	if d.alreadyHaveThisName(name) || !IsSnapNameAllowed(name) {
		return nil
	}
	isProhibited, err := d.torrentFiles.newDownloadsAreProhibited(name)
	if err != nil {
		return err
	}

	if isProhibited && !d.torrentFiles.Exists(name) {
		return nil
	}

	mi := &metainfo.MetaInfo{AnnounceList: Trackers}
	magnet := mi.Magnet(&infoHash, &metainfo.Info{Name: name})
	spec, err := torrent.TorrentSpecFromMagnetUri(magnet.String())

	if err != nil {
		return err
	}

	t, ok, err := addTorrentFile(ctx, spec, d.torrentClient, d.db, d.webseeds)

	if err != nil {
		return err
	}
	if !ok {
		return nil
	}
	d.wg.Add(1)
	go func(t *torrent.Torrent) {
		defer d.wg.Done()
		select {
		case <-ctx.Done():
			return
		case <-t.GotInfo():
		case <-time.After(30 * time.Second): //fallback to r2
			// TOOD: handle errors
			// TOOD: add `d.webseeds.Complete` chan - to prevent race - Discover is also async
			// TOOD: maybe run it in goroutine and return channel - to select with p2p

<<<<<<< HEAD
			ok, err := d.webseeds.DownloadAndSaveTorrentFile(ctx, name)
			log.Warn("[dbg] got from R2", "ok", ok, "err", err)
			if ok && err == nil {
				ts, err := d.torrentFiles.LoadByPath(filepath.Join(d.SnapDir(), name+".torrent"))
				if err != nil {
					return
				}
=======
			ts, ok, err := d.webseeds.DownloadAndSaveTorrentFile(ctx, name)
			if ok && err == nil {
>>>>>>> 68b0570c
				_, _, err = addTorrentFile(ctx, ts, d.torrentClient, d.db, d.webseeds)
				if err != nil {
					return
				}
				return
			}

			// wait for p2p
			select {
			case <-ctx.Done():
				return
			case <-t.GotInfo():
			}
		}

		//TODO: remove whitelist check - Erigon may send us new seedable files
		if !d.snapshotLock.Downloads.Contains(name) {
			mi := t.Metainfo()
			if err := CreateTorrentFileIfNotExists(d.SnapDir(), t.Info(), &mi, d.torrentFiles); err != nil {
				d.logger.Warn("[snapshots] create torrent file", "err", err)
				return
			}
		}

		urls, ok := d.webseeds.ByFileName(t.Name())
		if ok {
			t.AddWebSeeds(urls)
		}
	}(t)
	//log.Debug("[downloader] downloaded both seg and torrent files", "hash", infoHash)
	return nil
}

func seedableFiles(dirs datadir.Dirs, chainName string) ([]string, error) {
	files, err := seedableSegmentFiles(dirs.Snap, chainName)
	if err != nil {
		return nil, fmt.Errorf("seedableSegmentFiles: %w", err)
	}
	l1, err := seedableStateFilesBySubDir(dirs.Snap, "idx")
	if err != nil {
		return nil, err
	}
	l2, err := seedableStateFilesBySubDir(dirs.Snap, "history")
	if err != nil {
		return nil, err
	}
	l3, err := seedableStateFilesBySubDir(dirs.Snap, "domain")
	if err != nil {
		return nil, err
	}
	files = append(append(append(files, l1...), l2...), l3...)
	return files, nil
}

const ParallelVerifyFiles = 4 // keep it small, to allow big `PieceHashersPerTorrent`. More `PieceHashersPerTorrent` - faster handling of big files.

func (d *Downloader) addTorrentFilesFromDisk(quiet bool) error {
	logEvery := time.NewTicker(20 * time.Second)
	defer logEvery.Stop()

	eg, ctx := errgroup.WithContext(d.ctx)
	eg.SetLimit(ParallelVerifyFiles)

	files, err := AllTorrentSpecs(d.cfg.Dirs, d.torrentFiles)
	if err != nil {
		return err
	}

	// reduce mutex contention inside torrentClient - by enabling in/out peers connection after addig all files
	for _, ts := range files {
		ts.Trackers = nil
		ts.DisallowDataDownload = true
	}
	defer func() {
		tl := d.torrentClient.Torrents()
		for _, t := range tl {
			t.AllowDataUpload()
			t.AddTrackers(Trackers)
		}
	}()

	for i, ts := range files {
		//TODO: why we depend on Stat? Did you mean `dir.FileExist()` ? How it can be false here?
		//TODO: What this code doing? Why delete something from db?
		//if info, err := d.torrentInfo(ts.DisplayName); err == nil {
		//	if info.Completed != nil {
		//		_, serr := os.Stat(filepath.Join(d.SnapDir(), info.Name))
		//		if serr != nil {
		//			if err := d.db.Update(d.ctx, func(tx kv.RwTx) error {
		//				return tx.Delete(kv.BittorrentInfo, []byte(info.Name))
		//			}); err != nil {
		//				log.Error("[snapshots] Failed to delete db entry after stat error", "file", info.Name, "err", err, "stat-err", serr)
		//			}
		//		}
		//	}
		//}

		// this check is performed here becuase t.MergeSpec in addTorrentFile will do a file
		// update in place when it opens its MemMap.  This is non destructive for the data
		// but casues an update to the file which changes its size to the torrent length which
		// invalidated the file length check
		if info, err := d.torrentInfo(ts.DisplayName); err == nil {
			if info.Completed != nil {
				fi, serr := os.Stat(filepath.Join(d.SnapDir(), info.Name))
				if serr != nil || fi.Size() != *info.Length || !fi.ModTime().Equal(*info.Completed) {
					if err := d.db.Update(d.ctx, torrentInfoReset(info.Name, info.Hash, *info.Length)); err != nil {
						if serr != nil {
							log.Error("[snapshots] Failed to reset db entry after stat error", "file", info.Name, "err", err, "stat-err", serr)
						} else {
							log.Error("[snapshots] Failed to reset db entry after stat mismatch", "file", info.Name, "err", err)
						}
					}
				}
			}
		}

		if whitelisted, ok := d.webseeds.torrentsWhitelist.Get(ts.DisplayName); ok {
			if ts.InfoHash.HexString() != whitelisted.Hash {
				continue
			}
		}

		ts := ts
		i := i
		eg.Go(func() error {
			_, _, err := addTorrentFile(ctx, ts, d.torrentClient, d.db, d.webseeds)
			if err != nil {
				return err
			}
			select {
			case <-logEvery.C:
				if !quiet {
					log.Info("[snapshots] Adding .torrent files", "progress", fmt.Sprintf("%d/%d", i, len(files)))
				}
			default:
			}
			return nil
		})
	}
	return eg.Wait()
}
func (d *Downloader) BuildTorrentFilesIfNeed(ctx context.Context, chain string, ignore snapcfg.Preverified) error {
	return BuildTorrentFilesIfNeed(ctx, d.cfg.Dirs, d.torrentFiles, chain, ignore)
}
func (d *Downloader) Stats() AggStats {
	d.lock.RLock()
	defer d.lock.RUnlock()
	return d.stats
}

func (d *Downloader) Close() {
	d.logger.Debug("[snapshots] stopping downloader")
	d.stopMainLoop()
	d.wg.Wait()
	d.logger.Debug("[snapshots] closing torrents")
	d.torrentClient.Close()
	if err := d.folder.Close(); err != nil {
		d.logger.Warn("[snapshots] folder.close", "err", err)
	}
	if err := d.pieceCompletionDB.Close(); err != nil {
		d.logger.Warn("[snapshots] pieceCompletionDB.close", "err", err)
	}
	d.logger.Debug("[snapshots] closing db")
	d.db.Close()
	d.logger.Debug("[snapshots] downloader stopped")
}

func (d *Downloader) PeerID() []byte {
	peerID := d.torrentClient.PeerID()
	return peerID[:]
}

func (d *Downloader) StopSeeding(hash metainfo.Hash) error {
	t, ok := d.torrentClient.Torrent(hash)
	if !ok {
		return nil
	}
	ch := t.Closed()
	t.Drop()
	<-ch
	return nil
}

func (d *Downloader) TorrentClient() *torrent.Client { return d.torrentClient }

func openClient(ctx context.Context, dbDir, snapDir string, cfg *torrent.ClientConfig) (db kv.RwDB, c storage.PieceCompletion, m storage.ClientImplCloser, torrentClient *torrent.Client, err error) {
	db, err = mdbx.NewMDBX(log.New()).
		Label(kv.DownloaderDB).
		WithTableCfg(func(defaultBuckets kv.TableCfg) kv.TableCfg { return kv.DownloaderTablesCfg }).
		GrowthStep(16 * datasize.MB).
		MapSize(16 * datasize.GB).
		PageSize(uint64(4 * datasize.KB)).
		//WriteMap().
		//LifoReclaim().
		RoTxsLimiter(semaphore.NewWeighted(9_000)).
		Path(dbDir).
		Open(ctx)
	if err != nil {
		return nil, nil, nil, nil, fmt.Errorf("torrentcfg.openClient: %w", err)
	}
	c, err = NewMdbxPieceCompletion(db)
	if err != nil {
		return nil, nil, nil, nil, fmt.Errorf("torrentcfg.NewMdbxPieceCompletion: %w", err)
	}
	m = storage.NewMMapWithCompletion(snapDir, c)
	cfg.DefaultStorage = m

	torrentClient, err = torrent.NewClient(cfg)
	if err != nil {
		return nil, nil, nil, nil, fmt.Errorf("torrent.NewClient: %w", err)
	}

	return db, c, m, torrentClient, nil
}<|MERGE_RESOLUTION|>--- conflicted
+++ resolved
@@ -2201,18 +2201,12 @@
 			// TOOD: add `d.webseeds.Complete` chan - to prevent race - Discover is also async
 			// TOOD: maybe run it in goroutine and return channel - to select with p2p
 
-<<<<<<< HEAD
 			ok, err := d.webseeds.DownloadAndSaveTorrentFile(ctx, name)
-			log.Warn("[dbg] got from R2", "ok", ok, "err", err)
 			if ok && err == nil {
 				ts, err := d.torrentFiles.LoadByPath(filepath.Join(d.SnapDir(), name+".torrent"))
 				if err != nil {
 					return
 				}
-=======
-			ts, ok, err := d.webseeds.DownloadAndSaveTorrentFile(ctx, name)
-			if ok && err == nil {
->>>>>>> 68b0570c
 				_, _, err = addTorrentFile(ctx, ts, d.torrentClient, d.db, d.webseeds)
 				if err != nil {
 					return
