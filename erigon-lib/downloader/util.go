/*
   Copyright 2021 Erigon contributors

   Licensed under the Apache License, Version 2.0 (the "License");
   you may not use this file except in compliance with the License.
   You may obtain a copy of the License at

       http://www.apache.org/licenses/LICENSE-2.0

   Unless required by applicable law or agreed to in writing, software
   distributed under the License is distributed on an "AS IS" BASIS,
   WITHOUT WARRANTIES OR CONDITIONS OF ANY KIND, either express or implied.
   See the License for the specific language governing permissions and
   limitations under the License.
*/

package downloader

import (
	"bytes"
	"context"
	"crypto/sha1"
	"encoding/json"
	"fmt"
	"io"
	"os"
	"path/filepath"
	"runtime"
	"strings"
	"sync/atomic"
	"time"

	"github.com/anacrolix/torrent"
	"github.com/anacrolix/torrent/bencode"
	"github.com/anacrolix/torrent/metainfo"
	pp "github.com/anacrolix/torrent/peer_protocol"
	"github.com/ledgerwatch/log/v3"
	"golang.org/x/sync/errgroup"

	"github.com/ledgerwatch/erigon-lib/chain/snapcfg"
	common2 "github.com/ledgerwatch/erigon-lib/common"
	"github.com/ledgerwatch/erigon-lib/common/datadir"
	"github.com/ledgerwatch/erigon-lib/common/dbg"
	dir2 "github.com/ledgerwatch/erigon-lib/common/dir"
	"github.com/ledgerwatch/erigon-lib/downloader/downloadercfg"
	"github.com/ledgerwatch/erigon-lib/downloader/snaptype"
	"github.com/ledgerwatch/erigon-lib/kv"
)

// udpOrHttpTrackers - torrent library spawning several goroutines and producing many requests for each tracker. So we limit amout of trackers by 8
var udpOrHttpTrackers = []string{
	"udp://tracker.opentrackr.org:1337/announce",
	"udp://tracker.openbittorrent.com:6969/announce",
	"udp://opentracker.i2p.rocks:6969/announce",
	"udp://tracker.torrent.eu.org:451/announce",
	"udp://open.stealth.si:80/announce",
}

// nolint
var websocketTrackers = []string{
	"wss://tracker.btorrent.xyz",
}

// Trackers - break down by priority tier
var Trackers = [][]string{
	udpOrHttpTrackers,
	//websocketTrackers // TODO: Ws protocol producing too many errors and flooding logs. But it's also very fast and reactive.
}

type torrentInfo struct {
	Name      string     `json:"name"`
	Hash      []byte     `json:"hash"`
	Length    *int64     `json:"length,omitempty"`
	Created   *time.Time `json:"created,omitempty"`
	Completed *time.Time `json:"completed,omitempty"`
}

func seedableSegmentFiles(dir string, chainName string) ([]string, error) {
	files, err := dir2.ListFiles(dir, ".seg")
	if err != nil {
		return nil, err
	}
	res := make([]string, 0, len(files))
	for _, fPath := range files {

		_, name := filepath.Split(fPath)
		if !snaptype.IsCorrectFileName(name) {
			continue
		}
		ff, _, ok := snaptype.ParseFileName(dir, name)
		if !ok {
			continue
		}
		if !snapcfg.Seedable(chainName, ff) {
			continue
		}
		res = append(res, name)
	}
	return res, nil
}

func seedableStateFilesBySubDir(dir, subDir string) ([]string, error) {
	historyDir := filepath.Join(dir, subDir)
	dir2.MustExist(historyDir)
	files, err := dir2.ListFiles(historyDir, ".kv", ".v", ".ef")
	if err != nil {
		return nil, err
	}
	res := make([]string, 0, len(files))
	for _, fPath := range files {
		_, name := filepath.Split(fPath)
		if !snaptype.E3Seedable(name) {
			continue
		}
		res = append(res, filepath.Join(subDir, name))
	}
	return res, nil
}

func ensureCantLeaveDir(fName, root string) (string, error) {
	if filepath.IsAbs(fName) {
		newFName, err := filepath.Rel(root, fName)
		if err != nil {
			return fName, err
		}
		if !IsLocal(newFName) {
			return fName, fmt.Errorf("file=%s, is outside of snapshots dir", fName)
		}
		fName = newFName
	}
	if !IsLocal(fName) {
		return fName, fmt.Errorf("relative paths are not allowed: %s", fName)
	}
	return fName, nil
}

func BuildTorrentIfNeed(ctx context.Context, fName, root string, torrentFiles *TorrentFiles) (err error) {
	select {
	case <-ctx.Done():
		return ctx.Err()
	default:
	}
	fName, err = ensureCantLeaveDir(fName, root)
	if err != nil {
		return err
	}

	if torrentFiles.Exists(fName) {
		return nil
	}

	fPath := filepath.Join(root, fName)
	if !dir2.FileExist(fPath) {
		return nil
	}

	info := &metainfo.Info{PieceLength: downloadercfg.DefaultPieceSize, Name: fName}
	if err := info.BuildFromFilePath(fPath); err != nil {
		return fmt.Errorf("createTorrentFileFromSegment: %w", err)
	}
	info.Name = fName

	return CreateTorrentFileFromInfo(root, info, nil, torrentFiles)
}

// BuildTorrentFilesIfNeed - create .torrent files from .seg files (big IO) - if .seg files were added manually
func BuildTorrentFilesIfNeed(ctx context.Context, dirs datadir.Dirs, torrentFiles *TorrentFiles, chain string, ignore snapcfg.Preverified) error {
	logEvery := time.NewTicker(20 * time.Second)
	defer logEvery.Stop()

	files, err := SeedableFiles(dirs, chain)
	if err != nil {
		return err
	}

	g, ctx := errgroup.WithContext(ctx)
	g.SetLimit(runtime.GOMAXPROCS(-1) * 16)
	var i atomic.Int32

	for _, file := range files {
		file := file

		if ignore.Contains(file) {
			i.Add(1)
			continue
		}

		g.Go(func() error {
			defer i.Add(1)
			if err := BuildTorrentIfNeed(ctx, file, dirs.Snap, torrentFiles); err != nil {
				return err
			}
			return nil
		})
	}

Loop:
	for int(i.Load()) < len(files) {
		select {
		case <-ctx.Done():
			break Loop // g.Wait() will return right error
		case <-logEvery.C:
			if int(i.Load()) == len(files) {
				break Loop
			}
			log.Info("[snapshots] Creating .torrent files", "progress", fmt.Sprintf("%d/%d", i.Load(), len(files)))
		}
	}
	if err := g.Wait(); err != nil {
		return err
	}
	return nil
}

func CreateTorrentFileIfNotExists(root string, info *metainfo.Info, mi *metainfo.MetaInfo, torrentFiles *TorrentFiles) error {
	if torrentFiles.Exists(info.Name) {
		return nil
	}
	if err := CreateTorrentFileFromInfo(root, info, mi, torrentFiles); err != nil {
		return err
	}
	return nil
}

func CreateMetaInfo(info *metainfo.Info, mi *metainfo.MetaInfo) (*metainfo.MetaInfo, error) {
	if mi == nil {
		infoBytes, err := bencode.Marshal(info)
		if err != nil {
			return nil, err
		}
		mi = &metainfo.MetaInfo{
			CreationDate: time.Now().Unix(),
			CreatedBy:    "erigon",
			InfoBytes:    infoBytes,
			AnnounceList: Trackers,
		}
	} else {
		mi.AnnounceList = Trackers
	}
	return mi, nil
}
func CreateTorrentFileFromInfo(root string, info *metainfo.Info, mi *metainfo.MetaInfo, torrentFiles *TorrentFiles) (err error) {
	mi, err = CreateMetaInfo(info, mi)
	if err != nil {
		return err
	}
	fPath := filepath.Join(root, info.Name+".torrent")
	return torrentFiles.CreateTorrentFromMetaInfo(fPath, mi)
}

func AllTorrentPaths(dirs datadir.Dirs) ([]string, error) {
	files, err := dir2.ListFiles(dirs.Snap, ".torrent")
	if err != nil {
		return nil, err
	}
	if dbg.DownloaderOnlyBlocks {
		return files, nil
	}
	l1, err := dir2.ListFiles(dirs.SnapIdx, ".torrent")
	if err != nil {
		return nil, err
	}
	l2, err := dir2.ListFiles(dirs.SnapHistory, ".torrent")
	if err != nil {
		return nil, err
	}
	l3, err := dir2.ListFiles(dirs.SnapDomain, ".torrent")
	if err != nil {
		return nil, err
	}
	files = append(append(append(files, l1...), l2...), l3...)
	return files, nil
}

func AllTorrentSpecs(dirs datadir.Dirs, torrentFiles *TorrentFiles) (res []*torrent.TorrentSpec, err error) {
	files, err := AllTorrentPaths(dirs)
	if err != nil {
		return nil, err
	}
	for _, fPath := range files {
		if len(fPath) == 0 {
			continue
		}
		a, err := torrentFiles.LoadByPath(fPath)
		if err != nil {
			return nil, fmt.Errorf("AllTorrentSpecs: %w", err)
		}
		res = append(res, a)
	}
	return res, nil
}

// if $DOWNLOADER_ONLY_BLOCKS!="" filters out all non-v1 snapshots
func IsSnapNameAllowed(name string) bool {
	if dbg.DownloaderOnlyBlocks {
		for _, p := range []string{"domain", "history", "idx"} {
			if strings.HasPrefix(name, p) {
				return false
			}
		}
	}
	return true
}

// addTorrentFile - adding .torrent file to torrentClient (and checking their hashes), if .torrent file
// added first time - pieces verification process will start (disk IO heavy) - Progress
// kept in `piece completion storage` (surviving reboot). Once it done - no disk IO needed again.
// Don't need call torrent.VerifyData manually
func addTorrentFile(ctx context.Context, ts *torrent.TorrentSpec, torrentClient *torrent.Client, db kv.RwDB, webseeds *WebSeeds) (t *torrent.Torrent, ok bool, err error) {
<<<<<<< HEAD
	if strings.Contains(ts.DisplayName, "002500-003000-transactions") {
		fmt.Printf("addTorrentFile1: %s, %s\n", ts.DisplayName, dbg.Stack())
	}

	ts.ChunkSize = downloadercfg.DefaultNetworkChunkSize
=======
	ts.ChunkSize = pp.Integer(downloadercfg.DefaultNetworkChunkSize)
>>>>>>> d5692931
	ts.DisallowDataDownload = true
	ts.DisableInitialPieceCheck = true
	//re-try on panic, with 0 ChunkSize (lib doesn't allow change this field for existing torrents)
	defer func() {
		rec := recover()
		if rec != nil {
			ts.ChunkSize = 0
			t, ok, err = _addTorrentFile(ctx, ts, torrentClient, db, webseeds)
		}
	}()

	t, ok, err = _addTorrentFile(ctx, ts, torrentClient, db, webseeds)

	if err != nil {
		ts.ChunkSize = 0
		return _addTorrentFile(ctx, ts, torrentClient, db, webseeds)
	}
	return t, ok, err
}

func _addTorrentFile(ctx context.Context, ts *torrent.TorrentSpec, torrentClient *torrent.Client, db kv.RwDB, webseeds *WebSeeds) (t *torrent.Torrent, ok bool, err error) {
	select {
	case <-ctx.Done():
		return nil, false, ctx.Err()
	default:
	}
	if !IsSnapNameAllowed(ts.DisplayName) {
		return nil, false, nil
	}
	ts.Webseeds, _ = webseeds.ByFileName(ts.DisplayName)
	var have bool
	t, have = torrentClient.Torrent(ts.InfoHash)
	if strings.Contains(ts.DisplayName, "002500-003000-transactions") {
		if have {
			fmt.Printf("addTorrentFile2: %s, have=%t, completed=%t, gotInfo=%t, webseeds=%d\n", ts.DisplayName, have, t.Complete.Bool(), t.Info() != nil, len(ts.Webseeds))
		} else {
			fmt.Printf("addTorrentFile2: %s, have=%t, completed=%t, gotInfo=%t, webseeds=%d\n", ts.DisplayName, have, false, false, len(ts.Webseeds))
		}
	}

	if !have {
		t, _, err := torrentClient.AddTorrentSpec(ts)
		if err != nil {
			return nil, false, fmt.Errorf("addTorrentFile %s: %w", ts.DisplayName, err)
		}

		if t.Complete.Bool() {
			if err := db.Update(ctx, torrentInfoUpdater(ts.DisplayName, ts.InfoHash.Bytes(), 0, nil)); err != nil {
				return nil, false, fmt.Errorf("addTorrentFile %s: update failed: %w", ts.DisplayName, err)
			}
		} else {
			t.AddWebSeeds(ts.Webseeds)
			if err := db.Update(ctx, torrentInfoReset(ts.DisplayName, ts.InfoHash.Bytes(), 0)); err != nil {
				return nil, false, fmt.Errorf("addTorrentFile %s: reset failed: %w", ts.DisplayName, err)
			}
		}

		return t, true, nil
	}

	if t.Info() != nil {
		t.AddWebSeeds(ts.Webseeds)
		if err := db.Update(ctx, torrentInfoUpdater(ts.DisplayName, ts.InfoHash.Bytes(), t.Info().Length, nil)); err != nil {
			return nil, false, fmt.Errorf("update torrent info %s: %w", ts.DisplayName, err)
		}
	} else {
		t, _, err = torrentClient.AddTorrentSpec(ts)
		if err != nil {
			return t, true, fmt.Errorf("add torrent file %s: %w", ts.DisplayName, err)
		}

		db.Update(ctx, torrentInfoUpdater(ts.DisplayName, ts.InfoHash.Bytes(), 0, nil))
	}

	return t, true, nil
}

func torrentInfoUpdater(fileName string, infoHash []byte, length int64, completionTime *time.Time) func(tx kv.RwTx) error {
	return func(tx kv.RwTx) error {
		infoBytes, err := tx.GetOne(kv.BittorrentInfo, []byte(fileName))

		if err != nil {
			return err
		}

		var info torrentInfo

		err = json.Unmarshal(infoBytes, &info)

		changed := false

		if err != nil || (len(infoHash) > 0 && !bytes.Equal(info.Hash, infoHash)) {
			now := time.Now()
			info.Name = fileName
			info.Hash = infoHash
			info.Created = &now
			info.Completed = nil
			changed = true
		}

		if length > 0 && (info.Length == nil || *info.Length != length) {
			info.Length = &length
			changed = true
		}

		if completionTime != nil {
			info.Completed = completionTime
			changed = true
		}

		if !changed {
			return nil
		}

		infoBytes, err = json.Marshal(info)

		if err != nil {
			return err
		}

		return tx.Put(kv.BittorrentInfo, []byte(fileName), infoBytes)
	}
}

func torrentInfoReset(fileName string, infoHash []byte, length int64) func(tx kv.RwTx) error {
	return func(tx kv.RwTx) error {
		now := time.Now()

		info := torrentInfo{
			Name:    fileName,
			Hash:    infoHash,
			Created: &now,
		}

		if length > 0 {
			info.Length = &length
		}

		infoBytes, err := json.Marshal(info)

		if err != nil {
			return err
		}

		return tx.Put(kv.BittorrentInfo, []byte(fileName), infoBytes)
	}
}

func savePeerID(db kv.RwDB, peerID torrent.PeerID) error {
	return db.Update(context.Background(), func(tx kv.RwTx) error {
		return tx.Put(kv.BittorrentInfo, []byte(kv.BittorrentPeerID), peerID[:])
	})
}

func readPeerID(db kv.RoDB) (peerID []byte, err error) {
	if err = db.View(context.Background(), func(tx kv.Tx) error {
		peerIDFromDB, err := tx.GetOne(kv.BittorrentInfo, []byte(kv.BittorrentPeerID))
		if err != nil {
			return fmt.Errorf("get peer id: %w", err)
		}
		peerID = common2.Copy(peerIDFromDB)
		return nil
	}); err != nil {
		return nil, err
	}
	return peerID, nil
}

// Deprecated: use `filepath.IsLocal` after drop go1.19 support
func IsLocal(path string) bool {
	return isLocal(path)
}

func ScheduleVerifyFile(ctx context.Context, t *torrent.Torrent, completePieces *atomic.Uint64) error {
	ctx, cancel := context.WithCancel(ctx)
	wg, wgctx := errgroup.WithContext(ctx)
	wg.SetLimit(16)

	// piece changes happen asynchronously - we need to wait from them to complete
	pieceChanges := t.SubscribePieceStateChanges()
	inprogress := map[int]struct{}{}

	for i := 0; i < t.NumPieces(); i++ {
		inprogress[i] = struct{}{}

		i := i
		wg.Go(func() error {
			t.Piece(i).VerifyData()
			return nil
		})
	}

	for {
		select {
		case <-wgctx.Done():
			cancel()
			return wg.Wait()
		case change := <-pieceChanges.Values:
			if !change.Ok {
				var err error

				if change.Err != nil {
					err = change.Err
				} else {
					err = fmt.Errorf("unexpected piece change error")
				}

				cancel()
				return fmt.Errorf("piece %s:%d verify failed: %w", t.Name(), change.Index, err)
			}

			if change.Complete && !(change.Checking || change.Hashing || change.QueuedForHash || change.Marking) {
				completePieces.Add(1)
				delete(inprogress, change.Index)
			}

			if len(inprogress) == 0 {
				cancel()
				return wg.Wait()
			}
		}
	}
}

func VerifyFileFailFast(ctx context.Context, t *torrent.Torrent, root string, completePieces *atomic.Uint64) error {
	info := t.Info()
	file := info.UpvertedFiles()[0]
	fPath := filepath.Join(append([]string{root, info.Name}, file.Path...)...)
	f, err := os.Open(fPath)
	if err != nil {
		return err
	}
	defer func() {
		if err != nil {
			f.Close()
		}
	}()

	hasher := sha1.New()
	for i := 0; i < info.NumPieces(); i++ {
		p := info.Piece(i)
		hasher.Reset()
		_, err := io.Copy(hasher, io.NewSectionReader(f, p.Offset(), p.Length()))
		if err != nil {
			return err
		}
		good := bytes.Equal(hasher.Sum(nil), p.Hash().Bytes())
		if !good {
			return fmt.Errorf("hash mismatch at piece %d, file: %s", i, t.Name())
		}

		completePieces.Add(1)
		select {
		case <-ctx.Done():
			return ctx.Err()
		default:
		}
	}
	return nil
}<|MERGE_RESOLUTION|>--- conflicted
+++ resolved
@@ -307,15 +307,11 @@
 // kept in `piece completion storage` (surviving reboot). Once it done - no disk IO needed again.
 // Don't need call torrent.VerifyData manually
 func addTorrentFile(ctx context.Context, ts *torrent.TorrentSpec, torrentClient *torrent.Client, db kv.RwDB, webseeds *WebSeeds) (t *torrent.Torrent, ok bool, err error) {
-<<<<<<< HEAD
 	if strings.Contains(ts.DisplayName, "002500-003000-transactions") {
 		fmt.Printf("addTorrentFile1: %s, %s\n", ts.DisplayName, dbg.Stack())
 	}
 
-	ts.ChunkSize = downloadercfg.DefaultNetworkChunkSize
-=======
 	ts.ChunkSize = pp.Integer(downloadercfg.DefaultNetworkChunkSize)
->>>>>>> d5692931
 	ts.DisallowDataDownload = true
 	ts.DisableInitialPieceCheck = true
 	//re-try on panic, with 0 ChunkSize (lib doesn't allow change this field for existing torrents)
