package downloader

import (
	"bytes"
	"context"
	"fmt"
	"io"
	"net/http"
	"net/url"
	"os"
	"path/filepath"
	"strings"
	"sync"

	"github.com/c2h5oh/datasize"
	"github.com/ledgerwatch/erigon-lib/chain/snapcfg"
	"golang.org/x/sync/errgroup"

	"github.com/anacrolix/torrent/bencode"
	"github.com/anacrolix/torrent/metainfo"
	"github.com/ledgerwatch/erigon-lib/common/dir"
	"github.com/ledgerwatch/erigon-lib/downloader/snaptype"
	"github.com/ledgerwatch/log/v3"
	"github.com/pelletier/go-toml/v2"
)

// WebSeeds - allow use HTTP-based infrastrucutre to support Bittorrent network
// it allows download .torrent files and data files from trusted url's (for example: S3 signed url)
type WebSeeds struct {
	lock sync.Mutex

	byFileName          snaptype.WebSeedUrls // HTTP urls of data files
	torrentUrls         snaptype.TorrentUrls // HTTP urls of .torrent files
	downloadTorrentFile bool
	torrentsWhitelist   snapcfg.Preverified

	logger    log.Logger
	verbosity log.Lvl

	torrentFiles *TorrentFiles
}

func (d *WebSeeds) Discover(ctx context.Context, urls []*url.URL, files []string, rootDir string) {
	d.downloadWebseedTomlFromProviders(ctx, urls, files)
	d.downloadTorrentFilesFromProviders(ctx, rootDir)
}

func (d *WebSeeds) downloadWebseedTomlFromProviders(ctx context.Context, httpProviders []*url.URL, diskProviders []string) {
	log.Debug("[snapshots] webseed providers", "http", len(httpProviders), "disk", len(diskProviders))
	list := make([]snaptype.WebSeedsFromProvider, 0, len(httpProviders)+len(diskProviders))

	for _, webSeedProviderURL := range httpProviders {
		select {
		case <-ctx.Done():
			return
		default:
		}
		response, err := d.callHttpProvider(ctx, webSeedProviderURL)
		if err != nil { // don't fail on error
			d.logger.Debug("[snapshots.webseed] get from HTTP provider", "err", err, "url", webSeedProviderURL.EscapedPath())
			continue
		}
		list = append(list, response)
	}

	// add to list files from disk
	for _, webSeedFile := range diskProviders {
		response, err := d.readWebSeedsFile(webSeedFile)
		if err != nil { // don't fail on error
			d.logger.Debug("[snapshots.webseed] get from File provider", "err", err)
			continue
		}
		list = append(list, response)
	}

	webSeedUrls, torrentUrls := snaptype.WebSeedUrls{}, snaptype.TorrentUrls{}
	for _, urls := range list {
		for name, wUrl := range urls {
			if !strings.HasSuffix(name, ".torrent") {
				webSeedUrls[name] = append(webSeedUrls[name], wUrl)
				continue
			}
			if !nameWhitelisted(name, d.torrentsWhitelist) {
				continue
			}
			uri, err := url.ParseRequestURI(wUrl)
			if err != nil {
				d.logger.Debug("[snapshots] url is invalid", "url", wUrl, "err", err)
				continue
			}
			torrentUrls[name] = append(torrentUrls[name], uri)
		}
	}

	d.lock.Lock()
	defer d.lock.Unlock()
	d.byFileName = webSeedUrls
	d.torrentUrls = torrentUrls
}

func (d *WebSeeds) TorrentUrls() snaptype.TorrentUrls {
	d.lock.Lock()
	defer d.lock.Unlock()
	return d.torrentUrls
}

func (d *WebSeeds) Len() int {
	d.lock.Lock()
	defer d.lock.Unlock()
	return len(d.byFileName)
}

func (d *WebSeeds) ByFileName(name string) (metainfo.UrlList, bool) {
	d.lock.Lock()
	defer d.lock.Unlock()
	v, ok := d.byFileName[name]
	return v, ok
}
func (d *WebSeeds) callHttpProvider(ctx context.Context, webSeedProviderUrl *url.URL) (snaptype.WebSeedsFromProvider, error) {
	baseUrl := webSeedProviderUrl.String()
	ref, err := url.Parse("manifest.txt")
	if err != nil {
		return nil, err
	}
	u := webSeedProviderUrl.ResolveReference(ref)
	request, err := http.NewRequest(http.MethodGet, u.String(), nil)
	if err != nil {
		return nil, err
	}

	request = request.WithContext(ctx)
	resp, err := http.DefaultClient.Do(request)
	if err != nil {
		return nil, fmt.Errorf("webseed.http: %w, host=%s, url=%s", err, webSeedProviderUrl.Hostname(), webSeedProviderUrl.EscapedPath())
	}
	defer resp.Body.Close()
	b, err := io.ReadAll(resp.Body)
	if err != nil {
		return nil, fmt.Errorf("webseed.http: %w, host=%s, url=%s, ", err, webSeedProviderUrl.Hostname(), webSeedProviderUrl.EscapedPath())
	}
	response := snaptype.WebSeedsFromProvider{}
	fileNames := strings.Split(string(b), "\n")
	for _, f := range fileNames {
		response[f], err = url.JoinPath(baseUrl, f)
		if err != nil {
			return nil, err
		}
	}
	d.logger.Debug("[snapshots.webseed] get from HTTP provider", "urls", len(response), "host", webSeedProviderUrl.Hostname(), "url", webSeedProviderUrl.EscapedPath())
	return response, nil
}
func (d *WebSeeds) readWebSeedsFile(webSeedProviderPath string) (snaptype.WebSeedsFromProvider, error) {
	_, fileName := filepath.Split(webSeedProviderPath)
	data, err := os.ReadFile(webSeedProviderPath)
	if err != nil {
		return nil, fmt.Errorf("webseed.readWebSeedsFile: file=%s, %w", fileName, err)
	}
	response := snaptype.WebSeedsFromProvider{}
	if err := toml.Unmarshal(data, &response); err != nil {
		return nil, fmt.Errorf("webseed.readWebSeedsFile: file=%s, %w", fileName, err)
	}
	d.logger.Debug("[snapshots.webseed] get from File provider", "urls", len(response), "file", fileName)
	return response, nil
}

// downloadTorrentFilesFromProviders - if they are not exist on file-system
func (d *WebSeeds) downloadTorrentFilesFromProviders(ctx context.Context, rootDir string) {
	// TODO: need more tests, need handle more forward-compatibility and backward-compatibility case
	//  - now, if add new type of .torrent files to S3 bucket - existing nodes will start downloading it. maybe need whitelist of file types
	//  - maybe need download new files if --snap.stop=true
	if !d.downloadTorrentFile {
		return
	}
	if len(d.TorrentUrls()) == 0 {
		return
	}
	var addedNew int
	e, ctx := errgroup.WithContext(ctx)
	e.SetLimit(1024)
	urlsByName := d.TorrentUrls()
<<<<<<< HEAD
=======
	//TODO:
	// - what to do if node already synced?
>>>>>>> e994cb58

	for name, tUrls := range urlsByName {
		tPath := filepath.Join(rootDir, name)
		if dir.FileExist(tPath) {
			continue
		}
		addedNew++
		whiteListed := strings.HasSuffix(name, ".seg.torrent") ||
			strings.HasSuffix(name, ".kv.torrent") ||
			strings.HasSuffix(name, ".v.torrent") ||
			strings.HasSuffix(name, ".ef.torrent")
		if !whiteListed {
			_, fName := filepath.Split(name)
			d.logger.Log(d.verbosity, "[snapshots] webseed has .torrent, but we skip it because this file-type not supported yet", "name", fName)
			continue
		}
		//Erigon3 doesn't provide history of commitment (.v, .ef files), but does provide .kv:
		// - prohibit v1-commitment...v, v2-commitment...ef, etc...
		// - allow v1-commitment...kv
		e3blackListed := strings.Contains(name, "commitment") && (strings.HasSuffix(name, ".v.torrent") || strings.HasSuffix(name, ".ef.torrent"))
		if e3blackListed {
			_, fName := filepath.Split(name)
			d.logger.Log(d.verbosity, "[snapshots] webseed has .torrent, but we skip it because this file-type not supported yet", "name", fName)
			continue
		}
		name := name
		tUrls := tUrls
		e.Go(func() error {
			for _, url := range tUrls {
				res, err := d.callTorrentHttpProvider(ctx, url, name)
				if err != nil {
					d.logger.Log(d.verbosity, "[snapshots] got from webseed", "name", name, "err", err, "url", url)
					continue
				}
				if err := d.torrentFiles.Create(tPath, res); err != nil {
					d.logger.Log(d.verbosity, "[snapshots] .torrent from webseed rejected", "name", name, "err", err, "url", url)
					continue
				}
				return nil
			}
			return nil
		})
	}
	if err := e.Wait(); err != nil {
		d.logger.Debug("[snapshots] webseed discover", "err", err)
	}
}

func (d *WebSeeds) callTorrentHttpProvider(ctx context.Context, url *url.URL, fileName string) ([]byte, error) {
	request, err := http.NewRequest(http.MethodGet, url.String(), nil)
	if err != nil {
		return nil, err
	}
	request = request.WithContext(ctx)
	resp, err := http.DefaultClient.Do(request)
	if err != nil {
		return nil, fmt.Errorf("webseed.downloadTorrentFile: host=%s, url=%s, %w", url.Hostname(), url.EscapedPath(), err)
	}
	defer resp.Body.Close()
	//protect against too small and too big data
	if resp.ContentLength == 0 || resp.ContentLength > int64(128*datasize.MB) {
		return nil, nil
	}
	res, err := io.ReadAll(resp.Body)
	if err != nil {
		return nil, fmt.Errorf("webseed.downloadTorrentFile: host=%s, url=%s, %w", url.Hostname(), url.EscapedPath(), err)
	}
	if err = validateTorrentBytes(fileName, res, d.torrentsWhitelist); err != nil {
		return nil, fmt.Errorf("webseed.downloadTorrentFile: host=%s, url=%s, %w", url.Hostname(), url.EscapedPath(), err)
	}
	return res, nil
}

func validateTorrentBytes(fileName string, b []byte, whitelist snapcfg.Preverified) error {
	var mi metainfo.MetaInfo
	if err := bencode.NewDecoder(bytes.NewBuffer(b)).Decode(&mi); err != nil {
		return err
	}
	torrentHash := mi.HashInfoBytes()
	// files with different names can have same hash. means need check AND name AND hash.
	if !nameAndHashWhitelisted(fileName, torrentHash.String(), whitelist) {
		return fmt.Errorf(".torrent file is not whitelisted")
	}
	return nil
}

func nameWhitelisted(fileName string, whitelist snapcfg.Preverified) bool {
	return whitelist.Contains(strings.TrimSuffix(fileName, ".torrent"))
}

func nameAndHashWhitelisted(fileName, fileHash string, whitelist snapcfg.Preverified) bool {
	fileName = strings.TrimSuffix(fileName, ".torrent")
	for i := 0; i < len(whitelist); i++ {
		if whitelist[i].Name == fileName && whitelist[i].Hash == fileHash {
			return true
		}
	}
	return false
}<|MERGE_RESOLUTION|>--- conflicted
+++ resolved
@@ -20,8 +20,6 @@
 	"github.com/anacrolix/torrent/metainfo"
 	"github.com/ledgerwatch/erigon-lib/common/dir"
 	"github.com/ledgerwatch/erigon-lib/downloader/snaptype"
-	"github.com/ledgerwatch/log/v3"
-	"github.com/pelletier/go-toml/v2"
 )
 
 // WebSeeds - allow use HTTP-based infrastrucutre to support Bittorrent network
@@ -178,11 +176,6 @@
 	e, ctx := errgroup.WithContext(ctx)
 	e.SetLimit(1024)
 	urlsByName := d.TorrentUrls()
-<<<<<<< HEAD
-=======
-	//TODO:
-	// - what to do if node already synced?
->>>>>>> e994cb58
 
 	for name, tUrls := range urlsByName {
 		tPath := filepath.Join(rootDir, name)
