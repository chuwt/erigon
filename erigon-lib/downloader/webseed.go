--- conflicted
+++ resolved
@@ -283,14 +283,7 @@
 			continue // it's ok if some HTTP provider failed - try next one
 		}
 		ts, _, _, err := d.torrentFiles.CreateIfNotProhibited(name, res)
-<<<<<<< HEAD
-		if err != nil {
-			return nil, false, err
-		}
-		return ts, ts != nil, nil
-=======
 		return ts, ts != nil, err
->>>>>>> 316ee17c
 	}
 
 	return nil, false, nil
