--- conflicted
+++ resolved
@@ -691,31 +691,8 @@
 			return fmt.Errorf("writing elias fano for offsets: %w", err)
 		}
 
-<<<<<<< HEAD
-		if rs.lessFalsePositives {
-			if err := rs.existenceW.Flush(); err != nil {
-				return err
-			}
-			//write len of array, and array
-			binary.BigEndian.PutUint64(rs.numBuf[:], rs.keysAdded)
-			if _, err := rs.indexW.Write(rs.numBuf[:]); err != nil {
-				return err
-			}
-			if _, err := rs.existenceF.Seek(0, io.SeekStart); err != nil {
-				return err
-			}
-			n, err := io.Copy(rs.indexW, rs.existenceF)
-			if err != nil {
-				return err
-			}
-			if n != int64(rs.keysAdded) {
-				panic(fmt.Sprintf("why? %d, %d", n, rs.keysAdded))
-			}
-			_ = rs.existenceF.Close()
-=======
 		if err := rs.flushExistenceFilter(); err != nil {
 			return err
->>>>>>> 5f37a48a
 		}
 	}
 	// Write out the size of golomb rice params
