/*
   Copyright 2022 Erigon contributors

   Licensed under the Apache License, Version 2.0 (the "License");
   you may not use this file except in compliance with the License.
   You may obtain a copy of the License at

       http://www.apache.org/licenses/LICENSE-2.0

   Unless required by applicable law or agreed to in writing, software
   distributed under the License is distributed on an "AS IS" BASIS,
   WITHOUT WARRANTIES OR CONDITIONS OF ANY KIND, either express or implied.
   See the License for the specific language governing permissions and
   limitations under the License.
*/

package state

import (
	"bytes"
	"container/heap"
	"context"
	"encoding/binary"
	"errors"
	"fmt"
	"math"
	"path/filepath"
	"regexp"
	"sort"
	"strconv"
	"sync"
	"sync/atomic"
	"time"

	btree2 "github.com/tidwall/btree"
	"golang.org/x/sync/errgroup"

	"github.com/ledgerwatch/erigon-lib/log/v3"
	"github.com/ledgerwatch/erigon-lib/recsplit/eliasfano32"

	"github.com/ledgerwatch/erigon-lib/common"
	"github.com/ledgerwatch/erigon-lib/common/background"
	"github.com/ledgerwatch/erigon-lib/common/dbg"
	"github.com/ledgerwatch/erigon-lib/common/dir"
	"github.com/ledgerwatch/erigon-lib/etl"
	"github.com/ledgerwatch/erigon-lib/kv"
	"github.com/ledgerwatch/erigon-lib/kv/iter"
	"github.com/ledgerwatch/erigon-lib/kv/order"
	"github.com/ledgerwatch/erigon-lib/recsplit"
	"github.com/ledgerwatch/erigon-lib/seg"
)

// StepsInColdFile - files of this size are completely frozen/immutable.
// files of smaller size are also immutable, but can be removed after merge to bigger files.
const StepsInColdFile = 64

var (
	asserts          = dbg.EnvBool("AGG_ASSERTS", false)
	traceFileLife    = dbg.EnvString("AGG_TRACE_FILE_LIFE", "")
	traceGetLatest   = dbg.EnvString("AGG_TRACE_GET_LATEST", "")
	traceGetAsOf     = dbg.EnvString("AGG_TRACE_GET_AS_OF", "")
	tracePutWithPrev = dbg.EnvString("AGG_TRACE_PUT_WITH_PREV", "")
)

// Domain is a part of the state (examples are Accounts, Storage, Code)
// Domain should not have any go routines or locks
//
// Data-Existence in .kv vs .v files:
//  1. key doesn’t exists, then create: .kv - yes, .v - yes
//  2. acc exists, then update/delete:  .kv - yes, .v - yes
//  3. acc doesn’t exists, then delete: .kv - no,  .v - no
type Domain struct {
	*History

	// dirtyFiles - list of ALL files - including: un-indexed-yet, garbage, merged-into-bigger-one, ...
	// thread-safe, but maybe need 1 RWLock for all trees in Aggregator
	//
	// _visibleFiles derivative from field `file`, but without garbage:
	//  - no files with `canDelete=true`
	//  - no overlaps
	//  - no un-indexed files (`power-off` may happen between .ef and .efi creation)
	//
	// BeginRo() using _visibleFiles in zero-copy way
	dirtyFiles *btree2.BTreeG[*filesItem]

	// _visibleFiles - underscore in name means: don't use this field directly, use BeginFilesRo()
	// underlying array is immutable - means it's ready for zero-copy use
	_visibleFiles []ctxItem

	integrityCheck func(name kv.Domain, fromStep, toStep uint64) bool

	// replaceKeysInValues allows to replace commitment branch values with shorter keys.
	// for commitment domain only
	replaceKeysInValues bool
	// restricts subset file deletions on open/close. Needed to hold files until commitment is merged
	restrictSubsetFileDeletions bool
	largeVals                   bool

	valsTable   string // key -> inverted_step + values (Dupsort)
	stats       DomainStats
	compression FileCompression
	indexList   idxList
}

type domainCfg struct {
	hist     histCfg
	compress FileCompression

	largeVals                   bool
	replaceKeysInValues         bool
	restrictSubsetFileDeletions bool
}

<<<<<<< HEAD
func NewDomain(cfg domainCfg, aggregationStep uint64, filenameBase, valsTable, indexKeysTable, historyValsTable, indexTable string, logger log.Logger) (*Domain, error) {
=======
func NewDomain(cfg domainCfg, aggregationStep uint64, filenameBase, keysTable, valsTable, indexKeysTable, historyValsTable, indexTable string, integrityCheck func(name kv.Domain, fromStep, toStep uint64) bool, logger log.Logger) (*Domain, error) {
>>>>>>> 15cf26aa
	if cfg.hist.iiCfg.dirs.SnapDomain == "" {
		panic("empty `dirs` variable")
	}
	d := &Domain{
		valsTable:   valsTable,
		compression: cfg.compress,
		dirtyFiles:  btree2.NewBTreeGOptions[*filesItem](filesItemLess, btree2.Options{Degree: 128, NoLocks: false}),
		stats:       DomainStats{FilesQueries: &atomic.Uint64{}, TotalQueries: &atomic.Uint64{}},

		indexList:                   withBTree | withExistence,
		replaceKeysInValues:         cfg.replaceKeysInValues,         // for commitment domain only
		restrictSubsetFileDeletions: cfg.restrictSubsetFileDeletions, // to prevent not merged 'garbage' to delete on start
<<<<<<< HEAD
		largeVals:                   cfg.largeVals,
=======
		integrityCheck:              integrityCheck,
>>>>>>> 15cf26aa
	}

	d._visibleFiles = []ctxItem{}

	var err error
	if d.History, err = NewHistory(cfg.hist, aggregationStep, filenameBase, indexKeysTable, indexTable, historyValsTable, nil, logger); err != nil {
		return nil, err
	}

	return d, nil
}
func (d *Domain) kvFilePath(fromStep, toStep uint64) string {
	return filepath.Join(d.dirs.SnapDomain, fmt.Sprintf("v1-%s.%d-%d.kv", d.filenameBase, fromStep, toStep))
}
func (d *Domain) kvAccessorFilePath(fromStep, toStep uint64) string {
	return filepath.Join(d.dirs.SnapDomain, fmt.Sprintf("v1-%s.%d-%d.kvi", d.filenameBase, fromStep, toStep))
}
func (d *Domain) kvExistenceIdxFilePath(fromStep, toStep uint64) string {
	return filepath.Join(d.dirs.SnapDomain, fmt.Sprintf("v1-%s.%d-%d.kvei", d.filenameBase, fromStep, toStep))
}
func (d *Domain) kvBtFilePath(fromStep, toStep uint64) string {
	return filepath.Join(d.dirs.SnapDomain, fmt.Sprintf("v1-%s.%d-%d.bt", d.filenameBase, fromStep, toStep))
}

// maxStepInDB - return the latest available step in db (at-least 1 value in such step)
func (d *Domain) maxStepInDB(tx kv.Tx) (lstInDb uint64) {
	lstIdx, _ := kv.LastKey(tx, d.History.indexKeysTable)
	if len(lstIdx) == 0 {
		return 0
	}
	return binary.BigEndian.Uint64(lstIdx) / d.aggregationStep
}
func (d *Domain) minStepInDB(tx kv.Tx) (lstInDb uint64) {
	lstIdx, _ := kv.FirstKey(tx, d.History.indexKeysTable)
	if len(lstIdx) == 0 {
		return 0
	}
	return binary.BigEndian.Uint64(lstIdx) / d.aggregationStep
}

func (dt *DomainRoTx) NewWriter() *domainBufferedWriter { return dt.newWriter(dt.d.dirs.Tmp, false) }

// OpenList - main method to open list of files.
// It's ok if some files was open earlier.
// If some file already open: noop.
// If some file already open but not in provided list: close and remove from `files` field.
func (d *Domain) OpenList(idxFiles, histFiles, domainFiles []string) error {
	if err := d.History.OpenList(idxFiles, histFiles); err != nil {
		return err
	}
	if err := d.openList(domainFiles); err != nil {
		return fmt.Errorf("Domain(%s).OpenFolder: %w", d.filenameBase, err)
	}
	return nil
}

func (d *Domain) openList(names []string) error {
	defer d.reCalcVisibleFiles()
	d.closeWhatNotInList(names)
	d.scanStateFiles(names)
	if err := d.openFiles(); err != nil {
		return fmt.Errorf("Domain.openList: %w, %s", err, d.filenameBase)
	}
	d.reCalcVisibleFiles()
	d.protectFromHistoryFilesAheadOfDomainFiles()
	return nil
}

// protectFromHistoryFilesAheadOfDomainFiles - in some corner-cases app may see more .ef/.v files than .kv:
//   - `kill -9` in the middle of `buildFiles()`, then `rm -f db` (restore from backup)
//   - `kill -9` in the middle of `buildFiles()`, then `stage_exec --reset` (drop progress - as a hot-fix)
func (d *Domain) protectFromHistoryFilesAheadOfDomainFiles() {
	d.closeFilesAfterStep(d.dirtyFilesEndTxNumMinimax() / d.aggregationStep)
}

func (d *Domain) OpenFolder() error {
	idx, histFiles, domainFiles, err := d.fileNamesOnDisk()
	if err != nil {
		return fmt.Errorf("Domain(%s).OpenFolder: %w", d.filenameBase, err)
	}
	if err := d.OpenList(idx, histFiles, domainFiles); err != nil {
		return err
	}
	return nil
}

func (d *Domain) GetAndResetStats() DomainStats {
	r := d.stats
	r.DataSize, r.IndexSize, r.FilesCount = d.collectFilesStats()

	d.stats = DomainStats{FilesQueries: &atomic.Uint64{}, TotalQueries: &atomic.Uint64{}}
	return r
}

func (d *Domain) closeFilesAfterStep(lowerBound uint64) {
	var toClose []*filesItem
	d.dirtyFiles.Scan(func(item *filesItem) bool {
		if item.startTxNum/d.aggregationStep >= lowerBound {
			toClose = append(toClose, item)
		}
		return true
	})
	for _, item := range toClose {
		d.dirtyFiles.Delete(item)
		fName := ""
		if item.decompressor != nil {
			fName = item.decompressor.FileName()
		}
		log.Debug(fmt.Sprintf("[snapshots] closing %s, because step %d was not complete", fName, lowerBound))
		item.closeFiles()
	}

	toClose = toClose[:0]
	d.History.dirtyFiles.Scan(func(item *filesItem) bool {
		if item.startTxNum/d.aggregationStep >= lowerBound {
			toClose = append(toClose, item)
		}
		return true
	})
	for _, item := range toClose {
		d.History.dirtyFiles.Delete(item)
		fName := ""
		if item.decompressor != nil {
			fName = item.decompressor.FileName()
		}
		log.Debug(fmt.Sprintf("[snapshots] closing %s, because step %d was not complete", fName, lowerBound))
		item.closeFiles()
	}

	toClose = toClose[:0]
	d.History.InvertedIndex.dirtyFiles.Scan(func(item *filesItem) bool {
		if item.startTxNum/d.aggregationStep >= lowerBound {
			toClose = append(toClose, item)
		}
		return true
	})
	for _, item := range toClose {
		d.History.InvertedIndex.dirtyFiles.Delete(item)
		fName := ""
		if item.decompressor != nil {
			fName = item.decompressor.FileName()
		}
		log.Debug(fmt.Sprintf("[snapshots] closing %s, because step %d was not complete", fName, lowerBound))
		item.closeFiles()
	}
}

func (d *Domain) scanStateFiles(fileNames []string) (garbageFiles []*filesItem) {
	re := regexp.MustCompile("^v([0-9]+)-" + d.filenameBase + ".([0-9]+)-([0-9]+).kv$")
	var err error

	for _, name := range fileNames {
		subs := re.FindStringSubmatch(name)
		if len(subs) != 4 {
			if len(subs) != 0 {
				d.logger.Warn("File ignored by domain scan, more than 4 submatches", "name", name, "submatches", len(subs))
			}
			continue
		}
		var startStep, endStep uint64
		if startStep, err = strconv.ParseUint(subs[2], 10, 64); err != nil {
			d.logger.Warn("File ignored by domain scan, parsing startTxNum", "error", err, "name", name)
			continue
		}
		if endStep, err = strconv.ParseUint(subs[3], 10, 64); err != nil {
			d.logger.Warn("File ignored by domain scan, parsing endTxNum", "error", err, "name", name)
			continue
		}
		if startStep > endStep {
			d.logger.Warn("File ignored by domain scan, startTxNum > endTxNum", "name", name)
			continue
		}

		domainName, _ := kv.String2Domain(d.filenameBase)
		if d.integrityCheck != nil && !d.integrityCheck(domainName, startStep, endStep) {
			d.logger.Debug("[agg] skip garbage file", "name", name)
			continue
		}

		// Semantic: [startTxNum, endTxNum)
		// Example:
		//   stepSize = 4
		//   0-1.kv: [0, 8)
		//   0-2.kv: [0, 16)
		//   1-2.kv: [8, 16)
		startTxNum, endTxNum := startStep*d.aggregationStep, endStep*d.aggregationStep

		var newFile = newFilesItem(startTxNum, endTxNum, d.aggregationStep)
		newFile.frozen = false

		if _, has := d.dirtyFiles.Get(newFile); has {
			continue
		}
		d.dirtyFiles.Set(newFile)
	}
	return garbageFiles
}

func (d *Domain) openFiles() (err error) {
	invalidFileItems := make([]*filesItem, 0)
	invalidFileItemsLock := sync.Mutex{}
	d.dirtyFiles.Walk(func(items []*filesItem) bool {
		for _, item := range items {
			fromStep, toStep := item.startTxNum/d.aggregationStep, item.endTxNum/d.aggregationStep
			if item.decompressor == nil {
				fPath := d.kvFilePath(fromStep, toStep)
				if !dir.FileExist(fPath) {
					_, fName := filepath.Split(fPath)
					d.logger.Debug("[agg] Domain.openFiles: file does not exists", "f", fName)
					invalidFileItemsLock.Lock()
					invalidFileItems = append(invalidFileItems, item)
					invalidFileItemsLock.Unlock()
					continue
				}

				if item.decompressor, err = seg.NewDecompressor(fPath); err != nil {
					_, fName := filepath.Split(fPath)
					if errors.Is(err, &seg.ErrCompressedFileCorrupted{}) {
						d.logger.Debug("[agg] Domain.openFiles", "err", err, "f", fName)
					} else {
						d.logger.Warn("[agg] Domain.openFiles", "err", err, "f", fName)
					}
					invalidFileItemsLock.Lock()
					invalidFileItems = append(invalidFileItems, item)
					invalidFileItemsLock.Unlock()
					// don't interrupt on error. other files may be good. but skip indices open.
					continue
				}
			}

			if item.index == nil && !UseBpsTree {
				fPath := d.kvAccessorFilePath(fromStep, toStep)
				if dir.FileExist(fPath) {
					if item.index, err = recsplit.OpenIndex(fPath); err != nil {
						_, fName := filepath.Split(fPath)
						d.logger.Warn("[agg] Domain.openFiles", "err", err, "f", fName)
						// don't interrupt on error. other files may be good
					}
				}
			}
			if item.bindex == nil {
				fPath := d.kvBtFilePath(fromStep, toStep)
				if dir.FileExist(fPath) {
					if item.bindex, err = OpenBtreeIndexWithDecompressor(fPath, DefaultBtreeM, item.decompressor, d.compression); err != nil {
						_, fName := filepath.Split(fPath)
						d.logger.Warn("[agg] Domain.openFiles", "err", err, "f", fName)
						// don't interrupt on error. other files may be good
					}
				}
			}
			if item.existence == nil {
				fPath := d.kvExistenceIdxFilePath(fromStep, toStep)
				if dir.FileExist(fPath) {
					if item.existence, err = OpenExistenceFilter(fPath); err != nil {
						_, fName := filepath.Split(fPath)
						d.logger.Warn("[agg] Domain.openFiles", "err", err, "f", fName)
						// don't interrupt on error. other files may be good
					}
				}
			}
		}
		return true
	})

	for _, item := range invalidFileItems {
		item.closeFiles() // just close, not remove from disk
		d.dirtyFiles.Delete(item)
	}

	return nil
}

func (d *Domain) closeWhatNotInList(fNames []string) {
	var toClose []*filesItem
	d.dirtyFiles.Walk(func(items []*filesItem) bool {
	Loop1:
		for _, item := range items {
			for _, protectName := range fNames {
				if item.decompressor != nil && item.decompressor.FileName() == protectName {
					continue Loop1
				}
			}
			toClose = append(toClose, item)
		}
		return true
	})
	for _, item := range toClose {
		item.closeFiles()
		d.dirtyFiles.Delete(item)
	}
}

func (d *Domain) reCalcVisibleFiles() {
	d._visibleFiles = calcVisibleFiles(d.dirtyFiles, d.indexList, false)
	d.History.reCalcVisibleFiles()
}

func (d *Domain) Close() {
	d.History.Close()
	d.closeWhatNotInList([]string{})
}

func (w *domainBufferedWriter) PutWithPrev(key1, key2, val, preval []byte, prevStep uint64) error {
	// This call to update needs to happen before d.tx.Put() later, because otherwise the content of `preval`` slice is invalidated
	if tracePutWithPrev != "" && tracePutWithPrev == w.h.ii.filenameBase {
		fmt.Printf("PutWithPrev(%s, tx %d, key[%x][%x] value[%x] preval[%x])\n", w.h.ii.filenameBase, w.h.ii.txNum, key1, key2, val, preval)
	}
	if err := w.h.AddPrevValue(key1, key2, preval, prevStep); err != nil {
		return err
	}
	if w.diff != nil {
		w.diff.DomainUpdate(key1, key2, preval, w.stepBytes[:], prevStep)
	}
	return w.addValue(key1, key2, val)
}

func (w *domainBufferedWriter) DeleteWithPrev(key1, key2, prev []byte, prevStep uint64) (err error) {
	// This call to update needs to happen before d.tx.Delete() later, because otherwise the content of `original`` slice is invalidated
	if tracePutWithPrev != "" && tracePutWithPrev == w.h.ii.filenameBase {
		fmt.Printf("DeleteWithPrev(%s, tx %d, key[%x][%x] preval[%x])\n", w.h.ii.filenameBase, w.h.ii.txNum, key1, key2, prev)
	}
	if err := w.h.AddPrevValue(key1, key2, prev, prevStep); err != nil {
		return err
	}
	if w.diff != nil {
		w.diff.DomainUpdate(key1, key2, prev, w.stepBytes[:], prevStep)
	}
	return w.addValue(key1, key2, nil)
}

func (w *domainBufferedWriter) SetTxNum(v uint64) {
	w.setTxNumOnce = true
	w.h.SetTxNum(v)
	binary.BigEndian.PutUint64(w.stepBytes[:], ^(v / w.h.ii.aggregationStep))
}

func (dt *DomainRoTx) newWriter(tmpdir string, discard bool) *domainBufferedWriter {
	discardHistory := discard || dt.d.historyDisabled

	w := &domainBufferedWriter{
		discard:   discard,
		aux:       make([]byte, 0, 128),
		valsTable: dt.d.valsTable,
		largeVals: dt.d.largeVals,
		values:    etl.NewCollector("flush "+dt.d.valsTable, tmpdir, etl.NewSortableBuffer(WALCollectorRAM), dt.d.logger).LogLvl(log.LvlTrace),

		h: dt.ht.newWriter(tmpdir, discardHistory),
	}
	w.values.SortAndFlushInBackground(true)
	return w
}

type domainBufferedWriter struct {
	values *etl.Collector

	setTxNumOnce bool
	discard      bool

	valsTable string
	largeVals bool

	stepBytes [8]byte // current inverted step representation
	aux       []byte  // auxilary buffer for key1 + key2
	aux2      []byte  // auxilary buffer for step + val
	diff      *StateDiffDomain

	h *historyBufferedWriter
}

func (w *domainBufferedWriter) close() {
	if w == nil { // allow dobule-close
		return
	}
	w.h.close()
	if w.values != nil {
		w.values.Close()
	}
}

// nolint
func loadSkipFunc() etl.LoadFunc {
	var preKey, preVal []byte
	return func(k, v []byte, table etl.CurrentTableReader, next etl.LoadNextFunc) error {
		if bytes.Equal(k, preKey) {
			preVal = v
			return nil
		}
		if err := next(nil, preKey, preVal); err != nil {
			return err
		}
		if err := next(k, k, v); err != nil {
			return err
		}
		preKey, preVal = k, v
		return nil
	}
}
func (w *domainBufferedWriter) Flush(ctx context.Context, tx kv.RwTx) error {
	if w.discard {
		return nil
	}
	if err := w.h.Flush(ctx, tx); err != nil {
		return err
	}

	if w.largeVals {
		if err := w.values.Load(tx, w.valsTable, loadFunc, etl.TransformArgs{Quit: ctx.Done(), EmptyVals: true}); err != nil {
			return err
		}
		w.close()
		return nil
	}

	valuesCursor, err := tx.RwCursorDupSort(w.valsTable)
	if err != nil {
		return err
	}
	defer valuesCursor.Close()
	if err := w.values.Load(tx, w.valsTable, func(k, v []byte, table etl.CurrentTableReader, next etl.LoadNextFunc) error {
		foundVal, err := valuesCursor.SeekBothRange(k, v[:8])
		if err != nil {
			return err
		}
		if len(foundVal) == 0 || !bytes.Equal(foundVal[:8], v[:8]) {
			if err := valuesCursor.Put(k, v); err != nil {
				return err
			}
			return nil
		}
		if err := valuesCursor.DeleteCurrent(); err != nil {
			return err
		}
		if err := valuesCursor.Put(k, v); err != nil {
			return err
		}
		return nil
	}, etl.TransformArgs{Quit: ctx.Done(), EmptyVals: true}); err != nil {
		return err
	}
	w.close()

	return nil
}

func (w *domainBufferedWriter) addValue(key1, key2, value []byte) error {
	if w.discard {
		return nil
	}
	if !w.setTxNumOnce {
		panic("you forgot to call SetTxNum")
	}
	if w.largeVals {
		kl := len(key1) + len(key2)
		w.aux = append(append(append(w.aux[:0], key1...), key2...), w.stepBytes[:]...)
		fullkey := w.aux[:kl+8]
		if asserts && (w.h.ii.txNum/w.h.ii.aggregationStep) != ^binary.BigEndian.Uint64(w.stepBytes[:]) {
			panic(fmt.Sprintf("assert: %d != %d", w.h.ii.txNum/w.h.ii.aggregationStep, ^binary.BigEndian.Uint64(w.stepBytes[:])))
		}

		if err := w.values.Collect(fullkey, value); err != nil {
			return err
		}
		return nil
	}

	w.aux = append(append(w.aux[:0], key1...), key2...)
	w.aux2 = append(append(w.aux2[:0], w.stepBytes[:]...), value...)

	if asserts && (w.h.ii.txNum/w.h.ii.aggregationStep) != ^binary.BigEndian.Uint64(w.stepBytes[:]) {
		panic(fmt.Sprintf("assert: %d != %d", w.h.ii.txNum/w.h.ii.aggregationStep, ^binary.BigEndian.Uint64(w.stepBytes[:])))
	}

	//defer func() {
	//	fmt.Printf("addValue     [%p;tx=%d] '%x' -> '%x'\n", w, w.h.ii.txNum, fullkey, value)
	//}()

	if err := w.values.Collect(w.aux, w.aux2); err != nil {
		return err
	}
	return nil
}

type CursorType uint8

const (
	FILE_CURSOR CursorType = iota
	DB_CURSOR
	RAM_CURSOR
)

// CursorItem is the item in the priority queue used to do merge interation
// over storage of a given account
type CursorItem struct {
	cDup    kv.CursorDupSort
	cNonDup kv.Cursor

	iter         btree2.MapIter[string, dataWithPrevStep]
	dg           ArchiveGetter
	dg2          ArchiveGetter
	btCursor     *Cursor
	key          []byte
	val          []byte
	step         uint64
	startTxNum   uint64
	endTxNum     uint64
	latestOffset uint64     // offset of the latest value in the file
	t            CursorType // Whether this item represents state file or DB record, or tree
	reverse      bool
}

type CursorHeap []*CursorItem

func (ch CursorHeap) Len() int {
	return len(ch)
}

func (ch CursorHeap) Less(i, j int) bool {
	cmp := bytes.Compare(ch[i].key, ch[j].key)
	if cmp == 0 {
		// when keys match, the items with later blocks are preferred
		if ch[i].reverse {
			return ch[i].endTxNum > ch[j].endTxNum
		}
		return ch[i].endTxNum < ch[j].endTxNum
	}
	return cmp < 0
}

func (ch *CursorHeap) Swap(i, j int) {
	(*ch)[i], (*ch)[j] = (*ch)[j], (*ch)[i]
}

func (ch *CursorHeap) Push(x interface{}) {
	*ch = append(*ch, x.(*CursorItem))
}

func (ch *CursorHeap) Pop() interface{} {
	old := *ch
	n := len(old)
	x := old[n-1]
	old[n-1] = nil
	*ch = old[0 : n-1]
	return x
}

// DomainRoTx allows accesing the same domain from multiple go-routines
type DomainRoTx struct {
	ht         *HistoryRoTx
	d          *Domain
	files      visibleFiles
	getters    []ArchiveGetter
	readers    []*BtIndex
	idxReaders []*recsplit.IndexReader

	keyBuf [60]byte // 52b key and 8b for inverted step
	comBuf []byte

	valsC kv.Cursor
}

func (dt *DomainRoTx) getFromFile(i int, filekey []byte) ([]byte, bool, error) {
	g := dt.statelessGetter(i)
	if !(UseBtree || UseBpsTree) {
		reader := dt.statelessIdxReader(i)
		if reader.Empty() {
			return nil, false, nil
		}
		offset, ok := reader.Lookup(filekey)
		if !ok {
			return nil, false, nil
		}
		g.Reset(offset)

		k, _ := g.Next(nil)
		if !bytes.Equal(filekey, k) {
			return nil, false, nil
		}
		v, _ := g.Next(nil)
		return v, true, nil
	}

	_, v, ok, err := dt.statelessBtree(i).Get(filekey, g)
	if err != nil || !ok {
		return nil, false, err
	}
	//fmt.Printf("getLatestFromBtreeColdFiles key %x shard %d %x\n", filekey, exactColdShard, v)
	return v, true, nil
}

func (dt *DomainRoTx) DebugKVFilesWithKey(k []byte) (res []string, err error) {
	for i := len(dt.files) - 1; i >= 0; i-- {
		_, ok, err := dt.getFromFile(i, k)
		if err != nil {
			return res, err
		}
		if ok {
			res = append(res, dt.files[i].src.decompressor.FileName())
		}
	}
	return res, nil
}
func (dt *DomainRoTx) DebugEFKey(k []byte) error {
	dt.ht.iit.ii.dirtyFiles.Walk(func(items []*filesItem) bool {
		for _, item := range items {
			if item.decompressor == nil {
				continue
			}
			accessor := item.index
			if accessor == nil {
				fPath := dt.d.efAccessorFilePath(item.startTxNum/dt.d.aggregationStep, item.endTxNum/dt.d.aggregationStep)
				if dir.FileExist(fPath) {
					var err error
					accessor, err = recsplit.OpenIndex(fPath)
					if err != nil {
						_, fName := filepath.Split(fPath)
						dt.d.logger.Warn("[agg] InvertedIndex.openFiles", "err", err, "f", fName)
						continue
					}
					defer accessor.Close()
				} else {
					continue
				}
			}

			offset, ok := accessor.GetReaderFromPool().Lookup(k)
			if !ok {
				continue
			}
			g := item.decompressor.MakeGetter()
			g.Reset(offset)
			key, _ := g.NextUncompressed()
			if !bytes.Equal(k, key) {
				continue
			}
			eliasVal, _ := g.NextUncompressed()
			ef, _ := eliasfano32.ReadEliasFano(eliasVal)

			last2 := uint64(0)
			if ef.Count() > 2 {
				last2 = ef.Get(ef.Count() - 2)
			}
			log.Warn(fmt.Sprintf("[dbg] see1: %s, min=%d,max=%d, before_max=%d, all: %d\n", item.decompressor.FileName(), ef.Min(), ef.Max(), last2, iter.ToArrU64Must(ef.Iterator())))
		}
		return true
	})
	return nil
}

func (d *Domain) collectFilesStats() (datsz, idxsz, files uint64) {
	d.History.dirtyFiles.Walk(func(items []*filesItem) bool {
		for _, item := range items {
			if item.index == nil {
				return false
			}
			datsz += uint64(item.decompressor.Size())
			idxsz += uint64(item.index.Size())
			idxsz += uint64(item.bindex.Size())
			files += 3
		}
		return true
	})

	d.dirtyFiles.Walk(func(items []*filesItem) bool {
		for _, item := range items {
			if item.index == nil {
				return false
			}
			datsz += uint64(item.decompressor.Size())
			idxsz += uint64(item.index.Size())
			idxsz += uint64(item.bindex.Size())
			files += 3
		}
		return true
	})

	fcnt, fsz, isz := d.History.InvertedIndex.collectFilesStat()
	datsz += fsz
	files += fcnt
	idxsz += isz
	return
}

func (d *Domain) BeginFilesRo() *DomainRoTx {
	files := d._visibleFiles
	for i := 0; i < len(files); i++ {
		if !files[i].src.frozen {
			files[i].src.refcount.Add(1)
		}
	}
	return &DomainRoTx{
		d:     d,
		ht:    d.History.BeginFilesRo(),
		files: files,
	}
}

// Collation is the set of compressors created after aggregation
type Collation struct {
	HistoryCollation
	valuesComp  *seg.Compressor
	valuesPath  string
	valuesCount int
}

func (c Collation) Close() {
	if c.valuesComp != nil {
		c.valuesComp.Close()
	}
	c.HistoryCollation.Close()
}

// collate gathers domain changes over the specified step, using read-only transaction,
// and returns compressors, elias fano, and bitmaps
// [txFrom; txTo)
func (d *Domain) collate(ctx context.Context, step, txFrom, txTo uint64, roTx kv.Tx) (coll Collation, err error) {
	{ //assert
		if txFrom%d.aggregationStep != 0 {
			panic(fmt.Errorf("assert: unexpected txFrom=%d", txFrom))
		}
		if txTo%d.aggregationStep != 0 {
			panic(fmt.Errorf("assert: unexpected txTo=%d", txTo))
		}
	}

	started := time.Now()
	defer func() {
		d.stats.LastCollationTook = time.Since(started)
		mxCollateTook.ObserveDuration(started)
	}()

	coll.HistoryCollation, err = d.History.collate(ctx, step, txFrom, txTo, roTx)
	if err != nil {
		return Collation{}, err
	}

	closeCollation := true
	defer func() {
		if closeCollation {
			coll.Close()
		}
	}()

	coll.valuesPath = d.kvFilePath(step, step+1)
	if coll.valuesComp, err = seg.NewCompressor(ctx, "collate domain "+d.filenameBase, coll.valuesPath, d.dirs.Tmp, seg.MinPatternScore, d.compressWorkers, log.LvlTrace, d.logger); err != nil {
		return Collation{}, fmt.Errorf("create %s values compressor: %w", d.filenameBase, err)
	}
	comp := NewArchiveWriter(coll.valuesComp, d.compression)

	stepBytes := make([]byte, 8)
	binary.BigEndian.PutUint64(stepBytes, ^step)

	var valsCursor kv.Cursor

	if d.largeVals {
		valsCursor, err = roTx.Cursor(d.valsTable)
		if err != nil {
			return Collation{}, fmt.Errorf("create %s values cursorDupsort: %w", d.filenameBase, err)
		}
	} else {
		valsCursor, err = roTx.CursorDupSort(d.valsTable)
		if err != nil {
			return Collation{}, fmt.Errorf("create %s values cursorDupsort: %w", d.filenameBase, err)
		}
	}
	defer valsCursor.Close()

	kvs := []struct {
		k, v []byte
	}{}

	var stepInDB []byte
	for k, v, err := valsCursor.First(); k != nil; {
		if err != nil {
			return coll, err
		}

		if d.largeVals {
			stepInDB = k[len(k)-8:]
		} else {
			stepInDB = v[:8]
		}
		if !bytes.Equal(stepBytes, stepInDB) { // [txFrom; txTo)
			k, v, err = valsCursor.Next()
			continue
		}

		if d.largeVals {
			kvs = append(kvs, struct {
				k, v []byte
			}{common.Copy(k[:len(k)-8]), common.Copy(v)})
			k, v, err = valsCursor.Next()
		} else {
			if err = comp.AddWord(k); err != nil {
				return coll, fmt.Errorf("add %s values key [%x]: %w", d.filenameBase, k, err)
			}
			if err = comp.AddWord(common.Copy(v[8:])); err != nil {
				return coll, fmt.Errorf("add %s values [%x]=>[%x]: %w", d.filenameBase, k, v[8:], err)
			}
			k, v, err = valsCursor.(kv.CursorDupSort).NextNoDup()
		}
	}

	sort.Slice(kvs, func(i, j int) bool {
		return bytes.Compare(kvs[i].k, kvs[j].k) < 0
	})
	// check if any key is duplicated
	for i := 1; i < len(kvs); i++ {
		if bytes.Equal(kvs[i].k, kvs[i-1].k) {
			return coll, fmt.Errorf("duplicate key [%x]", kvs[i].k)
		}
	}
	for _, kv := range kvs {
		if err = comp.AddWord(kv.k); err != nil {
			return coll, fmt.Errorf("add %s values key [%x]: %w", d.filenameBase, kv.k, err)
		}
		if err = comp.AddWord(kv.v); err != nil {
			return coll, fmt.Errorf("add %s values [%x]=>[%x]: %w", d.filenameBase, kv.k, kv.v, err)
		}
	}

	closeCollation = false
	coll.valuesCount = coll.valuesComp.Count() / 2
	mxCollationSize.SetUint64(uint64(coll.valuesCount))
	return coll, nil
}

type StaticFiles struct {
	HistoryFiles
	valuesDecomp *seg.Decompressor
	valuesIdx    *recsplit.Index
	valuesBt     *BtIndex
	bloom        *ExistenceFilter
}

// CleanupOnError - call it on collation fail. It closing all files
func (sf StaticFiles) CleanupOnError() {
	if sf.valuesDecomp != nil {
		sf.valuesDecomp.Close()
	}
	if sf.valuesIdx != nil {
		sf.valuesIdx.Close()
	}
	if sf.valuesBt != nil {
		sf.valuesBt.Close()
	}
	if sf.bloom != nil {
		sf.bloom.Close()
	}
	sf.HistoryFiles.CleanupOnError()
}

// buildFiles performs potentially resource intensive operations of creating
// static files and their indices
func (d *Domain) buildFiles(ctx context.Context, step uint64, collation Collation, ps *background.ProgressSet) (StaticFiles, error) {
	mxRunningFilesBuilding.Inc()
	defer mxRunningFilesBuilding.Dec()
	if traceFileLife != "" && d.filenameBase == traceFileLife {
		d.logger.Warn("[agg.dbg] buildFiles", "step", step, "domain", d.filenameBase)
	}

	start := time.Now()
	defer func() {
		d.stats.LastFileBuildingTook = time.Since(start)
		mxBuildTook.ObserveDuration(start)
	}()

	hStaticFiles, err := d.History.buildFiles(ctx, step, collation.HistoryCollation, ps)
	if err != nil {
		return StaticFiles{}, err
	}
	valuesComp := collation.valuesComp

	var (
		valuesDecomp *seg.Decompressor
		valuesIdx    *recsplit.Index
		bt           *BtIndex
		bloom        *ExistenceFilter
	)
	closeComp := true
	defer func() {
		if closeComp {
			hStaticFiles.CleanupOnError()
			if valuesComp != nil {
				valuesComp.Close()
			}
			if valuesDecomp != nil {
				valuesDecomp.Close()
			}
			if valuesIdx != nil {
				valuesIdx.Close()
			}
			if bt != nil {
				bt.Close()
			}
			if bloom != nil {
				bloom.Close()
			}
		}
	}()
	if d.noFsync {
		valuesComp.DisableFsync()
	}
	if err = valuesComp.Compress(); err != nil {
		return StaticFiles{}, fmt.Errorf("compress %s values: %w", d.filenameBase, err)
	}
	valuesComp.Close()
	valuesComp = nil
	if valuesDecomp, err = seg.NewDecompressor(collation.valuesPath); err != nil {
		return StaticFiles{}, fmt.Errorf("open %s values decompressor: %w", d.filenameBase, err)
	}

	if !UseBpsTree {
		if err = d.buildAccessor(ctx, step, step+1, valuesDecomp, ps); err != nil {
			return StaticFiles{}, fmt.Errorf("build %s values idx: %w", d.filenameBase, err)
		}
		valuesIdx, err = recsplit.OpenIndex(d.efAccessorFilePath(step, step+1))
		if err != nil {
			return StaticFiles{}, err
		}
	}

	{
		btPath := d.kvBtFilePath(step, step+1)
		bt, err = CreateBtreeIndexWithDecompressor(btPath, DefaultBtreeM, valuesDecomp, d.compression, *d.salt, ps, d.dirs.Tmp, d.logger, d.noFsync)
		if err != nil {
			return StaticFiles{}, fmt.Errorf("build %s .bt idx: %w", d.filenameBase, err)
		}
	}
	{
		fPath := d.kvExistenceIdxFilePath(step, step+1)
		if dir.FileExist(fPath) {
			bloom, err = OpenExistenceFilter(fPath)
			if err != nil {
				return StaticFiles{}, fmt.Errorf("build %s .kvei: %w", d.filenameBase, err)
			}
		}
	}
	closeComp = false
	return StaticFiles{
		HistoryFiles: hStaticFiles,
		valuesDecomp: valuesDecomp,
		valuesIdx:    valuesIdx,
		valuesBt:     bt,
		bloom:        bloom,
	}, nil
}

func (d *Domain) buildAccessor(ctx context.Context, fromStep, toStep uint64, data *seg.Decompressor, ps *background.ProgressSet) error {
	idxPath := d.kvAccessorFilePath(fromStep, toStep)
	cfg := recsplit.RecSplitArgs{
		Enums:              false,
		LessFalsePositives: false,

		BucketSize: 2000,
		LeafSize:   8,
		TmpDir:     d.dirs.Tmp,
		IndexFile:  idxPath,
		Salt:       d.salt,
		NoFsync:    d.noFsync,
	}
	return buildAccessor(ctx, data, d.compression, idxPath, false, cfg, ps, d.logger)
}

func (d *Domain) missedBtreeAccessors() (l []*filesItem) {
	d.dirtyFiles.Walk(func(items []*filesItem) bool { // don't run slow logic while iterating on btree
		for _, item := range items {
			fromStep, toStep := item.startTxNum/d.aggregationStep, item.endTxNum/d.aggregationStep
			fPath := d.kvBtFilePath(fromStep, toStep)
			if !dir.FileExist(fPath) {
				l = append(l, item)
				continue
			}
			fPath = d.kvExistenceIdxFilePath(fromStep, toStep)
			if !dir.FileExist(fPath) {
				l = append(l, item)
				continue
			}
		}
		return true
	})
	return l
}
func (d *Domain) missedAccessors() (l []*filesItem) {
	d.dirtyFiles.Walk(func(items []*filesItem) bool { // don't run slow logic while iterating on btree
		for _, item := range items {
			fromStep, toStep := item.startTxNum/d.aggregationStep, item.endTxNum/d.aggregationStep
			fPath := d.kvAccessorFilePath(fromStep, toStep)
			if !dir.FileExist(fPath) {
				l = append(l, item)
			}
		}
		return true
	})
	return l
}

//func (d *Domain) missedExistenceFilter() (l []*filesItem) {
//	d.files.Walk(func(items []*filesItem) bool { // don't run slow logic while iterating on btree
//		for _, item := range items {
//			fromStep, toStep := item.startTxNum/d.aggregationStep, item.endTxNum/d.aggregationStep
//      bloomPath := d.kvExistenceIdxFilePath(fromStep, toStep)
//      if !dir.FileExist(bloomPath) {
//				l = append(l, item)
//			}
//		}
//		return true
//	})
//	return l
//}

// BuildMissedAccessors - produce .efi/.vi/.kvi from .ef/.v/.kv
func (d *Domain) BuildMissedAccessors(ctx context.Context, g *errgroup.Group, ps *background.ProgressSet) {
	d.History.BuildMissedAccessors(ctx, g, ps)
	for _, item := range d.missedBtreeAccessors() {
		if !UseBpsTree {
			continue
		}
		if item.decompressor == nil {
			log.Warn(fmt.Sprintf("[dbg] BuildMissedAccessors: item with nil decompressor %s %d-%d", d.filenameBase, item.startTxNum/d.aggregationStep, item.endTxNum/d.aggregationStep))
		}
		item := item

		g.Go(func() error {
			fromStep, toStep := item.startTxNum/d.aggregationStep, item.endTxNum/d.aggregationStep
			idxPath := d.kvBtFilePath(fromStep, toStep)
			if err := BuildBtreeIndexWithDecompressor(idxPath, item.decompressor, CompressNone, ps, d.dirs.Tmp, *d.salt, d.logger, d.noFsync); err != nil {
				return fmt.Errorf("failed to build btree index for %s:  %w", item.decompressor.FileName(), err)
			}
			return nil
		})
	}
	for _, item := range d.missedAccessors() {
		if UseBpsTree {
			continue
		}
		if item.decompressor == nil {
			log.Warn(fmt.Sprintf("[dbg] BuildMissedAccessors: item with nil decompressor %s %d-%d", d.filenameBase, item.startTxNum/d.aggregationStep, item.endTxNum/d.aggregationStep))
		}
		item := item
		g.Go(func() error {
			if UseBpsTree {
				return nil
			}

			fromStep, toStep := item.startTxNum/d.aggregationStep, item.endTxNum/d.aggregationStep
			err := d.buildAccessor(ctx, fromStep, toStep, item.decompressor, ps)
			if err != nil {
				return fmt.Errorf("build %s values recsplit index: %w", d.filenameBase, err)
			}
			return nil
		})
	}
}

func buildAccessor(ctx context.Context, d *seg.Decompressor, compressed FileCompression, idxPath string, values bool, cfg recsplit.RecSplitArgs, ps *background.ProgressSet, logger log.Logger) error {
	_, fileName := filepath.Split(idxPath)
	count := d.Count()
	if !values {
		count = d.Count() / 2
	}
	p := ps.AddNew(fileName, uint64(count))
	defer ps.Delete(p)

	defer d.EnableReadAhead().DisableReadAhead()

	g := NewArchiveGetter(d.MakeGetter(), compressed)
	var rs *recsplit.RecSplit
	var err error
	cfg.KeyCount = count
	if rs, err = recsplit.NewRecSplit(cfg, logger); err != nil {
		return fmt.Errorf("create recsplit: %w", err)
	}
	defer rs.Close()
	rs.LogLvl(log.LvlTrace)

	var keyPos, valPos uint64
	for {
		word := make([]byte, 0, 256)
		if err := ctx.Err(); err != nil {
			return err
		}
		g.Reset(0)
		for g.HasNext() {
			word, valPos = g.Next(word[:0])
			if values {
				if err = rs.AddKey(word, valPos); err != nil {
					return fmt.Errorf("add idx key [%x]: %w", word, err)
				}
			} else {
				if err = rs.AddKey(word, keyPos); err != nil {
					return fmt.Errorf("add idx key [%x]: %w", word, err)
				}
			}

			// Skip value
			keyPos, _ = g.Skip()

			p.Processed.Add(1)
		}
		if err = rs.Build(ctx); err != nil {
			if rs.Collision() {
				logger.Info("Building recsplit. Collision happened. It's ok. Restarting...")
				rs.ResetNextSalt()
			} else {
				return fmt.Errorf("build idx: %w", err)
			}
		} else {
			break
		}
	}
	return nil
}

func (d *Domain) integrateDirtyFiles(sf StaticFiles, txNumFrom, txNumTo uint64) {
	d.History.integrateDirtyFiles(sf.HistoryFiles, txNumFrom, txNumTo)

	fi := newFilesItem(txNumFrom, txNumTo, d.aggregationStep)
	fi.frozen = false
	fi.decompressor = sf.valuesDecomp
	fi.index = sf.valuesIdx
	fi.bindex = sf.valuesBt
	fi.existence = sf.bloom
	d.dirtyFiles.Set(fi)
}

// unwind is similar to prune but the difference is that it restores domain values from the history as of txFrom
// context Flush should be managed by caller.
func (dt *DomainRoTx) Unwind(ctx context.Context, rwTx kv.RwTx, step, txNumUnwindTo uint64, domainDiffs []DomainEntryDiff) error {
	// fmt.Printf("[domain][%s] unwinding domain to txNum=%d, step %d\n", d.filenameBase, txNumUnwindTo, step)
	d := dt.d

	sf := time.Now()
	defer mxUnwindTook.ObserveDuration(sf)
	mxRunningUnwind.Inc()
	defer mxRunningUnwind.Dec()
	logEvery := time.NewTicker(time.Second * 30)
	defer logEvery.Stop()

	valsCursor, err := rwTx.RwCursorDupSort(d.valsTable)
	if err != nil {
		return err
	}
	defer valsCursor.Close()
	// First revert keys
	for i := range domainDiffs {
		key, value, prevStepBytes := domainDiffs[i].Key, domainDiffs[i].Value, domainDiffs[i].PrevStepBytes
		if dt.d.largeVals {
			if len(value) == 0 {
				if !bytes.Equal(key[len(key)-8:], prevStepBytes) {
					if err := rwTx.Delete(d.valsTable, key); err != nil {
						return err
					}
				} else {
					if err := rwTx.Put(d.valsTable, key, []byte{}); err != nil {
						return err
					}
				}
			} else {
				if err := rwTx.Put(d.valsTable, key, value); err != nil {
					return err
				}
			}
			continue
		}
		stepBytes := key[len(key)-8:]
		fullKey := key[:len(key)-8]
		// Second, we need to restore the previous value
		valInDB, err := valsCursor.SeekBothRange(fullKey, stepBytes)
		if err != nil {
			return err
		}
		if len(valInDB) > 0 {
			stepInDB := valInDB[:8]
			if bytes.Equal(stepInDB, stepBytes) {
				if err := valsCursor.DeleteCurrent(); err != nil {
					return err
				}
			}
		}

		if !bytes.Equal(stepBytes, prevStepBytes) {
			continue
		}

		if err := valsCursor.Put(fullKey, append(stepBytes, value...)); err != nil {
			return err
		}
	}
	// Compare valsKV with prevSeenKeys
	if _, err := dt.ht.Prune(ctx, rwTx, txNumUnwindTo, math.MaxUint64, math.MaxUint64, true, logEvery); err != nil {
		return fmt.Errorf("[domain][%s] unwinding, prune history to txNum=%d, step %d: %w", dt.d.filenameBase, txNumUnwindTo, step, err)
	}
	return nil
}

var (
	UseBtree = true // if true, will use btree for all files
)

func (dt *DomainRoTx) getFromFiles(filekey []byte) (v []byte, found bool, fileStartTxNum uint64, fileEndTxNum uint64, err error) {
	hi, _ := dt.ht.iit.hashKey(filekey)

	for i := len(dt.files) - 1; i >= 0; i-- {
		if dt.d.indexList&withExistence != 0 {
			//if dt.files[i].src.existence == nil {
			//	panic(dt.files[i].src.decompressor.FileName())
			//}
			if dt.files[i].src.existence != nil {
				if !dt.files[i].src.existence.ContainsHash(hi) {
					if traceGetLatest == dt.d.filenameBase {
						fmt.Printf("GetLatest(%s, %x) -> existence index %s -> false\n", dt.d.filenameBase, filekey, dt.files[i].src.existence.FileName)
					}
					continue
				} else {
					if traceGetLatest == dt.d.filenameBase {
						fmt.Printf("GetLatest(%s, %x) -> existence index %s -> true\n", dt.d.filenameBase, filekey, dt.files[i].src.existence.FileName)
					}
				}
			} else {
				if traceGetLatest == dt.d.filenameBase {
					fmt.Printf("GetLatest(%s, %x) -> existence index is nil %s\n", dt.d.filenameBase, filekey, dt.files[i].src.decompressor.FileName())
				}
			}
		}

		//t := time.Now()
		v, found, err = dt.getFromFile(i, filekey)
		if err != nil {
			return nil, false, 0, 0, err
		}
		if !found {
			if traceGetLatest == dt.d.filenameBase {
				fmt.Printf("GetLatest(%s, %x) -> not found in file %s\n", dt.d.filenameBase, filekey, dt.files[i].src.decompressor.FileName())
			}
			//	LatestStateReadGrindNotFound.ObserveDuration(t)
			continue
		}
		if traceGetLatest == dt.d.filenameBase {
			fmt.Printf("GetLatest(%s, %x) -> found in file %s\n", dt.d.filenameBase, filekey, dt.files[i].src.decompressor.FileName())
		}
		//LatestStateReadGrind.ObserveDuration(t)
		return v, true, dt.files[i].startTxNum, dt.files[i].endTxNum, nil
	}
	if traceGetLatest == dt.d.filenameBase {
		fmt.Printf("GetLatest(%s, %x) -> not found in %d files\n", dt.d.filenameBase, filekey, len(dt.files))
	}

	return nil, false, 0, 0, nil
}

// GetAsOf does not always require usage of roTx. If it is possible to determine
// historical value based only on static files, roTx will not be used.
func (dt *DomainRoTx) GetAsOf(key []byte, txNum uint64, roTx kv.Tx) ([]byte, error) {
	v, hOk, err := dt.ht.HistorySeek(key, txNum, roTx)
	if err != nil {
		return nil, err
	}
	if hOk {
		// if history returned marker of key creation
		// domain must return nil
		if len(v) == 0 {
			if traceGetAsOf == dt.d.filenameBase {
				fmt.Printf("GetAsOf(%s, %x, %d) -> not found in history\n", dt.d.filenameBase, key, txNum)
			}
			return nil, nil
		}
		if traceGetAsOf == dt.d.filenameBase {
			fmt.Printf("GetAsOf(%s, %x, %d) -> found in history\n", dt.d.filenameBase, key, txNum)
		}
		return v, nil
	}
	v, _, _, err = dt.GetLatest(key, nil, roTx)
	if err != nil {
		return nil, err
	}
	return v, nil
}

func (dt *DomainRoTx) Close() {
	if dt.files == nil { // invariant: it's safe to call Close multiple times
		return
	}
	files := dt.files
	dt.files = nil
	for i := range files {
		src := files[i].src
		if src == nil || src.frozen {
			continue
		}
		refCnt := src.refcount.Add(-1)
		//GC: last reader responsible to remove useles files: close it and delete
		if refCnt == 0 && src.canDelete.Load() {
			if traceFileLife != "" && dt.d.filenameBase == traceFileLife {
				dt.d.logger.Warn("[agg.dbg] real remove at DomainRoTx.Close", "file", src.decompressor.FileName())
			}
			src.closeFilesAndRemove()
		}
	}
	dt.ht.Close()
}

func (dt *DomainRoTx) statelessGetter(i int) ArchiveGetter {
	if dt.getters == nil {
		dt.getters = make([]ArchiveGetter, len(dt.files))
	}
	r := dt.getters[i]
	if r == nil {
		r = NewArchiveGetter(dt.files[i].src.decompressor.MakeGetter(), dt.d.compression)
		dt.getters[i] = r
	}
	return r
}

func (dt *DomainRoTx) statelessIdxReader(i int) *recsplit.IndexReader {
	if dt.idxReaders == nil {
		dt.idxReaders = make([]*recsplit.IndexReader, len(dt.files))
	}
	r := dt.idxReaders[i]
	if r == nil {
		r = dt.files[i].src.index.GetReaderFromPool()
		dt.idxReaders[i] = r
	}
	return r
}

func (dt *DomainRoTx) statelessBtree(i int) *BtIndex {
	if dt.readers == nil {
		dt.readers = make([]*BtIndex, len(dt.files))
	}
	r := dt.readers[i]
	if r == nil {
		r = dt.files[i].src.bindex
		dt.readers[i] = r
	}
	return r
}

func (dt *DomainRoTx) valsCursor(tx kv.Tx) (c kv.Cursor, err error) {
	if dt.valsC != nil {
		return dt.valsC, nil
	}

	if dt.d.largeVals {
		dt.valsC, err = tx.Cursor(dt.d.valsTable)
		if err != nil {
			return nil, fmt.Errorf("valsCursor: %w", err)
		}
	} else {
		dt.valsC, err = tx.CursorDupSort(dt.d.valsTable)
		if err != nil {
			return nil, fmt.Errorf("valsCursor: %w", err)
		}
	}

	return dt.valsC, nil
}

func (dt *DomainRoTx) getLatestFromDb(key []byte, roTx kv.Tx) ([]byte, uint64, bool, error) {
	valsC, err := dt.valsCursor(roTx)
	if err != nil {
		return nil, 0, false, err
	}
	var v, foundInvStep []byte

	if dt.d.largeVals {
		var fullkey []byte
		fullkey, v, err = valsC.Seek(key)
		if err != nil {
			return nil, 0, false, err
		}
		if len(fullkey) == 0 {
			return nil, 0, false, nil // This key is not in DB
		}
		if !bytes.Equal(fullkey[:len(fullkey)-8], key) {
			return nil, 0, false, nil // This key is not in DB
		}
		foundInvStep = fullkey[len(fullkey)-8:]
	} else {
		_, stepWithVal, err := valsC.SeekExact(key)
		if err != nil {
			return nil, 0, false, fmt.Errorf("valsCursor.SeekExact: %w", err)
		}
		if len(stepWithVal) == 0 {
			return nil, 0, false, nil
		}

		v = stepWithVal[8:]

		foundInvStep = stepWithVal[:8]
	}

	foundStep := ^binary.BigEndian.Uint64(foundInvStep)

	if LastTxNumOfStep(foundStep, dt.d.aggregationStep) >= dt.maxTxNumInDomainFiles(false) {
		return v, foundStep, true, nil
	}

<<<<<<< HEAD
=======
	if foundInvStep != nil {
		foundStep := ^binary.BigEndian.Uint64(foundInvStep)
		if lastTxNumOfStep(foundStep, dt.d.aggregationStep) >= dt.files.EndTxNum() {
			valsC, err := dt.valsCursor(roTx)
			if err != nil {
				return nil, foundStep, false, err
			}
			_, v, err = valsC.SeekExact(append(append(dt.valBuf[:0], key...), foundInvStep...))
			if err != nil {
				return nil, foundStep, false, err
			}
			return v, foundStep, true, nil
		}
	}
	//if traceGetLatest == dt.d.filenameBase {
	//	it, err := dt.ht.IdxRange(common.FromHex("0x105083929bF9bb22C26cB1777Ec92661170D4285"), 1390000, -1, order.Asc, -1, roTx) //[from, to)
	//	if err != nil {
	//		panic(err)
	//	}
	//	l := iter.ToArrU64Must(it)
	//	fmt.Printf("L: %d\n", l)
	//	it2, err := dt.ht.IdxRange(common.FromHex("0x105083929bF9bb22C26cB1777Ec92661170D4285"), -1, 1390000, order.Desc, -1, roTx) //[from, to)
	//	if err != nil {
	//		panic(err)
	//	}
	//	l2 := iter.ToArrU64Must(it2)
	//	fmt.Printf("K: %d\n", l2)
	//	panic(1)
	//
	//	fmt.Printf("GetLatest(%s, %x) -> not found in db\n", dt.d.filenameBase, key)
	//}
>>>>>>> 15cf26aa
	return nil, 0, false, nil
}

// GetLatest returns value, step in which the value last changed, and bool value which is true if the value
// is present, and false if it is not present (not set or deleted)
func (dt *DomainRoTx) GetLatest(key1, key2 []byte, roTx kv.Tx) ([]byte, uint64, bool, error) {
	key := key1
	if len(key2) > 0 {
		key = append(append(dt.keyBuf[:0], key1...), key2...)
	}

	var v []byte
	var foundStep uint64
	var found bool
	var err error

	if traceGetLatest == dt.d.filenameBase {
		defer func() {
			fmt.Printf("GetLatest(%s, '%x' -> '%x') (from db=%t; istep=%x stepInFiles=%d)\n",
				dt.d.filenameBase, key, v, found, foundStep, dt.files.EndTxNum()/dt.d.aggregationStep)
		}()
	}

	v, foundStep, found, err = dt.getLatestFromDb(key, roTx)
	if err != nil {
		return nil, 0, false, fmt.Errorf("getLatestFromDb: %w", err)
	}
	if found {
		return v, foundStep, true, nil
	}

	v, foundInFile, _, endTxNum, err := dt.getFromFiles(key)
	if err != nil {
		return nil, 0, false, fmt.Errorf("getFromFiles: %w", err)
	}
	return v, endTxNum / dt.d.aggregationStep, foundInFile, nil
}

func (dt *DomainRoTx) GetLatestFromFiles(key []byte) (v []byte, found bool, fileStartTxNum uint64, fileEndTxNum uint64, err error) {
	return dt.getFromFiles(key)
}

func (dt *DomainRoTx) DomainRange(tx kv.Tx, fromKey, toKey []byte, ts uint64, asc order.By, limit int) (it iter.KV, err error) {
	if !asc {
		panic("implement me")
	}
	//histStateIt, err := tx.aggTx.AccountHistoricalStateRange(asOfTs, fromKey, toKey, limit, tx.MdbxTx)
	//if err != nil {
	//	return nil, err
	//}
	//lastestStateIt, err := tx.aggTx.DomainRangeLatest(tx.MdbxTx, kv.AccountDomain, fromKey, toKey, limit)
	//if err != nil {
	//	return nil, err
	//}
	histStateIt, err := dt.ht.WalkAsOf(ts, fromKey, toKey, tx, limit)
	if err != nil {
		return nil, err
	}
	lastestStateIt, err := dt.DomainRangeLatest(tx, fromKey, toKey, limit)
	if err != nil {
		return nil, err
	}
	return iter.UnionKV(histStateIt, lastestStateIt, limit), nil
}

func (dt *DomainRoTx) DomainRangeLatest(roTx kv.Tx, fromKey, toKey []byte, limit int) (iter.KV, error) {
	s := &DomainLatestIterFile{from: fromKey, to: toKey, limit: limit, dc: dt,
		roTx:      roTx,
		valsTable: dt.d.valsTable,
		h:         &CursorHeap{},
	}
	if err := s.init(dt); err != nil {
		s.Close() //it's responsibility of constructor (our) to close resource on error
		return nil, err
	}
	return s, nil
}

// CanPruneUntil returns true if domain OR history tables can be pruned until txNum
func (dt *DomainRoTx) CanPruneUntil(tx kv.Tx, untilTx uint64) bool {
	canDomain, _ := dt.canPruneDomainTables(tx, untilTx)
	canHistory, _ := dt.ht.canPruneUntil(tx, untilTx)
	return canHistory || canDomain
}

func (dt *DomainRoTx) canBuild(dbtx kv.Tx) bool { //nolint
	maxStepInFiles := dt.files.EndTxNum() / dt.d.aggregationStep
	return maxStepInFiles < dt.d.maxStepInDB(dbtx)
}

// checks if there is anything to prune in DOMAIN tables.
// everything that aggregated is prunable.
// history.CanPrune should be called separately because it responsible for different tables
func (dt *DomainRoTx) canPruneDomainTables(tx kv.Tx, untilTx uint64) (can bool, maxStepToPrune uint64) {
	if m := dt.files.EndTxNum(); m > 0 {
		maxStepToPrune = (m - 1) / dt.d.aggregationStep
	}
	var untilStep uint64
	if untilTx > 0 {
		untilStep = (untilTx - 1) / dt.d.aggregationStep
	}
	sm, err := GetExecV3PrunableProgress(tx, []byte(dt.d.valsTable))
	if err != nil {
		dt.d.logger.Error("get domain pruning progress", "name", dt.d.filenameBase, "error", err)
		return false, maxStepToPrune
	}

	delta := float64(max(maxStepToPrune, sm) - min(maxStepToPrune, sm)) // maxStep could be 0
	switch dt.d.filenameBase {
	case "account":
		mxPrunableDAcc.Set(delta)
	case "storage":
		mxPrunableDSto.Set(delta)
	case "code":
		mxPrunableDCode.Set(delta)
	case "commitment":
		mxPrunableDComm.Set(delta)
	}
	//fmt.Printf("smallestToPrune[%s] minInDB %d inFiles %d until %d\n", dt.d.filenameBase, sm, maxStepToPrune, untilStep)
	return sm <= min(maxStepToPrune, untilStep), maxStepToPrune
}

type DomainPruneStat struct {
	MinStep uint64
	MaxStep uint64
	Values  uint64
	History *InvertedIndexPruneStat
}

func (dc *DomainPruneStat) PrunedNothing() bool {
	return dc.Values == 0 && (dc.History == nil || dc.History.PrunedNothing())
}

func (dc *DomainPruneStat) String() (kvstr string) {
	if dc.PrunedNothing() {
		return ""
	}
	if dc.Values > 0 {
		kvstr = fmt.Sprintf("kv: %d from steps %d-%d", dc.Values, dc.MinStep, dc.MaxStep)
	}
	if dc.History != nil {
		kvstr += ", " + dc.History.String()
	}
	return kvstr
}

func (dc *DomainPruneStat) Accumulate(other *DomainPruneStat) {
	if other == nil {
		return
	}
	dc.MinStep = min(dc.MinStep, other.MinStep)
	dc.MaxStep = max(dc.MaxStep, other.MaxStep)
	dc.Values += other.Values
	if dc.History == nil {
		if other.History != nil {
			dc.History = other.History
		}
	} else {
		dc.History.Accumulate(other.History)
	}
}

<<<<<<< HEAD
// TODO test idea. Generate 4 keys with updates for several steps. Count commitment after each prune over 4 known keys.
//   минус локалити - не умеет отсеивать несуществующие ключи, и это не шардед индекс а кросс шардед (1 файл на все кв или еф файлы)

// history prunes keys in range [txFrom; txTo), domain prunes any records with rStep <= step.
// In case of context cancellation pruning stops and returns error, but simply could be started again straight away.
func (dt *DomainRoTx) Warmup(ctx context.Context) (cleanup func()) {
	ctx, cancel := context.WithCancel(ctx)
	wg := &errgroup.Group{}
	wg.Go(func() error {
		backup.WarmupTable(ctx, dt.d.db, dt.d.valsTable, log.LvlDebug, 4)
		return nil
	})
	return func() {
		cancel()
		_ = wg.Wait()
	}
}

func (dt *DomainRoTx) Prune(ctx context.Context, rwTx kv.RwTx, step, txFrom, txTo, limit uint64, withWarmup bool, logEvery *time.Ticker) (stat *DomainPruneStat, err error) {
=======
func (dt *DomainRoTx) Prune(ctx context.Context, rwTx kv.RwTx, step, txFrom, txTo, limit uint64, logEvery *time.Ticker) (stat *DomainPruneStat, err error) {
>>>>>>> 15cf26aa
	if limit == 0 {
		limit = math.MaxUint64
	}

	stat = &DomainPruneStat{MinStep: math.MaxUint64}
	if stat.History, err = dt.ht.Prune(ctx, rwTx, txFrom, txTo, limit, false, logEvery); err != nil {
		return nil, fmt.Errorf("prune history at step %d [%d, %d): %w", step, txFrom, txTo, err)
	}
	canPrune, maxPrunableStep := dt.canPruneDomainTables(rwTx, txTo)
	if !canPrune {
		return stat, nil
	}
	if step > maxPrunableStep {
		step = maxPrunableStep
	}

	st := time.Now()
	mxPruneInProgress.Inc()
	defer mxPruneInProgress.Dec()

<<<<<<< HEAD
	if withWarmup {
		cleanup := dt.Warmup(ctx)
		defer cleanup()
	}
	var valsCursor kv.RwCursor

	ancientDomainValsCollector := etl.NewCollector("DomainAncientVals", dt.d.dirs.Tmp, etl.NewSortableBuffer(etl.BufferOptimalSize), dt.d.logger)
	defer ancientDomainValsCollector.Close()
=======
	keysCursorForDeletes, err := rwTx.RwCursorDupSort(dt.d.keysTable)
	if err != nil {
		return stat, fmt.Errorf("create %s domain cursor: %w", dt.d.filenameBase, err)
	}
	defer keysCursorForDeletes.Close()
	keysCursor, err := rwTx.RwCursorDupSort(dt.d.keysTable)
	if err != nil {
		return stat, fmt.Errorf("create %s domain cursor: %w", dt.d.filenameBase, err)
	}
	defer keysCursor.Close()
>>>>>>> 15cf26aa

	if dt.d.largeVals {
		valsCursor, err = rwTx.RwCursor(dt.d.valsTable)
		if err != nil {
			return stat, fmt.Errorf("create %s domain values cursor: %w", dt.d.filenameBase, err)
		}
	} else {
		valsCursor, err = rwTx.RwCursorDupSort(dt.d.valsTable)
		if err != nil {
			return stat, fmt.Errorf("create %s domain values cursor: %w", dt.d.filenameBase, err)
		}
	}
	defer valsCursor.Close()

	loadFunc := func(k, v []byte, _ etl.CurrentTableReader, _ etl.LoadNextFunc) error {
		if dt.d.largeVals {
			return valsCursor.Delete(k)
		}
		return valsCursor.(kv.RwCursorDupSort).DeleteExact(k, v)
	}

	prunedKey, err := GetExecV3PruneProgress(rwTx, dt.d.valsTable)
	if err != nil {
		dt.d.logger.Error("get domain pruning progress", "name", dt.d.filenameBase, "error", err)
	}

	var k, v []byte
	if prunedKey != nil {
		k, v, err = valsCursor.Seek(prunedKey)
		if err != nil {
			return stat, err
		}
	} else {
		k, v, err = valsCursor.First()
	}
	if err != nil {
		return nil, err
	}
	var stepBytes []byte
	for ; k != nil; k, v, err = valsCursor.Next() {
		if err != nil {
			return stat, fmt.Errorf("iterate over %s domain keys: %w", dt.d.filenameBase, err)
		}

		if dt.d.largeVals {
			stepBytes = k[len(k)-8:]
		} else {
			stepBytes = v[:8]
		}

		is := ^binary.BigEndian.Uint64(stepBytes)
		if is > step {
			continue
		}
		if limit == 0 {
			if err := ancientDomainValsCollector.Load(rwTx, dt.d.valsTable, loadFunc, etl.TransformArgs{Quit: ctx.Done()}); err != nil {
				return stat, fmt.Errorf("load domain values: %w", err)
			}
			if err := SaveExecV3PruneProgress(rwTx, dt.d.valsTable, k); err != nil {
				return stat, fmt.Errorf("save domain pruning progress: %s, %w", dt.d.filenameBase, err)
			}
			return stat, nil
		}
		limit--
		ancientDomainValsCollector.Collect(k, v)

		select {
		case <-ctx.Done():
			// consider ctx exiting as incorrect outcome, error is returned
			return stat, ctx.Err()
		case <-logEvery.C:
			dt.d.logger.Info("[snapshots] prune domain", "name", dt.d.filenameBase,
				"pruned keys", stat.Values,
				"steps", fmt.Sprintf("%.2f-%.2f", float64(txFrom)/float64(dt.d.aggregationStep), float64(txTo)/float64(dt.d.aggregationStep)))
		default:
		}
	}
	mxPruneSizeDomain.AddUint64(stat.Values)
	if err := ancientDomainValsCollector.Load(rwTx, dt.d.valsTable, loadFunc, etl.TransformArgs{Quit: ctx.Done()}); err != nil {
		return stat, fmt.Errorf("load domain values: %w", err)
	}
	if err := SaveExecV3PruneProgress(rwTx, dt.d.valsTable, nil); err != nil {
		return stat, fmt.Errorf("save domain pruning progress: %s, %w", dt.d.filenameBase, err)
	}

	if err := SaveExecV3PrunableProgress(rwTx, []byte(dt.d.valsTable), step+1); err != nil {
		return stat, err
	}
	mxPruneTookDomain.ObserveDuration(st)
	return stat, nil
}

type DomainLatestIterFile struct {
	dc *DomainRoTx

	roTx      kv.Tx
	valsTable string

	limit int

	from, to []byte
	nextVal  []byte
	nextKey  []byte

	h *CursorHeap

	k, v, kBackup, vBackup []byte
	largeVals              bool
}

func (hi *DomainLatestIterFile) Close() {
}
func (hi *DomainLatestIterFile) init(dc *DomainRoTx) error {
	// Implementation:
	//     File endTxNum  = last txNum of file step
	//     DB endTxNum    = first txNum of step in db
	//     RAM endTxNum   = current txnum
	//  Example: stepSize=8, file=0-2.kv, db has key of step 2, current tx num is 17
	//     File endTxNum  = 15, because `0-2.kv` has steps 0 and 1, last txNum of step 1 is 15
	//     DB endTxNum    = 16, because db has step 2, and first txNum of step 2 is 16.
	//     RAM endTxNum   = 17, because current tcurrent txNum is 17
	hi.largeVals = dc.d.largeVals
	heap.Init(hi.h)
	var key, value []byte

	if dc.d.largeVals {
		valsCursor, err := hi.roTx.Cursor(dc.d.valsTable)
		if err != nil {
			return err
		}
		if key, value, err = valsCursor.Seek(hi.from); err != nil {
			return err
		}
		if key != nil && (hi.to == nil || bytes.Compare(key[:len(key)-8], hi.to) < 0) {
			k := key[:len(key)-8]
			stepBytes := key[len(key)-8:]
			step := ^binary.BigEndian.Uint64(stepBytes)
			endTxNum := step * dc.d.aggregationStep // DB can store not-finished step, it means - then set first txn in step - it anyway will be ahead of files

			heap.Push(hi.h, &CursorItem{t: DB_CURSOR, key: common.Copy(k), val: common.Copy(value), cNonDup: valsCursor, endTxNum: endTxNum, reverse: true})
		}
	} else {
		valsCursor, err := hi.roTx.CursorDupSort(dc.d.valsTable)
		if err != nil {
			return err
		}
		if key, value, err = valsCursor.Seek(hi.from); err != nil {
			return err
		}
		if key != nil && (hi.to == nil || bytes.Compare(key, hi.to) < 0) {
			stepBytes := value[:8]
			value = value[8:]
			step := ^binary.BigEndian.Uint64(stepBytes)
			endTxNum := step * dc.d.aggregationStep // DB can store not-finished step, it means - then set first txn in step - it anyway will be ahead of files

			heap.Push(hi.h, &CursorItem{t: DB_CURSOR, key: common.Copy(key), val: common.Copy(value), cDup: valsCursor, endTxNum: endTxNum, reverse: true})
		}
	}

	for i, item := range dc.files {
		// todo release btcursor when iter over/make it truly stateless
		btCursor, err := dc.statelessBtree(i).Seek(dc.statelessGetter(i), hi.from)
		if err != nil {
			return err
		}
		if btCursor == nil {
			continue
		}

		key := btCursor.Key()
		if key != nil && (hi.to == nil || bytes.Compare(key, hi.to) < 0) {
			val := btCursor.Value()
			txNum := item.endTxNum - 1 // !important: .kv files have semantic [from, t)
			heap.Push(hi.h, &CursorItem{t: FILE_CURSOR, key: key, val: val, btCursor: btCursor, endTxNum: txNum, reverse: true})
		}
	}
	return hi.advanceInFiles()
}

func (hi *DomainLatestIterFile) advanceInFiles() error {
	for hi.h.Len() > 0 {
		lastKey := (*hi.h)[0].key
		lastVal := (*hi.h)[0].val

		// Advance all the items that have this key (including the top)
		for hi.h.Len() > 0 && bytes.Equal((*hi.h)[0].key, lastKey) {
			ci1 := heap.Pop(hi.h).(*CursorItem)
			switch ci1.t {
			case FILE_CURSOR:
				if ci1.btCursor.Next() {
					ci1.key = ci1.btCursor.Key()
					ci1.val = ci1.btCursor.Value()
					if ci1.key != nil && (hi.to == nil || bytes.Compare(ci1.key, hi.to) < 0) {
						heap.Push(hi.h, ci1)
					}
				}
			case DB_CURSOR:
				if hi.largeVals {
					// start from current go to next
					initial, v, err := ci1.cNonDup.Current()
					if err != nil {
						return err
					}
					var k []byte
					for initial != nil && (k == nil || bytes.Equal(initial[:len(initial)-8], k[:len(k)-8])) {
						k, v, err = ci1.cNonDup.Next()
						if err != nil {
							return err
						}
						if k == nil {
							break
						}
					}

					if len(k) > 0 && (hi.to == nil || bytes.Compare(k[:len(k)-8], hi.to) < 0) {
						stepBytes := k[len(k)-8:]
						k = k[:len(k)-8]
						ci1.key = common.Copy(k)
						step := ^binary.BigEndian.Uint64(stepBytes)
						endTxNum := step * hi.dc.d.aggregationStep // DB can store not-finished step, it means - then set first txn in step - it anyway will be ahead of files
						ci1.endTxNum = endTxNum

						ci1.val = common.Copy(v)
						heap.Push(hi.h, ci1)
					}
				} else {
					// start from current go to next
					k, stepBytesWithValue, err := ci1.cDup.NextNoDup()
					if err != nil {
						return err
					}

					if len(k) > 0 && (hi.to == nil || bytes.Compare(k, hi.to) < 0) {
						stepBytes := stepBytesWithValue[:8]
						v := stepBytesWithValue[8:]
						ci1.key = common.Copy(k)
						step := ^binary.BigEndian.Uint64(stepBytes)
						endTxNum := step * hi.dc.d.aggregationStep // DB can store not-finished step, it means - then set first txn in step - it anyway will be ahead of files
						ci1.endTxNum = endTxNum

						ci1.val = common.Copy(v)
						heap.Push(hi.h, ci1)
					}
				}

			}
		}
		if len(lastVal) > 0 {
			hi.nextKey, hi.nextVal = lastKey, lastVal
			return nil // founc
		}
	}
	hi.nextKey = nil
	return nil
}

func (hi *DomainLatestIterFile) HasNext() bool {
	return hi.limit != 0 && hi.nextKey != nil
}

func (hi *DomainLatestIterFile) Next() ([]byte, []byte, error) {
	hi.limit--
	hi.k, hi.v = append(hi.k[:0], hi.nextKey...), append(hi.v[:0], hi.nextVal...)

	// Satisfy iter.Dual Invariant 2
	hi.k, hi.kBackup, hi.v, hi.vBackup = hi.kBackup, hi.k, hi.vBackup, hi.v
	if err := hi.advanceInFiles(); err != nil {
		return nil, nil, err
	}
	return hi.kBackup, hi.vBackup, nil
}

func (d *Domain) stepsRangeInDBAsStr(tx kv.Tx) string {
	a1, a2 := d.History.InvertedIndex.stepsRangeInDB(tx)
	//ad1, ad2 := d.stepsRangeInDB(tx)
	//if ad2-ad1 < 0 {
	//	fmt.Printf("aaa: %f, %f\n", ad1, ad2)
	//}
	return fmt.Sprintf("%s:%.1f", d.filenameBase, a2-a1)
}

func (dt *DomainRoTx) Files() (res []string) {
	for _, item := range dt.files {
		if item.src.decompressor != nil {
			res = append(res, item.src.decompressor.FileName())
		}
	}
	return append(res, dt.ht.Files()...)
}

type SelectedStaticFiles struct {
	accounts       []*filesItem
	accountsIdx    []*filesItem
	accountsHist   []*filesItem
	storage        []*filesItem
	storageIdx     []*filesItem
	storageHist    []*filesItem
	code           []*filesItem
	codeIdx        []*filesItem
	codeHist       []*filesItem
	commitment     []*filesItem
	commitmentIdx  []*filesItem
	commitmentHist []*filesItem
	//codeI          int
	//storageI       int
	//accountsI      int
	//commitmentI    int
}

//func (sf SelectedStaticFiles) FillV3(s *SelectedStaticFilesV3) SelectedStaticFiles {
//	sf.accounts, sf.accountsIdx, sf.accountsHist = s.accounts, s.accountsIdx, s.accountsHist
//	sf.storage, sf.storageIdx, sf.storageHist = s.storage, s.storageIdx, s.storageHist
//	sf.code, sf.codeIdx, sf.codeHist = s.code, s.codeIdx, s.codeHist
//	sf.commitment, sf.commitmentIdx, sf.commitmentHist = s.commitment, s.commitmentIdx, s.commitmentHist
//	sf.codeI, sf.accountsI, sf.storageI, sf.commitmentI = s.codeI, s.accountsI, s.storageI, s.commitmentI
//	return sf
//}

func (sf SelectedStaticFiles) Close() {
	for _, group := range [][]*filesItem{
		sf.accounts, sf.accountsIdx, sf.accountsHist,
		sf.storage, sf.storageIdx, sf.storageHist,
		sf.code, sf.codeIdx, sf.codeHist,
		sf.commitment, sf.commitmentIdx, sf.commitmentHist,
	} {
		for _, item := range group {
			if item != nil {
				if item.decompressor != nil {
					item.decompressor.Close()
				}
				if item.index != nil {
					item.index.Close()
				}
				if item.bindex != nil {
					item.bindex.Close()
				}
			}
		}
	}
}

type DomainStats struct {
	MergesCount          uint64
	LastCollationTook    time.Duration
	LastPruneTook        time.Duration
	LastPruneHistTook    time.Duration
	LastFileBuildingTook time.Duration
	LastCollationSize    uint64
	LastPruneSize        uint64

	FilesQueries *atomic.Uint64
	TotalQueries *atomic.Uint64
	EfSearchTime time.Duration
	DataSize     uint64
	IndexSize    uint64
	FilesCount   uint64
}

func (ds *DomainStats) Accumulate(other DomainStats) {
	if other.FilesQueries != nil {
		ds.FilesQueries.Add(other.FilesQueries.Load())
	}
	if other.TotalQueries != nil {
		ds.TotalQueries.Add(other.TotalQueries.Load())
	}
	ds.EfSearchTime += other.EfSearchTime
	ds.IndexSize += other.IndexSize
	ds.DataSize += other.DataSize
	ds.FilesCount += other.FilesCount
}<|MERGE_RESOLUTION|>--- conflicted
+++ resolved
@@ -18,7 +18,6 @@
 
 import (
 	"bytes"
-	"container/heap"
 	"context"
 	"encoding/binary"
 	"errors"
@@ -111,11 +110,7 @@
 	restrictSubsetFileDeletions bool
 }
 
-<<<<<<< HEAD
-func NewDomain(cfg domainCfg, aggregationStep uint64, filenameBase, valsTable, indexKeysTable, historyValsTable, indexTable string, logger log.Logger) (*Domain, error) {
-=======
-func NewDomain(cfg domainCfg, aggregationStep uint64, filenameBase, keysTable, valsTable, indexKeysTable, historyValsTable, indexTable string, integrityCheck func(name kv.Domain, fromStep, toStep uint64) bool, logger log.Logger) (*Domain, error) {
->>>>>>> 15cf26aa
+func NewDomain(cfg domainCfg, aggregationStep uint64, filenameBase, valsTable, indexKeysTable, historyValsTable, indexTable string, integrityCheck func(name kv.Domain, fromStep, toStep uint64) bool, logger log.Logger) (*Domain, error) {
 	if cfg.hist.iiCfg.dirs.SnapDomain == "" {
 		panic("empty `dirs` variable")
 	}
@@ -128,11 +123,8 @@
 		indexList:                   withBTree | withExistence,
 		replaceKeysInValues:         cfg.replaceKeysInValues,         // for commitment domain only
 		restrictSubsetFileDeletions: cfg.restrictSubsetFileDeletions, // to prevent not merged 'garbage' to delete on start
-<<<<<<< HEAD
 		largeVals:                   cfg.largeVals,
-=======
 		integrityCheck:              integrityCheck,
->>>>>>> 15cf26aa
 	}
 
 	d._visibleFiles = []ctxItem{}
@@ -1526,44 +1518,10 @@
 
 	foundStep := ^binary.BigEndian.Uint64(foundInvStep)
 
-	if LastTxNumOfStep(foundStep, dt.d.aggregationStep) >= dt.maxTxNumInDomainFiles(false) {
+	if lastTxNumOfStep(foundStep, dt.d.aggregationStep) >= dt.files.EndTxNum() {
 		return v, foundStep, true, nil
 	}
 
-<<<<<<< HEAD
-=======
-	if foundInvStep != nil {
-		foundStep := ^binary.BigEndian.Uint64(foundInvStep)
-		if lastTxNumOfStep(foundStep, dt.d.aggregationStep) >= dt.files.EndTxNum() {
-			valsC, err := dt.valsCursor(roTx)
-			if err != nil {
-				return nil, foundStep, false, err
-			}
-			_, v, err = valsC.SeekExact(append(append(dt.valBuf[:0], key...), foundInvStep...))
-			if err != nil {
-				return nil, foundStep, false, err
-			}
-			return v, foundStep, true, nil
-		}
-	}
-	//if traceGetLatest == dt.d.filenameBase {
-	//	it, err := dt.ht.IdxRange(common.FromHex("0x105083929bF9bb22C26cB1777Ec92661170D4285"), 1390000, -1, order.Asc, -1, roTx) //[from, to)
-	//	if err != nil {
-	//		panic(err)
-	//	}
-	//	l := iter.ToArrU64Must(it)
-	//	fmt.Printf("L: %d\n", l)
-	//	it2, err := dt.ht.IdxRange(common.FromHex("0x105083929bF9bb22C26cB1777Ec92661170D4285"), -1, 1390000, order.Desc, -1, roTx) //[from, to)
-	//	if err != nil {
-	//		panic(err)
-	//	}
-	//	l2 := iter.ToArrU64Must(it2)
-	//	fmt.Printf("K: %d\n", l2)
-	//	panic(1)
-	//
-	//	fmt.Printf("GetLatest(%s, %x) -> not found in db\n", dt.d.filenameBase, key)
-	//}
->>>>>>> 15cf26aa
 	return nil, 0, false, nil
 }
 
@@ -1726,29 +1684,7 @@
 	}
 }
 
-<<<<<<< HEAD
-// TODO test idea. Generate 4 keys with updates for several steps. Count commitment after each prune over 4 known keys.
-//   минус локалити - не умеет отсеивать несуществующие ключи, и это не шардед индекс а кросс шардед (1 файл на все кв или еф файлы)
-
-// history prunes keys in range [txFrom; txTo), domain prunes any records with rStep <= step.
-// In case of context cancellation pruning stops and returns error, but simply could be started again straight away.
-func (dt *DomainRoTx) Warmup(ctx context.Context) (cleanup func()) {
-	ctx, cancel := context.WithCancel(ctx)
-	wg := &errgroup.Group{}
-	wg.Go(func() error {
-		backup.WarmupTable(ctx, dt.d.db, dt.d.valsTable, log.LvlDebug, 4)
-		return nil
-	})
-	return func() {
-		cancel()
-		_ = wg.Wait()
-	}
-}
-
-func (dt *DomainRoTx) Prune(ctx context.Context, rwTx kv.RwTx, step, txFrom, txTo, limit uint64, withWarmup bool, logEvery *time.Ticker) (stat *DomainPruneStat, err error) {
-=======
 func (dt *DomainRoTx) Prune(ctx context.Context, rwTx kv.RwTx, step, txFrom, txTo, limit uint64, logEvery *time.Ticker) (stat *DomainPruneStat, err error) {
->>>>>>> 15cf26aa
 	if limit == 0 {
 		limit = math.MaxUint64
 	}
@@ -1769,27 +1705,10 @@
 	mxPruneInProgress.Inc()
 	defer mxPruneInProgress.Dec()
 
-<<<<<<< HEAD
-	if withWarmup {
-		cleanup := dt.Warmup(ctx)
-		defer cleanup()
-	}
 	var valsCursor kv.RwCursor
 
 	ancientDomainValsCollector := etl.NewCollector("DomainAncientVals", dt.d.dirs.Tmp, etl.NewSortableBuffer(etl.BufferOptimalSize), dt.d.logger)
 	defer ancientDomainValsCollector.Close()
-=======
-	keysCursorForDeletes, err := rwTx.RwCursorDupSort(dt.d.keysTable)
-	if err != nil {
-		return stat, fmt.Errorf("create %s domain cursor: %w", dt.d.filenameBase, err)
-	}
-	defer keysCursorForDeletes.Close()
-	keysCursor, err := rwTx.RwCursorDupSort(dt.d.keysTable)
-	if err != nil {
-		return stat, fmt.Errorf("create %s domain cursor: %w", dt.d.filenameBase, err)
-	}
-	defer keysCursor.Close()
->>>>>>> 15cf26aa
 
 	if dt.d.largeVals {
 		valsCursor, err = rwTx.RwCursor(dt.d.valsTable)
