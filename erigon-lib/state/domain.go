/*
   Copyright 2022 Erigon contributors

   Licensed under the Apache License, Version 2.0 (the "License");
   you may not use this file except in compliance with the License.
   You may obtain a copy of the License at

       http://www.apache.org/licenses/LICENSE-2.0

   Unless required by applicable law or agreed to in writing, software
   distributed under the License is distributed on an "AS IS" BASIS,
   WITHOUT WARRANTIES OR CONDITIONS OF ANY KIND, either express or implied.
   See the License for the specific language governing permissions and
   limitations under the License.
*/

package state

import (
	"bytes"
	"container/heap"
	"context"
	"encoding/binary"
	"fmt"
	"hash"
	"math"
	"os"
	"path/filepath"
	"regexp"
	"strconv"
	"sync/atomic"
	"time"

	"github.com/VictoriaMetrics/metrics"
	bloomfilter "github.com/holiman/bloomfilter/v2"
<<<<<<< HEAD
	"github.com/ledgerwatch/erigon-lib/common/dbg"
=======
>>>>>>> 08304d9b
	"github.com/pkg/errors"
	btree2 "github.com/tidwall/btree"
	"golang.org/x/sync/errgroup"

	"github.com/ledgerwatch/erigon-lib/common/dbg"

	"github.com/ledgerwatch/log/v3"

	"github.com/ledgerwatch/erigon-lib/common/background"
	"github.com/ledgerwatch/erigon-lib/kv/iter"
	"github.com/ledgerwatch/erigon-lib/kv/order"

	"github.com/ledgerwatch/erigon-lib/common"
	"github.com/ledgerwatch/erigon-lib/common/dir"
	"github.com/ledgerwatch/erigon-lib/compress"
	"github.com/ledgerwatch/erigon-lib/etl"
	"github.com/ledgerwatch/erigon-lib/kv"
	"github.com/ledgerwatch/erigon-lib/kv/bitmapdb"
	"github.com/ledgerwatch/erigon-lib/recsplit"
)

var (
	LatestStateReadWarm          = metrics.GetOrCreateSummary(`latest_state_read{type="warm",found="yes"}`)  //nolint
	LatestStateReadWarmNotFound  = metrics.GetOrCreateSummary(`latest_state_read{type="warm",found="no"}`)   //nolint
	LatestStateReadGrind         = metrics.GetOrCreateSummary(`latest_state_read{type="grind",found="yes"}`) //nolint
	LatestStateReadGrindNotFound = metrics.GetOrCreateSummary(`latest_state_read{type="grind",found="no"}`)  //nolint
	LatestStateReadCold          = metrics.GetOrCreateSummary(`latest_state_read{type="cold",found="yes"}`)  //nolint
	LatestStateReadColdNotFound  = metrics.GetOrCreateSummary(`latest_state_read{type="cold",found="no"}`)   //nolint
	LatestStateReadDB            = metrics.GetOrCreateSummary(`latest_state_read{type="db",found="yes"}`)    //nolint
	LatestStateReadDBNotFound    = metrics.GetOrCreateSummary(`latest_state_read{type="db",found="no"}`)     //nolint

	mxRunningMerges        = metrics.GetOrCreateCounter("domain_running_merges")
	mxRunningFilesBuilding = metrics.GetOrCreateCounter("domain_running_files_building")
	mxCollateTook          = metrics.GetOrCreateHistogram("domain_collate_took")
	mxPruneTookDomain      = metrics.GetOrCreateHistogram(`domain_prune_took{type="domain"}`)
	mxPruneTookHistory     = metrics.GetOrCreateHistogram(`domain_prune_took{type="history"}`)
	mxPruneTookIndex       = metrics.GetOrCreateHistogram(`domain_prune_took{type="index"}`)
	mxPruneInProgress      = metrics.GetOrCreateCounter("domain_pruning_progress")
	mxCollationSize        = metrics.GetOrCreateCounter("domain_collation_size")
	mxCollationSizeHist    = metrics.GetOrCreateCounter("domain_collation_hist_size")
	mxPruneSizeDomain      = metrics.GetOrCreateCounter(`domain_prune_size{type="domain"}`)
	mxPruneSizeHistory     = metrics.GetOrCreateCounter(`domain_prune_size{type="history"}`)
	mxPruneSizeIndex       = metrics.GetOrCreateCounter(`domain_prune_size{type="index"}`)
	mxBuildTook            = metrics.GetOrCreateSummary("domain_build_files_took")
	mxStepTook             = metrics.GetOrCreateHistogram("domain_step_took")
	mxFlushTook            = metrics.GetOrCreateSummary("domain_flush_took")
	mxCommitmentRunning    = metrics.GetOrCreateCounter("domain_running_commitment")
	mxCommitmentTook       = metrics.GetOrCreateSummary("domain_commitment_took")
)

// StepsInColdFile - files of this size are completely frozen/immutable.
// files of smaller size are also immutable, but can be removed after merge to bigger files.
const StepsInColdFile = 32

var (
<<<<<<< HEAD
	asserts        = dbg.EnvBool("AGG_ASSERTS", false)
	traceFileLife  = dbg.EnvString("AGG_TRACE_FILE_LIFE", "")
	traceGetLatest = dbg.EnvString("AGG_TRACE_GET_LATEST", "")
	traceGetAsOf   = dbg.EnvString("AGG_TRACE_GET_AS_OF", "")
=======
	asserts          = dbg.EnvBool("AGG_ASSERTS", false)
	traceFileLife    = dbg.EnvString("AGG_TRACE_FILE_LIFE", "")
	traceGetLatest   = dbg.EnvString("AGG_TRACE_GET_LATEST", "")
	traceGetAsOf     = dbg.EnvString("AGG_TRACE_GET_AS_OF", "")
	tracePutWithPrev = dbg.EnvString("AGG_TRACE_PUT_WITH_PREV", "")
>>>>>>> 08304d9b
)

// filesItem corresponding to a pair of files (.dat and .idx)
type filesItem struct {
	decompressor *compress.Decompressor
	index        *recsplit.Index
	bindex       *BtIndex
	bm           *bitmapdb.FixedSizeBitmaps
	existence    *ExistenceFilter
	startTxNum   uint64
	endTxNum     uint64

	// Frozen: file of size StepsInColdFile. Completely immutable.
	// Cold: file of size < StepsInColdFile. Immutable, but can be closed/removed after merge to bigger file.
	// Hot: Stored in DB. Providing Snapshot-Isolation by CopyOnWrite.
	frozen   bool         // immutable, don't need atomic
	refcount atomic.Int32 // only for `frozen=false`

	// file can be deleted in 2 cases: 1. when `refcount == 0 && canDelete == true` 2. on app startup when `file.isSubsetOfFrozenFile()`
	// other processes (which also reading files, may have same logic)
	canDelete atomic.Bool
}

type ExistenceFilter struct {
	filter             *bloomfilter.Filter
	empty              bool
	FileName, FilePath string
	f                  *os.File
	noFsync            bool // fsync is enabled by default, but tests can manually disable
}

func NewExistenceFilter(keysCount uint64, filePath string) (*ExistenceFilter, error) {

	m := bloomfilter.OptimalM(keysCount, 0.01)
	//TODO: make filters compatible by usinig same seed/keys
	_, fileName := filepath.Split(filePath)
	e := &ExistenceFilter{FilePath: filePath, FileName: fileName}
	if keysCount < 2 {
		e.empty = true
	} else {
		var err error
		e.filter, err = bloomfilter.New(m)
		if err != nil {
			return nil, fmt.Errorf("%w, %s", err, fileName)
		}
	}
	return e, nil
}

func (b *ExistenceFilter) AddHash(hash uint64) {
	if b.empty {
		return
	}
	b.filter.AddHash(hash)
}
func (b *ExistenceFilter) ContainsHash(v uint64) bool {
	if b.empty {
		return true
	}
	return b.filter.ContainsHash(v)
}
func (b *ExistenceFilter) Contains(v hash.Hash64) bool {
	if b.empty {
		return true
	}
	return b.filter.Contains(v)
}
func (b *ExistenceFilter) Build() error {
	if b.empty {
		cf, err := os.Create(b.FilePath)
		if err != nil {
			return err
		}
		defer cf.Close()
		return nil
	}

	log.Trace("[agg] write file", "file", b.FileName)
	tmpFilePath := b.FilePath + ".tmp"
	cf, err := os.Create(tmpFilePath)
	if err != nil {
		return err
	}
	defer cf.Close()

	if _, err := b.filter.WriteTo(cf); err != nil {
		return err
	}
	if err = b.fsync(cf); err != nil {
		return err
	}
	if err = cf.Close(); err != nil {
		return err
	}
	if err := os.Rename(tmpFilePath, b.FilePath); err != nil {
		return err
	}
	return nil
}

func (b *ExistenceFilter) DisableFsync() { b.noFsync = true }

// fsync - other processes/goroutines must see only "fully-complete" (valid) files. No partial-writes.
// To achieve it: write to .tmp file then `rename` when file is ready.
// Machine may power-off right after `rename` - it means `fsync` must be before `rename`
func (b *ExistenceFilter) fsync(f *os.File) error {
	if b.noFsync {
		return nil
	}
	if err := f.Sync(); err != nil {
		log.Warn("couldn't fsync", "err", err)
		return err
	}
	return nil
}

func OpenExistenceFilter(filePath string) (*ExistenceFilter, error) {
	_, fileName := filepath.Split(filePath)
	f := &ExistenceFilter{FilePath: filePath, FileName: fileName}
	if !dir.FileExist(filePath) {
		return nil, fmt.Errorf("file doesn't exists: %s", fileName)
	}
	{
		ff, err := os.Open(filePath)
		if err != nil {
			return nil, err
		}
		defer ff.Close()
		stat, err := ff.Stat()
		if err != nil {
			return nil, err
		}
		f.empty = stat.Size() == 0
	}

	if !f.empty {
		var err error
		f.filter, _, err = bloomfilter.ReadFile(filePath)
		if err != nil {
			return nil, fmt.Errorf("OpenExistenceFilter: %w, %s", err, fileName)
		}
	}
	return f, nil
}
func (b *ExistenceFilter) Close() {
	if b.f != nil {
		b.f.Close()
		b.f = nil
	}
}

func newFilesItem(startTxNum, endTxNum, stepSize uint64) *filesItem {
	startStep := startTxNum / stepSize
	endStep := endTxNum / stepSize
	frozen := endStep-startStep == StepsInColdFile
	return &filesItem{startTxNum: startTxNum, endTxNum: endTxNum, frozen: frozen}
}

func (i *filesItem) isSubsetOf(j *filesItem) bool {
	return (j.startTxNum <= i.startTxNum && i.endTxNum <= j.endTxNum) && (j.startTxNum != i.startTxNum || i.endTxNum != j.endTxNum)
}

func filesItemLess(i, j *filesItem) bool {
	if i.endTxNum == j.endTxNum {
		return i.startTxNum > j.startTxNum
	}
	return i.endTxNum < j.endTxNum
}
func (i *filesItem) closeFilesAndRemove() {
	if i.decompressor != nil {
		i.decompressor.Close()
		// paranoic-mode on: don't delete frozen files
		if !i.frozen {
			if err := os.Remove(i.decompressor.FilePath()); err != nil {
				log.Trace("remove after close", "err", err, "file", i.decompressor.FileName())
			}
		}
		i.decompressor = nil
	}
	if i.index != nil {
		i.index.Close()
		// paranoic-mode on: don't delete frozen files
		if !i.frozen {
			if err := os.Remove(i.index.FilePath()); err != nil {
				log.Trace("remove after close", "err", err, "file", i.index.FileName())
			}
		}
		i.index = nil
	}
	if i.bindex != nil {
		i.bindex.Close()
		if err := os.Remove(i.bindex.FilePath()); err != nil {
			log.Trace("remove after close", "err", err, "file", i.bindex.FileName())
		}
		i.bindex = nil
	}
	if i.bm != nil {
		i.bm.Close()
		if err := os.Remove(i.bm.FilePath()); err != nil {
			log.Trace("remove after close", "err", err, "file", i.bm.FileName())
		}
		i.bm = nil
	}
	if i.existence != nil {
		i.existence.Close()
		if err := os.Remove(i.existence.FilePath); err != nil {
			log.Trace("remove after close", "err", err, "file", i.existence.FileName)
		}
		i.existence = nil
	}
}

type DomainStats struct {
	MergesCount          uint64
	LastCollationTook    time.Duration
	LastPruneTook        time.Duration
	LastPruneHistTook    time.Duration
	LastFileBuildingTook time.Duration
	LastCollationSize    uint64
	LastPruneSize        uint64

	FilesQueries *atomic.Uint64
	TotalQueries *atomic.Uint64
	EfSearchTime time.Duration
	DataSize     uint64
	IndexSize    uint64
	FilesCount   uint64
}

func (ds *DomainStats) Accumulate(other DomainStats) {
	if other.FilesQueries != nil {
		ds.FilesQueries.Add(other.FilesQueries.Load())
	}
	if other.TotalQueries != nil {
		ds.TotalQueries.Add(other.TotalQueries.Load())
	}
	ds.EfSearchTime += other.EfSearchTime
	ds.IndexSize += other.IndexSize
	ds.DataSize += other.DataSize
	ds.FilesCount += other.FilesCount
}

// Domain is a part of the state (examples are Accounts, Storage, Code)
// Domain should not have any go routines or locks
//
// Data-Existence in .kv vs .v files:
//  1. key doesn’t exists, then create: .kv - yes, .v - yes
//  2. acc exists, then update/delete:  .kv - yes, .v - yes
//  3. acc doesn’t exists, then delete: .kv - no,  .v - no
type Domain struct {
	*History
	files     *btree2.BTreeG[*filesItem] // thread-safe, but maybe need 1 RWLock for all trees in AggregatorV3
	indexList idxList

	// roFiles derivative from field `file`, but without garbage:
	//  - no files with `canDelete=true`
	//  - no overlaps
	//  - no un-indexed files (`power-off` may happen between .ef and .efi creation)
	//
	// MakeContext() using this field in zero-copy way
	roFiles   atomic.Pointer[[]ctxItem]
	keysTable string // key -> invertedStep , invertedStep = ^(txNum / aggregationStep), Needs to be table with DupSort
	valsTable string // key + invertedStep -> values
	stats     DomainStats

	garbageFiles []*filesItem // files that exist on disk, but ignored on opening folder - because they are garbage

	compression FileCompression
<<<<<<< HEAD
}

type domainCfg struct {
	hist     histCfg
	compress FileCompression
}

=======
}

type domainCfg struct {
	hist     histCfg
	compress FileCompression
}

>>>>>>> 08304d9b
func NewDomain(cfg domainCfg, aggregationStep uint64, filenameBase, keysTable, valsTable, indexKeysTable, historyValsTable, indexTable string, logger log.Logger) (*Domain, error) {
	if cfg.hist.iiCfg.dirs.SnapDomain == "" {
		panic("empty `dirs` varialbe")
	}
	d := &Domain{
		keysTable:   keysTable,
		valsTable:   valsTable,
		compression: cfg.compress,
		files:       btree2.NewBTreeGOptions[*filesItem](filesItemLess, btree2.Options{Degree: 128, NoLocks: false}),
		stats:       DomainStats{FilesQueries: &atomic.Uint64{}, TotalQueries: &atomic.Uint64{}},

		indexList: withBTree,
	}
	d.roFiles.Store(&[]ctxItem{})

	var err error
	if d.History, err = NewHistory(cfg.hist, aggregationStep, filenameBase, indexKeysTable, indexTable, historyValsTable, nil, logger); err != nil {
		return nil, err
	}
	if d.withExistenceIndex {
		d.indexList |= withExistence
	}

	return d, nil
}
func (d *Domain) kvFilePath(fromStep, toStep uint64) string {
	return filepath.Join(d.dirs.SnapDomain, fmt.Sprintf("v1-%s.%d-%d.kv", d.filenameBase, fromStep, toStep))
}
func (d *Domain) kvAccessorFilePath(fromStep, toStep uint64) string {
	return filepath.Join(d.dirs.SnapDomain, fmt.Sprintf("v1-%s.%d-%d.kvi", d.filenameBase, fromStep, toStep))
}
func (d *Domain) kvExistenceIdxFilePath(fromStep, toStep uint64) string {
	return filepath.Join(d.dirs.SnapDomain, fmt.Sprintf("v1-%s.%d-%d.kvei", d.filenameBase, fromStep, toStep))
}
func (d *Domain) kvBtFilePath(fromStep, toStep uint64) string {
	return filepath.Join(d.dirs.SnapDomain, fmt.Sprintf("v1-%s.%d-%d.bt", d.filenameBase, fromStep, toStep))
}

// LastStepInDB - return the latest available step in db (at-least 1 value in such step)
func (d *Domain) LastStepInDB(tx kv.Tx) (lstInDb uint64) {
	lstIdx, _ := kv.LastKey(tx, d.History.indexKeysTable)
	if len(lstIdx) == 0 {
		return 0
	}
	return binary.BigEndian.Uint64(lstIdx) / d.aggregationStep
}
func (d *Domain) FirstStepInDB(tx kv.Tx) (lstInDb uint64) {
	lstIdx, _ := kv.FirstKey(tx, d.History.indexKeysTable)
	if len(lstIdx) == 0 {
		return 0
	}
	return binary.BigEndian.Uint64(lstIdx) / d.aggregationStep
<<<<<<< HEAD
}

func (dc *DomainContext) DiscardHistory() {
	dc.hc.DiscardHistory()
	// can't discard domain wal - it required, but can discard history
	dc.wal = dc.newWriter(dc.d.dirs.Tmp, false)
}

func (dc *DomainContext) StartWrites() {
	dc.wal = dc.newWriter(dc.d.dirs.Tmp, false)
	dc.hc.StartWrites()
}

=======
}

func (dc *DomainContext) DiscardHistory() {
	dc.hc.DiscardHistory()
	// can't discard domain wal - it required, but can discard history
	dc.wal = dc.newWriter(dc.d.dirs.Tmp, false)
}

func (dc *DomainContext) StartWrites() {
	dc.wal = dc.newWriter(dc.d.dirs.Tmp, false)
	dc.hc.StartWrites()
}

>>>>>>> 08304d9b
func (dc *DomainContext) FinishWrites() {
	if dc.wal != nil {
		dc.wal.close()
		dc.wal = nil
	}
	dc.hc.FinishWrites()
}

// OpenList - main method to open list of files.
// It's ok if some files was open earlier.
// If some file already open: noop.
// If some file already open but not in provided list: close and remove from `files` field.
func (d *Domain) OpenList(idxFiles, histFiles, domainFiles []string, readonly bool) error {
	if err := d.History.OpenList(idxFiles, histFiles, readonly); err != nil {
		return err
	}
	if err := d.openList(domainFiles, readonly); err != nil {
		return fmt.Errorf("Domain(%s).OpenFolder: %w", d.filenameBase, err)
	}
	return nil
}

func (d *Domain) openList(names []string, readonly bool) error {
	d.closeWhatNotInList(names)
	d.garbageFiles = d.scanStateFiles(names)
	if err := d.openFiles(); err != nil {
		return fmt.Errorf("Domain.OpenList: %s, %w", d.filenameBase, err)
	}
	d.protectFromHistoryFilesAheadOfDomainFiles(readonly)
	d.reCalcRoFiles()
	return nil
}

// protectFromHistoryFilesAheadOfDomainFiles - in some corner-cases app may see more .ef/.v files than .kv:
//   - `kill -9` in the middle of `buildFiles()`, then `rm -f db` (restore from backup)
//   - `kill -9` in the middle of `buildFiles()`, then `stage_exec --reset` (drop progress - as a hot-fix)
func (d *Domain) protectFromHistoryFilesAheadOfDomainFiles(readonly bool) {
	d.removeFilesAfterStep(d.endTxNumMinimax()/d.aggregationStep, readonly)
}

func (d *Domain) OpenFolder(readonly bool) error {
	idx, histFiles, domainFiles, err := d.fileNamesOnDisk()
	if err != nil {
		return fmt.Errorf("Domain(%s).OpenFolder: %w", d.filenameBase, err)
	}
	if err := d.OpenList(idx, histFiles, domainFiles, readonly); err != nil {
		return err
	}
	return nil
}

func (d *Domain) GetAndResetStats() DomainStats {
	r := d.stats
	r.DataSize, r.IndexSize, r.FilesCount = d.collectFilesStats()

	d.stats = DomainStats{FilesQueries: &atomic.Uint64{}, TotalQueries: &atomic.Uint64{}}
	return r
}

func (d *Domain) removeFilesAfterStep(lowerBound uint64, readonly bool) {
	var toDelete []*filesItem
	d.files.Scan(func(item *filesItem) bool {
		if item.startTxNum/d.aggregationStep >= lowerBound {
			toDelete = append(toDelete, item)
		}
		return true
	})
	for _, item := range toDelete {
		log.Debug(fmt.Sprintf("[snapshots] delete %s, because step %d has not enough files (was not complete). stack: %s", item.decompressor.FileName(), lowerBound, dbg.Stack()))
		d.files.Delete(item)
		if !readonly {
			item.closeFilesAndRemove()
		}
	}

	toDelete = toDelete[:0]
	d.History.files.Scan(func(item *filesItem) bool {
		if item.startTxNum/d.aggregationStep >= lowerBound {
			toDelete = append(toDelete, item)
		}
		return true
	})
	for _, item := range toDelete {
		log.Debug(fmt.Sprintf("[snapshots] delete %s, because step %d has not enough files (was not complete)", item.decompressor.FileName(), lowerBound))
		d.History.files.Delete(item)
		if !readonly {
			item.closeFilesAndRemove()
		}
	}

	toDelete = toDelete[:0]
	d.History.InvertedIndex.files.Scan(func(item *filesItem) bool {
		if item.startTxNum/d.aggregationStep >= lowerBound {
			toDelete = append(toDelete, item)
		}
		return true
	})
	for _, item := range toDelete {
		log.Debug(fmt.Sprintf("[snapshots] delete %s, because step %d has not enough files (was not complete)", item.decompressor.FileName(), lowerBound))
		d.History.InvertedIndex.files.Delete(item)
		if !readonly {
			item.closeFilesAndRemove()
		}
	}
}

func (d *Domain) scanStateFiles(fileNames []string) (garbageFiles []*filesItem) {
	re := regexp.MustCompile("^v([0-9]+)-" + d.filenameBase + ".([0-9]+)-([0-9]+).kv$")
	var err error

	for _, name := range fileNames {
		subs := re.FindStringSubmatch(name)
		if len(subs) != 4 {
			if len(subs) != 0 {
				d.logger.Warn("File ignored by domain scan, more than 4 submatches", "name", name, "submatches", len(subs))
			}
			continue
		}
		var startStep, endStep uint64
		if startStep, err = strconv.ParseUint(subs[2], 10, 64); err != nil {
			d.logger.Warn("File ignored by domain scan, parsing startTxNum", "error", err, "name", name)
			continue
		}
		if endStep, err = strconv.ParseUint(subs[3], 10, 64); err != nil {
			d.logger.Warn("File ignored by domain scan, parsing endTxNum", "error", err, "name", name)
			continue
		}
		if startStep > endStep {
			d.logger.Warn("File ignored by domain scan, startTxNum > endTxNum", "name", name)
			continue
		}

		startTxNum, endTxNum := startStep*d.aggregationStep, endStep*d.aggregationStep
		var newFile = newFilesItem(startTxNum, endTxNum, d.aggregationStep)
		newFile.frozen = false

		//for _, ext := range d.integrityFileExtensions {
		//	requiredFile := fmt.Sprintf("%s.%d-%d.%s", d.filenameBase, startStep, endStep, ext)
		//	if !dir.FileExist(filepath.Join(d.dir, requiredFile)) {
		//		d.logger.Debug(fmt.Sprintf("[snapshots] skip %s because %s doesn't exists", name, requiredFile))
		//		garbageFiles = append(garbageFiles, newFile)
		//		continue Loop
		//	}
		//}

		if _, has := d.files.Get(newFile); has {
			continue
		}

		addNewFile := true
		var subSets []*filesItem
		d.files.Walk(func(items []*filesItem) bool {
			for _, item := range items {
				if item.isSubsetOf(newFile) {
					subSets = append(subSets, item)
					continue
				}

				if newFile.isSubsetOf(item) {
					if item.frozen {
						addNewFile = false
						garbageFiles = append(garbageFiles, newFile)
					}
					continue
				}
			}
			return true
		})
		if addNewFile {
			d.files.Set(newFile)
		}
	}
	return garbageFiles
}

func (d *Domain) openFiles() (err error) {
	invalidFileItems := make([]*filesItem, 0)
	d.files.Walk(func(items []*filesItem) bool {
		for _, item := range items {
			if item.decompressor != nil {
				continue
			}
			fromStep, toStep := item.startTxNum/d.aggregationStep, item.endTxNum/d.aggregationStep
			datPath := d.kvFilePath(fromStep, toStep)
			if !dir.FileExist(datPath) {
				invalidFileItems = append(invalidFileItems, item)
				continue
			}
			if item.decompressor, err = compress.NewDecompressor(datPath); err != nil {
				err = errors.Wrap(err, "decompressor")
				d.logger.Debug("Domain.openFiles: %w, %s", err, datPath)
				return false
			}

			if item.index == nil && !UseBpsTree {
				idxPath := d.kvAccessorFilePath(fromStep, toStep)
				if dir.FileExist(idxPath) {
					if item.index, err = recsplit.OpenIndex(idxPath); err != nil {
						err = errors.Wrap(err, "recsplit index")
						d.logger.Debug("Domain.openFiles: %w, %s", err, idxPath)
						return false
					}
				}
			}
			if item.bindex == nil {
				bidxPath := d.kvBtFilePath(fromStep, toStep)
				if dir.FileExist(bidxPath) {
					if item.bindex, err = OpenBtreeIndexWithDecompressor(bidxPath, DefaultBtreeM, item.decompressor, d.compression); err != nil {
						err = errors.Wrap(err, "btree index")
						d.logger.Debug("Domain.openFiles: %w, %s", err, bidxPath)
						return false
					}
				}
			}
			if item.existence == nil {
				idxPath := d.kvExistenceIdxFilePath(fromStep, toStep)
				if dir.FileExist(idxPath) {
					if item.existence, err = OpenExistenceFilter(idxPath); err != nil {
						return false
					}
				}
			}
		}
		return true
	})
	if err != nil {
		return err
	}
	for _, item := range invalidFileItems {
		d.files.Delete(item)
	}

	d.reCalcRoFiles()
	return nil
}

func (d *Domain) closeWhatNotInList(fNames []string) {
	var toDelete []*filesItem
	d.files.Walk(func(items []*filesItem) bool {
	Loop1:
		for _, item := range items {
			for _, protectName := range fNames {
				if item.decompressor != nil && item.decompressor.FileName() == protectName {
					continue Loop1
				}
			}
			toDelete = append(toDelete, item)
		}
		return true
	})
	for _, item := range toDelete {
		if item.decompressor != nil {
			item.decompressor.Close()
			item.decompressor = nil
		}
		if item.index != nil {
			item.index.Close()
			item.index = nil
		}
		if item.bindex != nil {
			item.bindex.Close()
			item.bindex = nil
		}
		if item.existence != nil {
			item.existence.Close()
			item.existence = nil
		}
		d.files.Delete(item)
	}
}

func (d *Domain) reCalcRoFiles() {
	roFiles := ctxFiles(d.files, d.indexList)
	d.roFiles.Store(&roFiles)
}

func (d *Domain) Close() {
	d.History.Close()
	d.closeWhatNotInList([]string{})
	d.reCalcRoFiles()
}

func (dc *DomainContext) PutWithPrev(key1, key2, val, preval []byte) error {
	// This call to update needs to happen before d.tx.Put() later, because otherwise the content of `preval`` slice is invalidated
<<<<<<< HEAD
=======
	if tracePutWithPrev == dc.d.filenameBase {
		fmt.Printf("PutWithPrev(%s, tx %d, key[%x][%x] value[%x] preval[%x])\n", dc.d.filenameBase, dc.hc.ic.txNum, key1, key2, val, preval)
	}
>>>>>>> 08304d9b
	if err := dc.hc.AddPrevValue(key1, key2, preval); err != nil {
		return err
	}
	return dc.wal.addValue(key1, key2, val)
}

func (dc *DomainContext) DeleteWithPrev(key1, key2, prev []byte) (err error) {
	// This call to update needs to happen before d.tx.Delete() later, because otherwise the content of `original`` slice is invalidated
	if err := dc.hc.AddPrevValue(key1, key2, prev); err != nil {
		return err
	}
	return dc.wal.addValue(key1, key2, nil)
}

func (dc *DomainContext) update(key []byte, tx kv.RwTx) error {
	var invertedStep [8]byte
	binary.BigEndian.PutUint64(invertedStep[:], ^(dc.hc.ic.txNum / dc.d.aggregationStep))
	//fmt.Printf("put: %s, %x, %x\n", d.filenameBase, key, invertedStep[:])
	if err := tx.Put(dc.d.keysTable, key, invertedStep[:]); err != nil {
		return err
	}
	return nil
}

func (dc *DomainContext) put(key, val []byte, tx kv.RwTx) error {
	if err := dc.update(key, tx); err != nil {
		return err
	}
	invertedStep := ^(dc.hc.ic.txNum / dc.d.aggregationStep)
	keySuffix := make([]byte, len(key)+8)
	copy(keySuffix, key)
	binary.BigEndian.PutUint64(keySuffix[len(key):], invertedStep)
	//fmt.Printf("put2: %s, %x, %x\n", d.filenameBase, keySuffix, val)
	return tx.Put(dc.d.valsTable, keySuffix, val)
}

// Deprecated
func (dc *DomainContext) Put(key1, key2, val []byte, tx kv.RwTx) error {
	key := common.Append(key1, key2)
	original, _, err := dc.GetLatest(key, nil, tx)
	if err != nil {
		return err
	}
	if bytes.Equal(original, val) {
		return nil
	}
	// This call to update needs to happen before d.tx.Put() later, because otherwise the content of `original`` slice is invalidated
	if err = dc.hc.AddPrevValue(key1, key2, original); err != nil {
		return err
	}
	return dc.put(key, val, tx)
}

// Deprecated
func (dc *DomainContext) Delete(key1, key2 []byte, tx kv.RwTx) error {
	key := common.Append(key1, key2)
	original, found, err := dc.GetLatest(key, nil, tx)
	if err != nil {
		return err
	}
	if !found {
		return nil
	}
	return dc.DeleteWithPrev(key1, key2, original)
}

func (dc *DomainContext) SetTxNum(v uint64) {
	dc.setTxNumOnce = true
	dc.hc.SetTxNum(v)
	binary.BigEndian.PutUint64(dc.stepBytes[:], ^(v / dc.d.aggregationStep))
}

func (dc *DomainContext) newWriter(tmpdir string, discard bool) *domainWAL {
	w := &domainWAL{dc: dc,
		tmpdir:  tmpdir,
		discard: discard,
		aux:     make([]byte, 0, 128),
		keys:    etl.NewCollector(dc.d.keysTable, tmpdir, etl.NewSortableBuffer(WALCollectorRAM), dc.d.logger),
		values:  etl.NewCollector(dc.d.valsTable, tmpdir, etl.NewSortableBuffer(WALCollectorRAM), dc.d.logger),
	}
	w.keys.LogLvl(log.LvlTrace)
	w.values.LogLvl(log.LvlTrace)
	return w
}

type domainWAL struct {
	dc     *DomainContext
	keys   *etl.Collector
	values *etl.Collector
	aux    []byte
	tmpdir string

	discard bool
}

func (d *domainWAL) close() {
	if d == nil { // allow dobule-close
		return
	}
	if d.keys != nil {
		d.keys.Close()
	}
	if d.values != nil {
		d.values.Close()
	}
}

// nolint
func loadSkipFunc() etl.LoadFunc {
	var preKey, preVal []byte
	return func(k, v []byte, table etl.CurrentTableReader, next etl.LoadNextFunc) error {
		if bytes.Equal(k, preKey) {
			preVal = v
			return nil
		}
		if err := next(nil, preKey, preVal); err != nil {
			return err
		}
		if err := next(k, k, v); err != nil {
			return err
		}
		preKey, preVal = k, v
		return nil
	}
}
func (d *domainWAL) flush(ctx context.Context, tx kv.RwTx) error {
	if d.discard {
		return nil
	}
	if err := d.keys.Load(tx, d.dc.d.keysTable, loadFunc, etl.TransformArgs{Quit: ctx.Done()}); err != nil {
		return err
	}
	if err := d.values.Load(tx, d.dc.d.valsTable, loadFunc, etl.TransformArgs{Quit: ctx.Done()}); err != nil {
		return err
	}
	return nil
}

func (d *domainWAL) addValue(key1, key2, value []byte) error {
	if d.discard {
		return nil
	}
	if !d.dc.setTxNumOnce {
		panic("you forgot to call SetTxNum")
	}

	kl := len(key1) + len(key2)
	d.aux = append(append(append(d.aux[:0], key1...), key2...), d.dc.stepBytes[:]...)
	fullkey := d.aux[:kl+8]
	if asserts && (d.dc.hc.ic.txNum/d.dc.d.aggregationStep) != ^binary.BigEndian.Uint64(d.dc.stepBytes[:]) {
		panic(fmt.Sprintf("assert: %d != %d", d.dc.hc.ic.txNum/d.dc.d.aggregationStep, ^binary.BigEndian.Uint64(d.dc.stepBytes[:])))
	}

	//defer func() {
	//	fmt.Printf("addValue @%d %x->%x buffered %t largeVals %t file %s\n", d.dc.hc.ic.txNum, fullkey, value, d.buffered, d.largeValues, d.dc.d.filenameBase)
	//}()

	if err := d.keys.Collect(fullkey[:kl], fullkey[kl:]); err != nil {
		return err
	}
	if err := d.values.Collect(fullkey, value); err != nil {
		return err
	}
	return nil
}

type CursorType uint8

const (
	FILE_CURSOR CursorType = iota
	DB_CURSOR
	RAM_CURSOR
)

// CursorItem is the item in the priority queue used to do merge interation
// over storage of a given account
type CursorItem struct {
	c            kv.CursorDupSort
	iter         btree2.MapIter[string, []byte]
	dg           ArchiveGetter
	dg2          ArchiveGetter
	btCursor     *Cursor
	key          []byte
	val          []byte
	endTxNum     uint64
	latestOffset uint64     // offset of the latest value in the file
	t            CursorType // Whether this item represents state file or DB record, or tree
	reverse      bool
}

type CursorHeap []*CursorItem

func (ch CursorHeap) Len() int {
	return len(ch)
}

func (ch CursorHeap) Less(i, j int) bool {
	cmp := bytes.Compare(ch[i].key, ch[j].key)
	if cmp == 0 {
		// when keys match, the items with later blocks are preferred
		if ch[i].reverse {
			return ch[i].endTxNum > ch[j].endTxNum
		}
		return ch[i].endTxNum < ch[j].endTxNum
	}
	return cmp < 0
}

func (ch *CursorHeap) Swap(i, j int) {
	(*ch)[i], (*ch)[j] = (*ch)[j], (*ch)[i]
}

func (ch *CursorHeap) Push(x interface{}) {
	*ch = append(*ch, x.(*CursorItem))
}

func (ch *CursorHeap) Pop() interface{} {
	old := *ch
	n := len(old)
	x := old[n-1]
	old[n-1] = nil
	*ch = old[0 : n-1]
	return x
}

// filesItem corresponding to a pair of files (.dat and .idx)
type ctxItem struct {
	getter     *compress.Getter
	reader     *recsplit.IndexReader
	startTxNum uint64
	endTxNum   uint64

	i   int
	src *filesItem
}

func (i *ctxItem) isSubSetOf(j *ctxItem) bool { return i.src.isSubsetOf(j.src) } //nolint
func (i *ctxItem) isSubsetOf(j *ctxItem) bool { return i.src.isSubsetOf(j.src) } //nolint

type ctxLocalityIdx struct {
	reader          *recsplit.IndexReader
	file            *ctxItem
	aggregationStep uint64
}

// DomainContext allows accesing the same domain from multiple go-routines
type DomainContext struct {
	hc         *HistoryContext
	d          *Domain
	files      []ctxItem
	getters    []ArchiveGetter
	readers    []*BtIndex
	idxReaders []*recsplit.IndexReader

	wal *domainWAL

	setTxNumOnce bool
	stepBytes    [8]byte  // current inverted step representation
	keyBuf       [60]byte // 52b key and 8b for inverted step
	valKeyBuf    [60]byte // 52b key and 8b for inverted step

	keysC kv.CursorDupSort
	valsC kv.Cursor
}

// getFromFile returns exact match for the given key from the given file
func (dc *DomainContext) getFromFile(i int, filekey []byte) ([]byte, bool, error) {
	g := dc.statelessGetter(i)
	if UseBtree || UseBpsTree {
		if dc.d.withExistenceIndex && dc.files[i].src.existence != nil {
			hi, _ := dc.hc.ic.hashKey(filekey)
			if !dc.files[i].src.existence.ContainsHash(hi) {
				return nil, false, nil
			}
		}

		_, v, ok, err := dc.statelessBtree(i).Get(filekey, g)
		if err != nil || !ok {
			return nil, false, err
		}
		//fmt.Printf("getLatestFromBtreeColdFiles key %x shard %d %x\n", filekey, exactColdShard, v)
		return v, true, nil
	}

	reader := dc.statelessIdxReader(i)
	if reader.Empty() {
		return nil, false, nil
	}
	offset := reader.Lookup(filekey)
	g.Reset(offset)

	k, _ := g.Next(nil)
	if !bytes.Equal(filekey, k) {
		return nil, false, nil
	}
	v, _ := g.Next(nil)
	return v, true, nil
}

func (dc *DomainContext) getFromFile2(i int, filekey []byte) ([]byte, bool, error) {
	g := dc.statelessGetter(i)
	if UseBtree || UseBpsTree {
		_, v, ok, err := dc.statelessBtree(i).Get(filekey, g)
		if err != nil || !ok {
			return nil, false, err
		}
		//fmt.Printf("getLatestFromBtreeColdFiles key %x shard %d %x\n", filekey, exactColdShard, v)
		return v, true, nil
	}

	reader := dc.statelessIdxReader(i)
	if reader.Empty() {
		return nil, false, nil
	}
	offset := reader.Lookup(filekey)
	g.Reset(offset)

	k, _ := g.Next(nil)
	if !bytes.Equal(filekey, k) {
		return nil, false, nil
	}
	v, _ := g.Next(nil)
	return v, true, nil
}

func (d *Domain) collectFilesStats() (datsz, idxsz, files uint64) {
	d.History.files.Walk(func(items []*filesItem) bool {
		for _, item := range items {
			if item.index == nil {
				return false
			}
			datsz += uint64(item.decompressor.Size())
			idxsz += uint64(item.index.Size())
			idxsz += uint64(item.bindex.Size())
			files += 3
		}
		return true
	})

	d.files.Walk(func(items []*filesItem) bool {
		for _, item := range items {
			if item.index == nil {
				return false
			}
			datsz += uint64(item.decompressor.Size())
			idxsz += uint64(item.index.Size())
			idxsz += uint64(item.bindex.Size())
			files += 3
		}
		return true
	})

	fcnt, fsz, isz := d.History.InvertedIndex.collectFilesStat()
	datsz += fsz
	files += fcnt
	idxsz += isz
	return
}

func (d *Domain) MakeContext() *DomainContext {
	files := *d.roFiles.Load()
	for i := 0; i < len(files); i++ {
		if !files[i].src.frozen {
			files[i].src.refcount.Add(1)
		}
	}
	return &DomainContext{
		d:     d,
		hc:    d.History.MakeContext(),
		files: files,
	}
}

// Collation is the set of compressors created after aggregation
type Collation struct {
	HistoryCollation
	valuesComp  *compress.Compressor
	valuesPath  string
	valuesCount int
}

func (c Collation) Close() {
	if c.valuesComp != nil {
		c.valuesComp.Close()
	}
	c.HistoryCollation.Close()
}

// collate gathers domain changes over the specified step, using read-only transaction,
// and returns compressors, elias fano, and bitmaps
// [txFrom; txTo)
func (d *Domain) collate(ctx context.Context, step, txFrom, txTo uint64, roTx kv.Tx) (coll Collation, err error) {
	{ //assert
		if txFrom%d.aggregationStep != 0 {
			panic(fmt.Errorf("assert: unexpected txFrom=%d", txFrom))
		}
		if txTo%d.aggregationStep != 0 {
			panic(fmt.Errorf("assert: unexpected txTo=%d", txTo))
		}
	}

	started := time.Now()
	defer func() {
		d.stats.LastCollationTook = time.Since(started)
		mxCollateTook.UpdateDuration(started)
	}()

	coll.HistoryCollation, err = d.History.collate(ctx, step, txFrom, txTo, roTx)
	if err != nil {
		return Collation{}, err
	}

	closeCollation := true
	defer func() {
		if closeCollation {
			coll.Close()
		}
	}()

	coll.valuesPath = d.kvFilePath(step, step+1)
	if coll.valuesComp, err = compress.NewCompressor(ctx, "collate values", coll.valuesPath, d.dirs.Tmp, compress.MinPatternScore, d.compressWorkers, log.LvlTrace, d.logger); err != nil {
		return Collation{}, fmt.Errorf("create %s values compressor: %w", d.filenameBase, err)
	}
	comp := NewArchiveWriter(coll.valuesComp, d.compression)

	keysCursor, err := roTx.CursorDupSort(d.keysTable)
	if err != nil {
		return Collation{}, fmt.Errorf("create %s keys cursor: %w", d.filenameBase, err)
	}
	defer keysCursor.Close()

	var (
		stepBytes = make([]byte, 8)
		keySuffix = make([]byte, 256+8)
		v         []byte

		valsDup kv.CursorDupSort
	)
	binary.BigEndian.PutUint64(stepBytes, ^step)
	valsDup, err = roTx.CursorDupSort(d.valsTable)
	if err != nil {
		return Collation{}, fmt.Errorf("create %s values cursorDupsort: %w", d.filenameBase, err)
	}
	defer valsDup.Close()

	for k, stepInDB, err := keysCursor.First(); k != nil; k, stepInDB, err = keysCursor.Next() {
		if err != nil {
			return coll, err
		}
		if !bytes.Equal(stepBytes, stepInDB) { // [txFrom; txTo)
			continue
		}

		copy(keySuffix, k)
		copy(keySuffix[len(k):], stepInDB)

		v, err = roTx.GetOne(d.valsTable, keySuffix[:len(k)+8])
		if err != nil {
			return coll, fmt.Errorf("find last %s value for aggregation step k=[%x]: %w", d.filenameBase, k, err)
		}

		if err = comp.AddWord(k); err != nil {
			return coll, fmt.Errorf("add %s values key [%x]: %w", d.filenameBase, k, err)
		}
		if err = comp.AddWord(v); err != nil {
			return coll, fmt.Errorf("add %s values [%x]=>[%x]: %w", d.filenameBase, k, v, err)
		}
	}

	closeCollation = false
	coll.valuesCount = coll.valuesComp.Count() / 2
	mxCollationSize.Set(uint64(coll.valuesCount))
	return coll, nil
}

type StaticFiles struct {
	HistoryFiles
	valuesDecomp *compress.Decompressor
	valuesIdx    *recsplit.Index
	valuesBt     *BtIndex
	bloom        *ExistenceFilter
}

// CleanupOnError - call it on collation fail. It closing all files
func (sf StaticFiles) CleanupOnError() {
	if sf.valuesDecomp != nil {
		sf.valuesDecomp.Close()
	}
	if sf.valuesIdx != nil {
		sf.valuesIdx.Close()
	}
	if sf.valuesBt != nil {
		sf.valuesBt.Close()
	}
	if sf.bloom != nil {
		sf.bloom.Close()
	}
	sf.HistoryFiles.CleanupOnError()
}

// buildFiles performs potentially resource intensive operations of creating
// static files and their indices
func (d *Domain) buildFiles(ctx context.Context, step uint64, collation Collation, ps *background.ProgressSet) (StaticFiles, error) {
	if d.filenameBase == traceFileLife {
		d.logger.Warn("[snapshots] buildFiles", "step", step, "domain", d.filenameBase)
	}

	start := time.Now()
	defer func() {
		d.stats.LastFileBuildingTook = time.Since(start)
		mxBuildTook.UpdateDuration(start)
	}()

	hStaticFiles, err := d.History.buildFiles(ctx, step, collation.HistoryCollation, ps)
	if err != nil {
		return StaticFiles{}, err
	}
	valuesComp := collation.valuesComp

	var (
		valuesDecomp *compress.Decompressor
		valuesIdx    *recsplit.Index
		bt           *BtIndex
		bloom        *ExistenceFilter
	)
	closeComp := true
	defer func() {
		if closeComp {
			hStaticFiles.CleanupOnError()
			if valuesComp != nil {
				valuesComp.Close()
			}
			if valuesDecomp != nil {
				valuesDecomp.Close()
			}
			if valuesIdx != nil {
				valuesIdx.Close()
			}
			if bt != nil {
				bt.Close()
			}
			if bloom != nil {
				bloom.Close()
			}
		}
	}()
	if d.noFsync {
		valuesComp.DisableFsync()
	}
	if err = valuesComp.Compress(); err != nil {
		return StaticFiles{}, fmt.Errorf("compress %s values: %w", d.filenameBase, err)
	}
	valuesComp.Close()
	valuesComp = nil
	if valuesDecomp, err = compress.NewDecompressor(collation.valuesPath); err != nil {
		return StaticFiles{}, fmt.Errorf("open %s values decompressor: %w", d.filenameBase, err)
	}

	if !UseBpsTree {
		valuesIdxPath := d.kvAccessorFilePath(step, step+1)
		if valuesIdx, err = buildIndexThenOpen(ctx, valuesDecomp, d.compression, valuesIdxPath, d.dirs.Tmp, false, d.salt, ps, d.logger, d.noFsync); err != nil {
			return StaticFiles{}, fmt.Errorf("build %s values idx: %w", d.filenameBase, err)
		}
	}

	{
		btPath := d.kvBtFilePath(step, step+1)
		bt, err = CreateBtreeIndexWithDecompressor(btPath, DefaultBtreeM, valuesDecomp, d.compression, *d.salt, ps, d.dirs.Tmp, d.logger, d.noFsync)
		if err != nil {
			return StaticFiles{}, fmt.Errorf("build %s .bt idx: %w", d.filenameBase, err)
		}
	}
	{
		fPath := d.kvExistenceIdxFilePath(step, step+1)
		if dir.FileExist(fPath) {
			bloom, err = OpenExistenceFilter(fPath)
			if err != nil {
				return StaticFiles{}, fmt.Errorf("build %s .kvei: %w", d.filenameBase, err)
			}
		}
	}
	closeComp = false
	return StaticFiles{
		HistoryFiles: hStaticFiles,
		valuesDecomp: valuesDecomp,
		valuesIdx:    valuesIdx,
		valuesBt:     bt,
		bloom:        bloom,
	}, nil
}

func (d *Domain) missedBtreeIdxFiles() (l []*filesItem) {
	d.files.Walk(func(items []*filesItem) bool { // don't run slow logic while iterating on btree
		for _, item := range items {
			fromStep, toStep := item.startTxNum/d.aggregationStep, item.endTxNum/d.aggregationStep
			fPath := d.kvBtFilePath(fromStep, toStep)
			if !dir.FileExist(fPath) {
				l = append(l, item)
				continue
			}
			fPath = d.kvExistenceIdxFilePath(fromStep, toStep)
			if !dir.FileExist(fPath) {
				l = append(l, item)
				continue
			}
		}
		return true
	})
	return l
}
func (d *Domain) missedKviIdxFiles() (l []*filesItem) {
	d.files.Walk(func(items []*filesItem) bool { // don't run slow logic while iterating on btree
		for _, item := range items {
			fromStep, toStep := item.startTxNum/d.aggregationStep, item.endTxNum/d.aggregationStep
			fPath := d.kvAccessorFilePath(fromStep, toStep)
			if !dir.FileExist(fPath) {
				l = append(l, item)
			}
		}
		return true
	})
	return l
}

//func (d *Domain) missedExistenceFilter() (l []*filesItem) {
//	d.files.Walk(func(items []*filesItem) bool { // don't run slow logic while iterating on btree
//		for _, item := range items {
//			fromStep, toStep := item.startTxNum/d.aggregationStep, item.endTxNum/d.aggregationStep
//      bloomPath := d.kvExistenceIdxFilePath(fromStep, toStep)
//      if !dir.FileExist(bloomPath) {
//				l = append(l, item)
//			}
//		}
//		return true
//	})
//	return l
//}

// BuildMissedIndices - produce .efi/.vi/.kvi from .ef/.v/.kv
func (d *Domain) BuildMissedIndices(ctx context.Context, g *errgroup.Group, ps *background.ProgressSet) {
	d.History.BuildMissedIndices(ctx, g, ps)
	for _, item := range d.missedBtreeIdxFiles() {
		if !UseBpsTree {
			continue
		}
		item := item
		g.Go(func() error {
			fromStep, toStep := item.startTxNum/d.aggregationStep, item.endTxNum/d.aggregationStep
			idxPath := d.kvBtFilePath(fromStep, toStep)
			if err := BuildBtreeIndexWithDecompressor(idxPath, item.decompressor, CompressNone, ps, d.dirs.Tmp, *d.salt, d.logger, d.noFsync); err != nil {
				return fmt.Errorf("failed to build btree index for %s:  %w", item.decompressor.FileName(), err)
			}
			return nil
		})
	}
	for _, item := range d.missedKviIdxFiles() {
		if UseBpsTree {
			continue
		}
		item := item
		g.Go(func() error {
			if UseBpsTree {
				return nil
			}

			fromStep, toStep := item.startTxNum/d.aggregationStep, item.endTxNum/d.aggregationStep
			idxPath := d.kvAccessorFilePath(fromStep, toStep)
			ix, err := buildIndexThenOpen(ctx, item.decompressor, d.compression, idxPath, d.dirs.Tmp, false, d.salt, ps, d.logger, d.noFsync)
			if err != nil {
				return fmt.Errorf("build %s values recsplit index: %w", d.filenameBase, err)
			}
			ix.Close()
			return nil
		})
	}
}

func buildIndexThenOpen(ctx context.Context, d *compress.Decompressor, compressed FileCompression, idxPath, tmpdir string, values bool, salt *uint32, ps *background.ProgressSet, logger log.Logger, noFsync bool) (*recsplit.Index, error) {
	if err := buildIndex(ctx, d, compressed, idxPath, tmpdir, values, salt, ps, logger, noFsync); err != nil {
		return nil, err
	}
	return recsplit.OpenIndex(idxPath)
}
func buildIndexFilterThenOpen(ctx context.Context, d *compress.Decompressor, compressed FileCompression, idxPath, tmpdir string, salt *uint32, ps *background.ProgressSet, logger log.Logger, noFsync bool) (*ExistenceFilter, error) {
	if err := buildIdxFilter(ctx, d, compressed, idxPath, salt, ps, logger, noFsync); err != nil {
		return nil, err
	}
	if !dir.FileExist(idxPath) {
		return nil, nil
	}
	return OpenExistenceFilter(idxPath)
}
func buildIndex(ctx context.Context, d *compress.Decompressor, compressed FileCompression, idxPath, tmpdir string, values bool, salt *uint32, ps *background.ProgressSet, logger log.Logger, noFsync bool) error {
	_, fileName := filepath.Split(idxPath)
	count := d.Count()
	if !values {
		count = d.Count() / 2
	}
	p := ps.AddNew(fileName, uint64(count))
	defer ps.Delete(p)

	defer d.EnableReadAhead().DisableReadAhead()

	g := NewArchiveGetter(d.MakeGetter(), compressed)
	var rs *recsplit.RecSplit
	var err error
	if rs, err = recsplit.NewRecSplit(recsplit.RecSplitArgs{
		KeyCount:    count,
		Enums:       false,
		BucketSize:  2000,
		LeafSize:    8,
		TmpDir:      tmpdir,
		IndexFile:   idxPath,
		Salt:        salt,
		EtlBufLimit: etl.BufferOptimalSize / 2,
	}, logger); err != nil {
		return fmt.Errorf("create recsplit: %w", err)
	}
	defer rs.Close()
	rs.LogLvl(log.LvlTrace)
	if noFsync {
		rs.DisableFsync()
	}

	word := make([]byte, 0, 256)
	var keyPos, valPos uint64
	for {
		if err := ctx.Err(); err != nil {
			return err
		}
		g.Reset(0)
		for g.HasNext() {
			word, valPos = g.Next(word[:0])
			if values {
				if err = rs.AddKey(word, valPos); err != nil {
					return fmt.Errorf("add idx key [%x]: %w", word, err)
				}
			} else {
				if err = rs.AddKey(word, keyPos); err != nil {
					return fmt.Errorf("add idx key [%x]: %w", word, err)
				}
			}

			// Skip value
			keyPos, _ = g.Skip()

			p.Processed.Add(1)
		}
		if err = rs.Build(ctx); err != nil {
			if rs.Collision() {
				logger.Info("Building recsplit. Collision happened. It's ok. Restarting...")
				rs.ResetNextSalt()
			} else {
				return fmt.Errorf("build idx: %w", err)
			}
		} else {
			break
		}
	}
	return nil
}

func (d *Domain) integrateFiles(sf StaticFiles, txNumFrom, txNumTo uint64) {
	d.History.integrateFiles(sf.HistoryFiles, txNumFrom, txNumTo)

	fi := newFilesItem(txNumFrom, txNumTo, d.aggregationStep)
	fi.frozen = false
	fi.decompressor = sf.valuesDecomp
	fi.index = sf.valuesIdx
	fi.bindex = sf.valuesBt
	fi.existence = sf.bloom
	d.files.Set(fi)

	d.reCalcRoFiles()
}

// unwind is similar to prune but the difference is that it restores domain values from the history as of txFrom
// context Flush should be managed by caller.
func (dc *DomainContext) Unwind(ctx context.Context, rwTx kv.RwTx, step, txNumUnindTo, txNumUnindFrom, limit uint64) error {
	d := dc.d
	//fmt.Printf("[domain][%s] unwinding txs [%d; %d) step %d largeValues=%t\n", d.filenameBase, txNumUnindTo, txNumUnindFrom, step, d.domainLargeValues)
	histRng, err := dc.hc.HistoryRange(int(txNumUnindTo), -1, order.Asc, -1, rwTx)
	if err != nil {
		return fmt.Errorf("historyRange %s: %w", dc.hc.h.filenameBase, err)
	}

	seen := make(map[string]struct{})
	restored := dc.newWriter(dc.d.dirs.Tmp, false)

	dc.SetTxNum(txNumUnindTo - 1) // todo what if we actually had to decrease current step to provide correct update?
	for histRng.HasNext() {
		k, v, err := histRng.Next()
		if err != nil {
			return err
		}
		//fmt.Printf("[%s]unwinding %x ->'%x'\n", dc.d.filenameBase, k, v)
		if err := restored.addValue(k, nil, v); err != nil {
			return err
		}
		seen[string(k)] = struct{}{}
	}

	keysCursor, err := dc.keysCursor(rwTx)
	if err != nil {
		return err
	}
	keysCursorForDeletes, err := rwTx.RwCursorDupSort(d.keysTable)
	if err != nil {
		return fmt.Errorf("create %s domain delete cursor: %w", d.filenameBase, err)
	}
	defer keysCursorForDeletes.Close()

	var valsC kv.RwCursor
	valsC, err = rwTx.RwCursor(d.valsTable)
	if err != nil {
		return err
	}
	defer valsC.Close()

	stepBytes := make([]byte, 8)
	binary.BigEndian.PutUint64(stepBytes, ^step)
	var k, v []byte

	for k, v, err = keysCursor.First(); k != nil; k, v, err = keysCursor.Next() {
		if err != nil {
			return fmt.Errorf("iterate over %s domain keys: %w", d.filenameBase, err)
		}
		if !bytes.Equal(v, stepBytes) {
			continue
		}
		if _, replaced := seen[string(k)]; !replaced {
			continue
		}

		kk, _, err := valsC.SeekExact(common.Append(k, stepBytes))
		if err != nil {
			return err
		}
		if kk != nil {
			//fmt.Printf("[domain][%s] rm large value %x v %x\n", d.filenameBase, kk, vv)
			if err = valsC.DeleteCurrent(); err != nil {
				return err
			}
		}

		// This DeleteCurrent needs to the last in the loop iteration, because it invalidates k and v
		if _, _, err = keysCursorForDeletes.SeekBothExact(k, v); err != nil {
			return err
		}
		if err = keysCursorForDeletes.DeleteCurrent(); err != nil {
			return err
		}
	}

	logEvery := time.NewTicker(time.Second * 30)
	defer logEvery.Stop()
	if err := dc.hc.Prune(ctx, rwTx, txNumUnindTo, txNumUnindFrom, limit, logEvery); err != nil {
		return fmt.Errorf("prune history at step %d [%d, %d): %w", step, txNumUnindTo, txNumUnindFrom, err)
	}
	return restored.flush(ctx, rwTx)
}

func (d *Domain) isEmpty(tx kv.Tx) (bool, error) {
	k, err := kv.FirstKey(tx, d.keysTable)
	if err != nil {
		return false, err
	}
	k2, err := kv.FirstKey(tx, d.valsTable)
	if err != nil {
		return false, err
	}
	isEmptyHist, err := d.History.isEmpty(tx)
	if err != nil {
		return false, err
	}
	return k == nil && k2 == nil && isEmptyHist, nil
}

func (dc *DomainContext) Rotate() flusher {
	hf := dc.hc.Rotate()
	if dc.wal != nil {
		w := dc.wal
		if err := w.keys.Flush(); err != nil {
			panic(err)
		}
		if err := w.values.Flush(); err != nil {
			panic(err)
		}
		hf.d = w
		dc.wal = dc.newWriter(dc.wal.tmpdir, dc.wal.discard)
	}
	return hf
}

var (
	UseBtree = true // if true, will use btree for all files
)

func (dc *DomainContext) getLatestFromFilesWithExistenceIndex(filekey []byte) (v []byte, found bool, err error) {
	hi, _ := dc.hc.ic.hashKey(filekey)

	for i := len(dc.files) - 1; i >= 0; i-- {
		if dc.d.withExistenceIndex {
			//if dc.files[i].src.existence == nil {
			//	panic(dc.files[i].src.decompressor.FileName())
			//}
			if dc.files[i].src.existence != nil {
				if !dc.files[i].src.existence.ContainsHash(hi) {
					if traceGetLatest == dc.d.filenameBase {
						fmt.Printf("GetLatest(%s, %x) -> existence index %s -> false\n", dc.d.filenameBase, filekey, dc.files[i].src.existence.FileName)
					}
					continue
				} else {
					if traceGetLatest == dc.d.filenameBase {
						fmt.Printf("GetLatest(%s, %x) -> existence index %s -> true\n", dc.d.filenameBase, filekey, dc.files[i].src.existence.FileName)
					}
				}
			} else {
				if traceGetLatest == dc.d.filenameBase {
					fmt.Printf("GetLatest(%s, %x) -> existence index is nil %s\n", dc.d.filenameBase, filekey, dc.files[i].src.decompressor.FileName())
				}
			}
		}

		//t := time.Now()
		v, found, err = dc.getFromFile2(i, filekey)
		if err != nil {
			return nil, false, err
		}
		if !found {
			if traceGetLatest == dc.d.filenameBase {
				fmt.Printf("GetLatest(%s, %x) -> not found in file %s\n", dc.d.filenameBase, filekey, dc.files[i].src.decompressor.FileName())
			}
			//	LatestStateReadGrindNotFound.UpdateDuration(t)
			continue
		}
		if traceGetLatest == dc.d.filenameBase {
			fmt.Printf("GetLatest(%s, %x) -> found in file %s\n", dc.d.filenameBase, filekey, dc.files[i].src.decompressor.FileName())
		}
		//LatestStateReadGrind.UpdateDuration(t)
		return v, true, nil
	}
	if traceGetLatest == dc.d.filenameBase {
		fmt.Printf("GetLatest(%s, %x) -> not found in %d files\n", dc.d.filenameBase, filekey, len(dc.files))
	}

	return nil, false, nil
}
func (dc *DomainContext) getLatestFromFiles(filekey []byte) (v []byte, found bool, err error) {
	if dc.d.withExistenceIndex {
		return dc.getLatestFromFilesWithExistenceIndex(filekey)
	}

	if v, found, err = dc.getLatestFromWarmFiles(filekey); err != nil {
		return nil, false, err
	} else if found {
		return v, true, nil
	}

	if v, found, err = dc.getLatestFromColdFilesGrind(filekey); err != nil {
		return nil, false, err
	} else if found {
		return v, true, nil
	}

	// still not found, search in indexed cold shards
	return dc.getLatestFromColdFiles(filekey)
}

func (dc *DomainContext) getLatestFromWarmFiles(filekey []byte) ([]byte, bool, error) {
	exactWarmStep, ok, err := dc.hc.ic.warmLocality.lookupLatest(filekey)
	if err != nil {
		return nil, false, err
	}
	// _ = ok
	if !ok {
		return nil, false, nil
	}

	t := time.Now()
	exactTxNum := exactWarmStep * dc.d.aggregationStep
	for i := len(dc.files) - 1; i >= 0; i-- {
		isUseful := dc.files[i].startTxNum <= exactTxNum && dc.files[i].endTxNum > exactTxNum
		if !isUseful {
			continue
		}

		v, found, err := dc.getFromFile(i, filekey)
		if err != nil {
			return nil, false, err
		}
		if !found {
			LatestStateReadWarmNotFound.UpdateDuration(t)
			t = time.Now()
			continue
		}
		// fmt.Printf("warm [%d] want %x keys i idx %v %v\n", i, filekey, bt.ef.Count(), bt.decompressor.FileName())

		LatestStateReadWarm.UpdateDuration(t)
		return v, found, nil
	}
	return nil, false, nil
}

func (dc *DomainContext) getLatestFromColdFilesGrind(filekey []byte) (v []byte, found bool, err error) {
	// sometimes there is a gap between indexed cold files and indexed warm files. just grind them.
	// possible reasons:
	// - no locality indices at all
	// - cold locality index is "lazy"-built
	// corner cases:
	// - cold and warm segments can overlap
	lastColdIndexedTxNum := dc.hc.ic.coldLocality.indexedTo()
	firstWarmIndexedTxNum, haveWarmIdx := dc.hc.ic.warmLocality.indexedFrom()
	if !haveWarmIdx && len(dc.files) > 0 {
		firstWarmIndexedTxNum = dc.files[len(dc.files)-1].endTxNum
	}

	if firstWarmIndexedTxNum <= lastColdIndexedTxNum {
		return nil, false, nil
	}

	t := time.Now()
	//if firstWarmIndexedTxNum/dc.d.aggregationStep-lastColdIndexedTxNum/dc.d.aggregationStep > 0 && dc.d.withLocalityIndex {
	//	if dc.d.filenameBase != "commitment" {
	//		log.Warn("[dbg] gap between warm and cold locality", "cold", lastColdIndexedTxNum/dc.d.aggregationStep, "warm", firstWarmIndexedTxNum/dc.d.aggregationStep, "nil", dc.hc.ic.coldLocality == nil, "name", dc.d.filenameBase)
	//		if dc.hc.ic.coldLocality != nil && dc.hc.ic.coldLocality.file != nil {
	//			log.Warn("[dbg] gap", "cold_f", dc.hc.ic.coldLocality.file.src.bm.FileName())
	//		}
	//		if dc.hc.ic.warmLocality != nil && dc.hc.ic.warmLocality.file != nil {
	//			log.Warn("[dbg] gap", "warm_f", dc.hc.ic.warmLocality.file.src.bm.FileName())
	//		}
	//	}
	//}

	for i := len(dc.files) - 1; i >= 0; i-- {
		isUseful := dc.files[i].startTxNum >= lastColdIndexedTxNum && dc.files[i].endTxNum <= firstWarmIndexedTxNum
		if !isUseful {
			continue
		}
		v, ok, err := dc.getFromFile(i, filekey)
		if err != nil {
			return nil, false, err
		}
		if !ok {
			LatestStateReadGrindNotFound.UpdateDuration(t)
			t = time.Now()
			continue
		}
		LatestStateReadGrind.UpdateDuration(t)
		return v, true, nil
	}
	return nil, false, nil
}

func (dc *DomainContext) getLatestFromColdFiles(filekey []byte) (v []byte, found bool, err error) {
	// exactColdShard, ok, err := dc.hc.ic.coldLocality.lookupLatest(filekey)
	// if err != nil {
	// 	return nil, false, err
	// }
	// _ = ok
	// if !ok {
	// 	return nil, false, nil
	// }
	//dc.d.stats.FilesQuerie.Add(1)
	t := time.Now()
	// exactTxNum := exactColdShard * StepsInColdFile * dc.d.aggregationStep
	// fmt.Printf("exactColdShard: %d, exactTxNum=%d\n", exactColdShard, exactTxNum)
	for i := len(dc.files) - 1; i >= 0; i-- {
		// isUseful := dc.files[i].startTxNum <= exactTxNum && dc.files[i].endTxNum > exactTxNum
		//fmt.Printf("read3: %s, %t, %d-%d\n", dc.files[i].src.decompressor.FileName(), isUseful, dc.files[i].startTxNum, dc.files[i].endTxNum)
		// if !isUseful {
		// 	continue
		// }
		v, found, err = dc.getFromFile(i, filekey)
		if err != nil {
			return nil, false, err
		}
		if !found {
			LatestStateReadColdNotFound.UpdateDuration(t)
			t = time.Now()
			continue
		}
		LatestStateReadCold.UpdateDuration(t)
		return v, true, nil
	}
	return nil, false, nil
}

// GetAsOf does not always require usage of roTx. If it is possible to determine
// historical value based only on static files, roTx will not be used.
func (dc *DomainContext) GetAsOf(key []byte, txNum uint64, roTx kv.Tx) ([]byte, error) {
	v, hOk, err := dc.hc.GetNoStateWithRecent(key, txNum, roTx)
	if err != nil {
		return nil, err
	}
	if hOk {
		// if history returned marker of key creation
		// domain must return nil
		if len(v) == 0 {
			if traceGetAsOf == dc.d.filenameBase {
				fmt.Printf("GetAsOf(%s, %x, %d) -> not found in history\n", dc.d.filenameBase, key, txNum)
			}
			return nil, nil
		}
		if traceGetAsOf == dc.d.filenameBase {
			fmt.Printf("GetAsOf(%s, %x, %d) -> found in history\n", dc.d.filenameBase, key, txNum)
		}
		return v, nil
	}
	v, _, err = dc.GetLatest(key, nil, roTx)
	if err != nil {
		return nil, err
	}
	return v, nil
}

func (dc *DomainContext) Close() {
	if dc.files == nil { // invariant: it's safe to call Close multiple times
		return
	}
	files := dc.files
	dc.files = nil
	for i := 0; i < len(files); i++ {
		if files[i].src.frozen {
			continue
		}
		refCnt := files[i].src.refcount.Add(-1)
		//GC: last reader responsible to remove useles files: close it and delete
		if refCnt == 0 && files[i].src.canDelete.Load() {
			files[i].src.closeFilesAndRemove()
		}
	}
	//for _, r := range dc.readers {
	//	r.Close()
	//}
	dc.hc.Close()
}

func (dc *DomainContext) statelessGetter(i int) ArchiveGetter {
	if dc.getters == nil {
		dc.getters = make([]ArchiveGetter, len(dc.files))
	}
	r := dc.getters[i]
	if r == nil {
		r = NewArchiveGetter(dc.files[i].src.decompressor.MakeGetter(), dc.d.compression)
		dc.getters[i] = r
	}
	return r
}
<<<<<<< HEAD

func (dc *DomainContext) statelessIdxReader(i int) *recsplit.IndexReader {
	if dc.idxReaders == nil {
		dc.idxReaders = make([]*recsplit.IndexReader, len(dc.files))
	}
	r := dc.idxReaders[i]
	if r == nil {
		r = dc.files[i].src.index.GetReaderFromPool()
		dc.idxReaders[i] = r
	}
	return r
}

func (dc *DomainContext) statelessBtree(i int) *BtIndex {
	if dc.readers == nil {
		dc.readers = make([]*BtIndex, len(dc.files))
	}
	r := dc.readers[i]
	if r == nil {
		r = dc.files[i].src.bindex
		dc.readers[i] = r
	}
	return r
}

func (dc *DomainContext) valsCursor(tx kv.Tx) (c kv.Cursor, err error) {
	if dc.valsC != nil {
		return dc.valsC, nil
	}
	dc.valsC, err = tx.Cursor(dc.d.valsTable)
	if err != nil {
		return nil, err
	}
	return dc.valsC, nil
}

func (dc *DomainContext) keysCursor(tx kv.Tx) (c kv.CursorDupSort, err error) {
	if dc.keysC != nil {
		return dc.keysC, nil
	}
	dc.keysC, err = tx.CursorDupSort(dc.d.keysTable)
	if err != nil {
		return nil, err
	}
	return dc.keysC, nil
}

=======

func (dc *DomainContext) statelessIdxReader(i int) *recsplit.IndexReader {
	if dc.idxReaders == nil {
		dc.idxReaders = make([]*recsplit.IndexReader, len(dc.files))
	}
	r := dc.idxReaders[i]
	if r == nil {
		r = dc.files[i].src.index.GetReaderFromPool()
		dc.idxReaders[i] = r
	}
	return r
}

func (dc *DomainContext) statelessBtree(i int) *BtIndex {
	if dc.readers == nil {
		dc.readers = make([]*BtIndex, len(dc.files))
	}
	r := dc.readers[i]
	if r == nil {
		r = dc.files[i].src.bindex
		dc.readers[i] = r
	}
	return r
}

func (dc *DomainContext) valsCursor(tx kv.Tx) (c kv.Cursor, err error) {
	if dc.valsC != nil {
		return dc.valsC, nil
	}
	dc.valsC, err = tx.Cursor(dc.d.valsTable)
	if err != nil {
		return nil, err
	}
	return dc.valsC, nil
}

func (dc *DomainContext) keysCursor(tx kv.Tx) (c kv.CursorDupSort, err error) {
	if dc.keysC != nil {
		return dc.keysC, nil
	}
	dc.keysC, err = tx.CursorDupSort(dc.d.keysTable)
	if err != nil {
		return nil, err
	}
	return dc.keysC, nil
}

>>>>>>> 08304d9b
func (dc *DomainContext) GetLatest(key1, key2 []byte, roTx kv.Tx) ([]byte, bool, error) {
	//t := time.Now()
	key := key1
	if len(key2) > 0 {
		key = append(append(dc.keyBuf[:0], key1...), key2...)
	}

	var (
		v   []byte
		err error
	)

	keysC, err := dc.keysCursor(roTx)
	if err != nil {
		return nil, false, err
	}
<<<<<<< HEAD
	_, foundInvStep, err := keysC.SeekExact(key) // reads first DupSort value
=======

	var foundInvStep []byte
	if traceGetLatest == dc.d.filenameBase {
		defer func() {
			fmt.Printf("GetLatest(%s, '%x' -> '%x') (from db=%t)\n", dc.d.filenameBase, key, v, foundInvStep != nil)
		}()
	}

	_, foundInvStep, err = keysC.SeekExact(key) // reads first DupSort value
>>>>>>> 08304d9b
	if err != nil {
		return nil, false, err
	}
	if foundInvStep != nil {
		copy(dc.valKeyBuf[:], key)
		copy(dc.valKeyBuf[len(key):], foundInvStep)

		valsC, err := dc.valsCursor(roTx)
		if err != nil {
			return nil, false, err
		}
		_, v, err = valsC.SeekExact(dc.valKeyBuf[:len(key)+8])
		if err != nil {
			return nil, false, fmt.Errorf("GetLatest value: %w", err)
		}
<<<<<<< HEAD
		if traceGetLatest == dc.d.filenameBase {
			fmt.Printf("GetLatest(%s, %x) -> found in db\n", dc.d.filenameBase, key)
		}
		//LatestStateReadDB.UpdateDuration(t)
		return v, true, nil
	} else {
		if traceGetLatest == dc.d.filenameBase {
			//it, err := dc.hc.IdxRange(common.FromHex("0x105083929bF9bb22C26cB1777Ec92661170D4285"), 1390000, -1, order.Asc, -1, roTx) //[from, to)
			//if err != nil {
			//	panic(err)
			//}
			//l := iter.ToArrU64Must(it)
			//fmt.Printf("L: %d\n", l)
			//it2, err := dc.hc.IdxRange(common.FromHex("0x105083929bF9bb22C26cB1777Ec92661170D4285"), -1, 1390000, order.Desc, -1, roTx) //[from, to)
			//if err != nil {
			//	panic(err)
			//}
			//l2 := iter.ToArrU64Must(it2)
			//fmt.Printf("K: %d\n", l2)
			//panic(1)
			//
			fmt.Printf("GetLatest(%s, %x) -> not found in db\n", dc.d.filenameBase, key)
		}
=======
		//if traceGetLatest == dc.d.filenameBase {
		//	fmt.Printf("GetLatest(%s, %x) -> found in db\n", dc.d.filenameBase, key)
		//}
		//LatestStateReadDB.UpdateDuration(t)
		return v, true, nil
		//} else {
		//if traceGetLatest == dc.d.filenameBase {
		//it, err := dc.hc.IdxRange(common.FromHex("0x105083929bF9bb22C26cB1777Ec92661170D4285"), 1390000, -1, order.Asc, -1, roTx) //[from, to)
		//if err != nil {
		//	panic(err)
		//}
		//l := iter.ToArrU64Must(it)
		//fmt.Printf("L: %d\n", l)
		//it2, err := dc.hc.IdxRange(common.FromHex("0x105083929bF9bb22C26cB1777Ec92661170D4285"), -1, 1390000, order.Desc, -1, roTx) //[from, to)
		//if err != nil {
		//	panic(err)
		//}
		//l2 := iter.ToArrU64Must(it2)
		//fmt.Printf("K: %d\n", l2)
		//panic(1)
		//
		//	fmt.Printf("GetLatest(%s, %x) -> not found in db\n", dc.d.filenameBase, key)
		//}
>>>>>>> 08304d9b
	}
	//LatestStateReadDBNotFound.UpdateDuration(t)

	v, found, err := dc.getLatestFromFiles(key)
	if err != nil {
		return nil, false, err
	}
	return v, found, nil
}

func (dc *DomainContext) IteratePrefix(roTx kv.Tx, prefix []byte, it func(k []byte, v []byte) error) error {
	var cp CursorHeap
	heap.Init(&cp)
	var k, v []byte
	var err error

	//iter := sd.storage.Iter()
	//if iter.Seek(string(prefix)) {
	//	kx := iter.Key()
	//	v = iter.Value()
	//	k = []byte(kx)
	//
	//	if len(kx) > 0 && bytes.HasPrefix(k, prefix) {
	//		heap.Push(&cp, &CursorItem{t: RAM_CURSOR, key: common.Copy(k), val: common.Copy(v), iter: iter, endTxNum: sd.txNum.Load(), reverse: true})
	//	}
	//}

	keysCursor, err := roTx.CursorDupSort(dc.d.keysTable)
	if err != nil {
		return err
	}
	defer keysCursor.Close()
	if k, v, err = keysCursor.Seek(prefix); err != nil {
		return err
	}
	if k != nil && bytes.HasPrefix(k, prefix) {
		keySuffix := make([]byte, len(k)+8)
		copy(keySuffix, k)
		copy(keySuffix[len(k):], v)
		step := ^binary.BigEndian.Uint64(v)
		txNum := step * dc.d.aggregationStep
		if v, err = roTx.GetOne(dc.d.valsTable, keySuffix); err != nil {
			return err
		}
		heap.Push(&cp, &CursorItem{t: DB_CURSOR, key: k, val: v, c: keysCursor, endTxNum: txNum + dc.d.aggregationStep, reverse: true})
	}

	for i, item := range dc.files {
		if UseBtree || UseBpsTree {
			cursor, err := dc.statelessBtree(i).Seek(dc.statelessGetter(i), prefix)
			if err != nil {
				return err
			}
			if cursor == nil {
				continue
			}
			dc.d.stats.FilesQueries.Add(1)
			key := cursor.Key()
			if key != nil && bytes.HasPrefix(key, prefix) {
				val := cursor.Value()
				heap.Push(&cp, &CursorItem{t: FILE_CURSOR, dg: dc.statelessGetter(i), key: key, val: val, btCursor: cursor, endTxNum: item.endTxNum, reverse: true})
			}
		} else {
			ir := dc.statelessIdxReader(i)
			offset := ir.Lookup(prefix)
			g := dc.statelessGetter(i)
			g.Reset(offset)
			if !g.HasNext() {
				continue
			}
			key, _ := g.Next(nil)
			dc.d.stats.FilesQueries.Add(1)
			if key != nil && bytes.HasPrefix(key, prefix) {
				val, lofft := g.Next(nil)
				heap.Push(&cp, &CursorItem{t: FILE_CURSOR, dg: g, latestOffset: lofft, key: key, val: val, endTxNum: item.endTxNum, reverse: true})
			}
		}
	}

	for cp.Len() > 0 {
		lastKey := common.Copy(cp[0].key)
		lastVal := common.Copy(cp[0].val)
		// Advance all the items that have this key (including the top)
		for cp.Len() > 0 && bytes.Equal(cp[0].key, lastKey) {
			ci1 := heap.Pop(&cp).(*CursorItem)
			//if string(ci1.key) == string(hexutility.MustDecodeString("301f9a245a0adeb61835403f6fd256dd96d103942d747c6d41e95a5d655bc20ab0fac941c854894cc0ed84cdaf557374b49ed723")) {
			//	fmt.Printf("found %x\n", ci1.key)
			//}
			switch ci1.t {
			//case RAM_CURSOR:
			//	if ci1.iter.Next() {
			//		k = []byte(ci1.iter.Key())
			//		if k != nil && bytes.HasPrefix(k, prefix) {
			//			ci1.key = common.Copy(k)
			//			ci1.val = common.Copy(ci1.iter.Value())
			//		}
			//	}
			//	heap.Push(&cp, ci1)
			case FILE_CURSOR:
				if UseBtree || UseBpsTree {
					if ci1.btCursor.Next() {
						ci1.key = ci1.btCursor.Key()
						if ci1.key != nil && bytes.HasPrefix(ci1.key, prefix) {
							ci1.val = ci1.btCursor.Value()
							heap.Push(&cp, ci1)
						}
					}
				} else {
					ci1.dg.Reset(ci1.latestOffset)
					if !ci1.dg.HasNext() {
						break
					}
					key, _ := ci1.dg.Next(nil)
					if key != nil && bytes.HasPrefix(key, prefix) {
						ci1.key = key
						ci1.val, ci1.latestOffset = ci1.dg.Next(nil)
						heap.Push(&cp, ci1)
					}
				}
			case DB_CURSOR:
				k, v, err = ci1.c.NextNoDup()
				if err != nil {
					return err
				}
				if k != nil && bytes.HasPrefix(k, prefix) {
					ci1.key = k
					keySuffix := make([]byte, len(k)+8)
					copy(keySuffix, k)
					copy(keySuffix[len(k):], v)
					if v, err = roTx.GetOne(dc.d.valsTable, keySuffix); err != nil {
						return err
					}
					ci1.val = v
					heap.Push(&cp, ci1)
				}
			}
		}
		if len(lastVal) > 0 {
			if err := it(lastKey, lastVal); err != nil {
				return err
			}
		}
	}
	return nil
}

func (dc *DomainContext) DomainRange(tx kv.Tx, fromKey, toKey []byte, ts uint64, asc order.By, limit int) (it iter.KV, err error) {
	if !asc {
		panic("implement me")
	}
	//histStateIt, err := tx.aggCtx.AccountHistoricalStateRange(asOfTs, fromKey, toKey, limit, tx.MdbxTx)
	//if err != nil {
	//	return nil, err
	//}
	//lastestStateIt, err := tx.aggCtx.DomainRangeLatest(tx.MdbxTx, kv.AccountDomain, fromKey, toKey, limit)
	//if err != nil {
	//	return nil, err
	//}
	histStateIt, err := dc.hc.WalkAsOf(ts, fromKey, toKey, tx, limit)
	if err != nil {
		return nil, err
	}
	lastestStateIt, err := dc.DomainRangeLatest(tx, fromKey, toKey, limit)
	if err != nil {
		return nil, err
	}
	return iter.UnionKV(histStateIt, lastestStateIt, limit), nil
}

func (dc *DomainContext) IteratePrefix2(roTx kv.Tx, fromKey, toKey []byte, limit int) (iter.KV, error) {
	return dc.DomainRangeLatest(roTx, fromKey, toKey, limit)
}

func (dc *DomainContext) DomainRangeLatest(roTx kv.Tx, fromKey, toKey []byte, limit int) (iter.KV, error) {
	fit := &DomainLatestIterFile{from: fromKey, to: toKey, limit: limit, dc: dc,
		roTx:         roTx,
		idxKeysTable: dc.d.keysTable,
		h:            &CursorHeap{},
	}
	if err := fit.init(dc); err != nil {
		return nil, err
	}
	return fit, nil
}

func (dc *DomainContext) CanPrune(tx kv.Tx) bool {
	return dc.hc.ic.CanPruneFrom(tx) < dc.maxTxNumInFiles(false)
}

// history prunes keys in range [txFrom; txTo), domain prunes any records with rStep <= step.
// In case of context cancellation pruning stops and returns error, but simply could be started again straight away.
func (dc *DomainContext) Prune(ctx context.Context, rwTx kv.RwTx, step, txFrom, txTo, limit uint64, logEvery *time.Ticker) error {
	if !dc.CanPrune(rwTx) {
		return nil
	}

	st := time.Now()
	mxPruneInProgress.Inc()
	defer mxPruneInProgress.Dec()

	keysCursorForDeletes, err := rwTx.RwCursorDupSort(dc.d.keysTable)
	if err != nil {
		return fmt.Errorf("create %s domain cursor: %w", dc.d.filenameBase, err)
	}
	defer keysCursorForDeletes.Close()
	keysCursor, err := rwTx.RwCursorDupSort(dc.d.keysTable)
	if err != nil {
		return fmt.Errorf("create %s domain cursor: %w", dc.d.filenameBase, err)
	}
	defer keysCursor.Close()

	var (
		prunedKeys    uint64
		prunedMaxStep uint64
		prunedMinStep = uint64(math.MaxUint64)
		seek          = make([]byte, 0, 256)
	)

	for k, v, err := keysCursor.Last(); k != nil; k, v, err = keysCursor.Prev() {
		if err != nil {
			return fmt.Errorf("iterate over %s domain keys: %w", dc.d.filenameBase, err)
		}
		is := ^binary.BigEndian.Uint64(v)
		if is > step {
			continue
		}
		if limit == 0 {
			return nil
		}
		limit--

		seek = append(append(seek[:0], k...), v...)
		//fmt.Printf("prune key: %x->%x [%x] step %d dom %s\n", k, v, seek, ^binary.BigEndian.Uint64(v), dc.d.filenameBase)

		mxPruneSizeDomain.Inc()
		prunedKeys++

		//fmt.Printf("prune value: %x step %d dom %s\n", seek, ^binary.BigEndian.Uint64(v), dc.d.filenameBase)
		err = rwTx.Delete(dc.d.valsTable, seek)
		if err != nil {
			return fmt.Errorf("prune domain value: %w", err)
		}

		// This DeleteCurrent needs to the last in the loop iteration, because it invalidates k and v
		if _, _, err = keysCursorForDeletes.SeekBothExact(k, v); err != nil {
			return err
		}
		if err = keysCursorForDeletes.DeleteCurrent(); err != nil {
			return err
		}

		if is < prunedMinStep {
			prunedMinStep = is
		}
		if is > prunedMaxStep {
			prunedMaxStep = is
		}

		select {
		case <-ctx.Done():
			return ctx.Err()
		case <-logEvery.C:
			dc.d.logger.Info("[snapshots] prune domain", "name", dc.d.filenameBase, "step", step,
				"steps", fmt.Sprintf("%.2f-%.2f", float64(txFrom)/float64(dc.d.aggregationStep), float64(txTo)/float64(dc.d.aggregationStep)))
		default:
		}
	}
	if prunedMinStep == math.MaxUint64 {
		prunedMinStep = 0
	} // minMax pruned step doesn't mean that we pruned all kv pairs for those step - we just pruned some keys of those steps.

	dc.d.logger.Info("[snapshots] prune domain", "name", dc.d.filenameBase, "step range", fmt.Sprintf("[%d, %d] requested %d", prunedMinStep, prunedMaxStep, step), "pruned keys", prunedKeys)
	mxPruneTookDomain.UpdateDuration(st)

	if err := dc.hc.Prune(ctx, rwTx, txFrom, txTo, limit, logEvery); err != nil {
		return fmt.Errorf("prune history at step %d [%d, %d): %w", step, txFrom, txTo, err)
	}
	return nil
}

type DomainLatestIterFile struct {
	dc *DomainContext

	roTx         kv.Tx
	idxKeysTable string

	limit int

	from, to []byte
	nextVal  []byte
	nextKey  []byte

	h *CursorHeap

	k, v, kBackup, vBackup []byte
}

func (hi *DomainLatestIterFile) Close() {
}
func (hi *DomainLatestIterFile) init(dc *DomainContext) error {
	heap.Init(hi.h)
	var k, v []byte
	var err error

	keysCursor, err := hi.roTx.CursorDupSort(dc.d.keysTable)
	if err != nil {
		return err
	}
	if k, v, err = keysCursor.Seek(hi.from); err != nil {
		return err
	}
	if k != nil && (hi.to == nil || bytes.Compare(k, hi.to) < 0) {
		keySuffix := make([]byte, len(k)+8)
		copy(keySuffix, k)
		copy(keySuffix[len(k):], v)
		step := ^binary.BigEndian.Uint64(v)
		txNum := step * dc.d.aggregationStep
		if v, err = hi.roTx.GetOne(dc.d.valsTable, keySuffix); err != nil {
			return err
		}
		heap.Push(hi.h, &CursorItem{t: DB_CURSOR, key: common.Copy(k), val: common.Copy(v), c: keysCursor, endTxNum: txNum, reverse: true})
	}

	for i, item := range dc.files {
		btCursor, err := dc.statelessBtree(i).Seek(dc.statelessGetter(i), hi.from)
		if err != nil {
			return err
		}
		if btCursor == nil {
			continue
		}

		key := btCursor.Key()
		if key != nil && (hi.to == nil || bytes.Compare(key, hi.to) < 0) {
			val := btCursor.Value()
			heap.Push(hi.h, &CursorItem{t: FILE_CURSOR, key: key, val: val, btCursor: btCursor, endTxNum: item.endTxNum, reverse: true})
		}
	}
	return hi.advanceInFiles()
}

func (hi *DomainLatestIterFile) advanceInFiles() error {
	for hi.h.Len() > 0 {
		lastKey := (*hi.h)[0].key
		lastVal := (*hi.h)[0].val

		// Advance all the items that have this key (including the top)
		for hi.h.Len() > 0 && bytes.Equal((*hi.h)[0].key, lastKey) {
			ci1 := heap.Pop(hi.h).(*CursorItem)
			switch ci1.t {
			case FILE_CURSOR:
				if ci1.btCursor.Next() {
					ci1.key = ci1.btCursor.Key()
					ci1.val = ci1.btCursor.Value()
					if ci1.key != nil && (hi.to == nil || bytes.Compare(ci1.key, hi.to) < 0) {
						heap.Push(hi.h, ci1)
					}
				}
			case DB_CURSOR:
				k, v, err := ci1.c.NextNoDup()
				if err != nil {
					return err
				}
				if k != nil && (hi.to == nil || bytes.Compare(k, hi.to) < 0) {
					ci1.key = common.Copy(k)
					keySuffix := make([]byte, len(k)+8)
					copy(keySuffix, k)
					copy(keySuffix[len(k):], v)
					if v, err = hi.roTx.GetOne(hi.dc.d.valsTable, keySuffix); err != nil {
						return err
					}
					ci1.val = common.Copy(v)
					heap.Push(hi.h, ci1)
				}
			}
		}
		if len(lastVal) > 0 {
			hi.nextKey, hi.nextVal = lastKey, lastVal
			return nil // founc
		}
	}
	hi.nextKey = nil
	return nil
}

func (hi *DomainLatestIterFile) HasNext() bool {
	return hi.limit != 0 && hi.nextKey != nil
}

func (hi *DomainLatestIterFile) Next() ([]byte, []byte, error) {
	hi.limit--
	hi.k, hi.v = append(hi.k[:0], hi.nextKey...), append(hi.v[:0], hi.nextVal...)

	// Satisfy iter.Dual Invariant 2
	hi.k, hi.kBackup, hi.v, hi.vBackup = hi.kBackup, hi.k, hi.vBackup, hi.v
	if err := hi.advanceInFiles(); err != nil {
		return nil, nil, err
	}
	return hi.kBackup, hi.vBackup, nil
}

func (d *Domain) stepsRangeInDBAsStr(tx kv.Tx) string {
	a1, a2 := d.History.InvertedIndex.stepsRangeInDB(tx)
	//ad1, ad2 := d.stepsRangeInDB(tx)
	//if ad2-ad1 < 0 {
	//	fmt.Printf("aaa: %f, %f\n", ad1, ad2)
	//}
	return fmt.Sprintf("%s:%.1f", d.filenameBase, a2-a1)
}
func (d *Domain) stepsRangeInDB(tx kv.Tx) (from, to float64) {
	fst, _ := kv.FirstKey(tx, d.valsTable)
	if len(fst) > 0 {
		to = float64(^binary.BigEndian.Uint64(fst[len(fst)-8:]))
	}
	lst, _ := kv.LastKey(tx, d.valsTable)
	if len(lst) > 0 {
		from = float64(^binary.BigEndian.Uint64(lst[len(lst)-8:]))
	}
	if to == 0 {
		to = from
	}
	return from, to
}

func (dc *DomainContext) Files() (res []string) {
	for _, item := range dc.files {
		if item.src.decompressor != nil {
			res = append(res, item.src.decompressor.FileName())
		}
	}
	return append(res, dc.hc.Files()...)
}

type SelectedStaticFiles struct {
	accounts       []*filesItem
	accountsIdx    []*filesItem
	accountsHist   []*filesItem
	storage        []*filesItem
	storageIdx     []*filesItem
	storageHist    []*filesItem
	code           []*filesItem
	codeIdx        []*filesItem
	codeHist       []*filesItem
	commitment     []*filesItem
	commitmentIdx  []*filesItem
	commitmentHist []*filesItem
	codeI          int
	storageI       int
	accountsI      int
	commitmentI    int
}

func (sf SelectedStaticFiles) FillV3(s *SelectedStaticFilesV3) SelectedStaticFiles {
	sf.accounts, sf.accountsIdx, sf.accountsHist = s.accounts, s.accountsIdx, s.accountsHist
	sf.storage, sf.storageIdx, sf.storageHist = s.storage, s.storageIdx, s.storageHist
	sf.code, sf.codeIdx, sf.codeHist = s.code, s.codeIdx, s.codeHist
	sf.commitment, sf.commitmentIdx, sf.commitmentHist = s.commitment, s.commitmentIdx, s.commitmentHist
	sf.codeI, sf.accountsI, sf.storageI, sf.commitmentI = s.codeI, s.accountsI, s.storageI, s.commitmentI
	return sf
}

func (sf SelectedStaticFiles) Close() {
	for _, group := range [][]*filesItem{
		sf.accounts, sf.accountsIdx, sf.accountsHist,
		sf.storage, sf.storageIdx, sf.storageHist,
		sf.code, sf.codeIdx, sf.codeHist,
		sf.commitment, sf.commitmentIdx, sf.commitmentHist,
	} {
		for _, item := range group {
			if item != nil {
				if item.decompressor != nil {
					item.decompressor.Close()
				}
				if item.index != nil {
					item.index.Close()
				}
				if item.bindex != nil {
					item.bindex.Close()
				}
			}
		}
	}
}

type MergedFiles struct {
	accounts                      *filesItem
	accountsIdx, accountsHist     *filesItem
	storage                       *filesItem
	storageIdx, storageHist       *filesItem
	code                          *filesItem
	codeIdx, codeHist             *filesItem
	commitment                    *filesItem
	commitmentIdx, commitmentHist *filesItem
}

func (mf MergedFiles) FillV3(m *MergedFilesV3) MergedFiles {
	mf.accounts, mf.accountsIdx, mf.accountsHist = m.accounts, m.accountsIdx, m.accountsHist
	mf.storage, mf.storageIdx, mf.storageHist = m.storage, m.storageIdx, m.storageHist
	mf.code, mf.codeIdx, mf.codeHist = m.code, m.codeIdx, m.codeHist
	mf.commitment, mf.commitmentIdx, mf.commitmentHist = m.commitment, m.commitmentIdx, m.commitmentHist
	return mf
}

func (mf MergedFiles) Close() {
	for _, item := range []*filesItem{
		mf.accounts, mf.accountsIdx, mf.accountsHist,
		mf.storage, mf.storageIdx, mf.storageHist,
		mf.code, mf.codeIdx, mf.codeHist,
		mf.commitment, mf.commitmentIdx, mf.commitmentHist,
		//mf.logAddrs, mf.logTopics, mf.tracesFrom, mf.tracesTo,
	} {
		if item != nil {
			if item.decompressor != nil {
				item.decompressor.Close()
			}
			if item.decompressor != nil {
				item.index.Close()
			}
			if item.bindex != nil {
				item.bindex.Close()
			}
		}
	}
}<|MERGE_RESOLUTION|>--- conflicted
+++ resolved
@@ -33,10 +33,6 @@
 
 	"github.com/VictoriaMetrics/metrics"
 	bloomfilter "github.com/holiman/bloomfilter/v2"
-<<<<<<< HEAD
-	"github.com/ledgerwatch/erigon-lib/common/dbg"
-=======
->>>>>>> 08304d9b
 	"github.com/pkg/errors"
 	btree2 "github.com/tidwall/btree"
 	"golang.org/x/sync/errgroup"
@@ -92,18 +88,11 @@
 const StepsInColdFile = 32
 
 var (
-<<<<<<< HEAD
-	asserts        = dbg.EnvBool("AGG_ASSERTS", false)
-	traceFileLife  = dbg.EnvString("AGG_TRACE_FILE_LIFE", "")
-	traceGetLatest = dbg.EnvString("AGG_TRACE_GET_LATEST", "")
-	traceGetAsOf   = dbg.EnvString("AGG_TRACE_GET_AS_OF", "")
-=======
 	asserts          = dbg.EnvBool("AGG_ASSERTS", false)
 	traceFileLife    = dbg.EnvString("AGG_TRACE_FILE_LIFE", "")
 	traceGetLatest   = dbg.EnvString("AGG_TRACE_GET_LATEST", "")
 	traceGetAsOf     = dbg.EnvString("AGG_TRACE_GET_AS_OF", "")
 	tracePutWithPrev = dbg.EnvString("AGG_TRACE_PUT_WITH_PREV", "")
->>>>>>> 08304d9b
 )
 
 // filesItem corresponding to a pair of files (.dat and .idx)
@@ -372,7 +361,6 @@
 	garbageFiles []*filesItem // files that exist on disk, but ignored on opening folder - because they are garbage
 
 	compression FileCompression
-<<<<<<< HEAD
 }
 
 type domainCfg struct {
@@ -380,15 +368,6 @@
 	compress FileCompression
 }
 
-=======
-}
-
-type domainCfg struct {
-	hist     histCfg
-	compress FileCompression
-}
-
->>>>>>> 08304d9b
 func NewDomain(cfg domainCfg, aggregationStep uint64, filenameBase, keysTable, valsTable, indexKeysTable, historyValsTable, indexTable string, logger log.Logger) (*Domain, error) {
 	if cfg.hist.iiCfg.dirs.SnapDomain == "" {
 		panic("empty `dirs` varialbe")
@@ -441,7 +420,6 @@
 		return 0
 	}
 	return binary.BigEndian.Uint64(lstIdx) / d.aggregationStep
-<<<<<<< HEAD
 }
 
 func (dc *DomainContext) DiscardHistory() {
@@ -455,21 +433,6 @@
 	dc.hc.StartWrites()
 }
 
-=======
-}
-
-func (dc *DomainContext) DiscardHistory() {
-	dc.hc.DiscardHistory()
-	// can't discard domain wal - it required, but can discard history
-	dc.wal = dc.newWriter(dc.d.dirs.Tmp, false)
-}
-
-func (dc *DomainContext) StartWrites() {
-	dc.wal = dc.newWriter(dc.d.dirs.Tmp, false)
-	dc.hc.StartWrites()
-}
-
->>>>>>> 08304d9b
 func (dc *DomainContext) FinishWrites() {
 	if dc.wal != nil {
 		dc.wal.close()
@@ -754,12 +717,9 @@
 
 func (dc *DomainContext) PutWithPrev(key1, key2, val, preval []byte) error {
 	// This call to update needs to happen before d.tx.Put() later, because otherwise the content of `preval`` slice is invalidated
-<<<<<<< HEAD
-=======
 	if tracePutWithPrev == dc.d.filenameBase {
 		fmt.Printf("PutWithPrev(%s, tx %d, key[%x][%x] value[%x] preval[%x])\n", dc.d.filenameBase, dc.hc.ic.txNum, key1, key2, val, preval)
 	}
->>>>>>> 08304d9b
 	if err := dc.hc.AddPrevValue(key1, key2, preval); err != nil {
 		return err
 	}
@@ -1909,7 +1869,6 @@
 	}
 	return r
 }
-<<<<<<< HEAD
 
 func (dc *DomainContext) statelessIdxReader(i int) *recsplit.IndexReader {
 	if dc.idxReaders == nil {
@@ -1957,55 +1916,6 @@
 	return dc.keysC, nil
 }
 
-=======
-
-func (dc *DomainContext) statelessIdxReader(i int) *recsplit.IndexReader {
-	if dc.idxReaders == nil {
-		dc.idxReaders = make([]*recsplit.IndexReader, len(dc.files))
-	}
-	r := dc.idxReaders[i]
-	if r == nil {
-		r = dc.files[i].src.index.GetReaderFromPool()
-		dc.idxReaders[i] = r
-	}
-	return r
-}
-
-func (dc *DomainContext) statelessBtree(i int) *BtIndex {
-	if dc.readers == nil {
-		dc.readers = make([]*BtIndex, len(dc.files))
-	}
-	r := dc.readers[i]
-	if r == nil {
-		r = dc.files[i].src.bindex
-		dc.readers[i] = r
-	}
-	return r
-}
-
-func (dc *DomainContext) valsCursor(tx kv.Tx) (c kv.Cursor, err error) {
-	if dc.valsC != nil {
-		return dc.valsC, nil
-	}
-	dc.valsC, err = tx.Cursor(dc.d.valsTable)
-	if err != nil {
-		return nil, err
-	}
-	return dc.valsC, nil
-}
-
-func (dc *DomainContext) keysCursor(tx kv.Tx) (c kv.CursorDupSort, err error) {
-	if dc.keysC != nil {
-		return dc.keysC, nil
-	}
-	dc.keysC, err = tx.CursorDupSort(dc.d.keysTable)
-	if err != nil {
-		return nil, err
-	}
-	return dc.keysC, nil
-}
-
->>>>>>> 08304d9b
 func (dc *DomainContext) GetLatest(key1, key2 []byte, roTx kv.Tx) ([]byte, bool, error) {
 	//t := time.Now()
 	key := key1
@@ -2022,9 +1932,6 @@
 	if err != nil {
 		return nil, false, err
 	}
-<<<<<<< HEAD
-	_, foundInvStep, err := keysC.SeekExact(key) // reads first DupSort value
-=======
 
 	var foundInvStep []byte
 	if traceGetLatest == dc.d.filenameBase {
@@ -2034,7 +1941,6 @@
 	}
 
 	_, foundInvStep, err = keysC.SeekExact(key) // reads first DupSort value
->>>>>>> 08304d9b
 	if err != nil {
 		return nil, false, err
 	}
@@ -2050,31 +1956,6 @@
 		if err != nil {
 			return nil, false, fmt.Errorf("GetLatest value: %w", err)
 		}
-<<<<<<< HEAD
-		if traceGetLatest == dc.d.filenameBase {
-			fmt.Printf("GetLatest(%s, %x) -> found in db\n", dc.d.filenameBase, key)
-		}
-		//LatestStateReadDB.UpdateDuration(t)
-		return v, true, nil
-	} else {
-		if traceGetLatest == dc.d.filenameBase {
-			//it, err := dc.hc.IdxRange(common.FromHex("0x105083929bF9bb22C26cB1777Ec92661170D4285"), 1390000, -1, order.Asc, -1, roTx) //[from, to)
-			//if err != nil {
-			//	panic(err)
-			//}
-			//l := iter.ToArrU64Must(it)
-			//fmt.Printf("L: %d\n", l)
-			//it2, err := dc.hc.IdxRange(common.FromHex("0x105083929bF9bb22C26cB1777Ec92661170D4285"), -1, 1390000, order.Desc, -1, roTx) //[from, to)
-			//if err != nil {
-			//	panic(err)
-			//}
-			//l2 := iter.ToArrU64Must(it2)
-			//fmt.Printf("K: %d\n", l2)
-			//panic(1)
-			//
-			fmt.Printf("GetLatest(%s, %x) -> not found in db\n", dc.d.filenameBase, key)
-		}
-=======
 		//if traceGetLatest == dc.d.filenameBase {
 		//	fmt.Printf("GetLatest(%s, %x) -> found in db\n", dc.d.filenameBase, key)
 		//}
@@ -2098,7 +1979,6 @@
 		//
 		//	fmt.Printf("GetLatest(%s, %x) -> not found in db\n", dc.d.filenameBase, key)
 		//}
->>>>>>> 08304d9b
 	}
 	//LatestStateReadDBNotFound.UpdateDuration(t)
 
