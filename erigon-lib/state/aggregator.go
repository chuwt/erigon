/*
   Copyright 2022 Erigon contributors

   Licensed under the Apache License, Version 2.0 (the "License");
   you may not use this file except in compliance with the License.
   You may obtain a copy of the License at

       http://www.apache.org/licenses/LICENSE-2.0

   Unless required by applicable law or agreed to in writing, software
   distributed under the License is distributed on an "AS IS" BASIS,
   WITHOUT WARRANTIES OR CONDITIONS OF ANY KIND, either express or implied.
   See the License for the specific language governing permissions and
   limitations under the License.
*/

package state

import (
	"bytes"
	"context"
	"encoding/binary"
	"errors"
	"fmt"
	"math"
	"os"
	"path/filepath"
	"runtime"
	"sort"
	"strings"
	"sync"
	"sync/atomic"
	"time"

	"github.com/RoaringBitmap/roaring/roaring64"
	"github.com/c2h5oh/datasize"
	"github.com/ledgerwatch/log/v3"
	rand2 "golang.org/x/exp/rand"
	"golang.org/x/sync/errgroup"
	"golang.org/x/sync/semaphore"

	common2 "github.com/ledgerwatch/erigon-lib/common"
	"github.com/ledgerwatch/erigon-lib/common/background"
	"github.com/ledgerwatch/erigon-lib/common/datadir"
	"github.com/ledgerwatch/erigon-lib/common/dbg"
	"github.com/ledgerwatch/erigon-lib/common/dir"
	"github.com/ledgerwatch/erigon-lib/kv"
	"github.com/ledgerwatch/erigon-lib/kv/bitmapdb"
	"github.com/ledgerwatch/erigon-lib/kv/iter"
	"github.com/ledgerwatch/erigon-lib/kv/order"
	"github.com/ledgerwatch/erigon-lib/kv/rawdbv3"
	"github.com/ledgerwatch/erigon-lib/seg"
)

type Aggregator struct {
	db               kv.RoDB
	d                [kv.DomainLen]*Domain
	iis              [kv.StandaloneIdxLen]*InvertedIndex
	backgroundResult *BackgroundResult
	dirs             datadir.Dirs
	tmpdir           string
	aggregationStep  uint64

	dirtyFilesLock           sync.Mutex
	visibleFilesLock         sync.RWMutex
	visibleFilesMinimaxTxNum atomic.Uint64
	snapshotBuildSema        *semaphore.Weighted

	collateAndBuildWorkers int // minimize amount of background workers by default
	mergeWorkers           int // usually 1

	commitmentValuesTransform bool // enables squeezing commitment values in CommitmentDomain

	// To keep DB small - need move data to small files ASAP.
	// It means goroutine which creating small files - can't be locked by merge or indexing.
	buildingFiles           atomic.Bool
	mergingFiles            atomic.Bool
	buildingOptionalIndices atomic.Bool

	//warmupWorking          atomic.Bool
	ctx       context.Context
	ctxCancel context.CancelFunc

	needSaveFilesListInDB atomic.Bool

	wg sync.WaitGroup // goroutines spawned by Aggregator, to ensure all of them are finish at agg.Close

	onFreeze OnFreezeFunc

	ps *background.ProgressSet

	// next fields are set only if agg.doTraceCtx is true. can enable by env: TRACE_AGG=true
	leakDetector *dbg.LeakDetector
	logger       log.Logger

	ctxAutoIncrement atomic.Uint64
}

type OnFreezeFunc func(frozenFileNames []string)

const AggregatorSqueezeCommitmentValues = true

func NewAggregator(ctx context.Context, dirs datadir.Dirs, aggregationStep uint64, db kv.RoDB, logger log.Logger) (*Aggregator, error) {
	tmpdir := dirs.Tmp
	salt, err := getStateIndicesSalt(dirs.Snap)
	if err != nil {
		return nil, err
	}

	ctx, ctxCancel := context.WithCancel(ctx)
	a := &Aggregator{
		ctx:                    ctx,
		ctxCancel:              ctxCancel,
		onFreeze:               func(frozenFileNames []string) {},
		dirs:                   dirs,
		tmpdir:                 tmpdir,
		aggregationStep:        aggregationStep,
		db:                     db,
		leakDetector:           dbg.NewLeakDetector("agg", dbg.SlowTx()),
		ps:                     background.NewProgressSet(),
		backgroundResult:       &BackgroundResult{},
		logger:                 logger,
		collateAndBuildWorkers: 1,
		mergeWorkers:           1,

		commitmentValuesTransform: AggregatorSqueezeCommitmentValues,
	}
	cfg := domainCfg{
		hist: histCfg{
			iiCfg:             iiCfg{salt: salt, dirs: dirs, db: db},
			withLocalityIndex: false, withExistenceIndex: false, compression: CompressNone, historyLargeValues: false,
		},
		restrictSubsetFileDeletions: a.commitmentValuesTransform,
	}
	if a.d[kv.AccountsDomain], err = NewDomain(cfg, aggregationStep, kv.FileAccountDomain, kv.TblAccountKeys, kv.TblAccountVals, kv.TblAccountHistoryKeys, kv.TblAccountHistoryVals, kv.TblAccountIdx, logger); err != nil {
		return nil, err
	}
	cfg = domainCfg{
		hist: histCfg{
			iiCfg:             iiCfg{salt: salt, dirs: dirs, db: db},
			withLocalityIndex: false, withExistenceIndex: false, compression: CompressNone, historyLargeValues: false,
		},
		restrictSubsetFileDeletions: a.commitmentValuesTransform,
	}
	if a.d[kv.StorageDomain], err = NewDomain(cfg, aggregationStep, kv.FileStorageDomain, kv.TblStorageKeys, kv.TblStorageVals, kv.TblStorageHistoryKeys, kv.TblStorageHistoryVals, kv.TblStorageIdx, logger); err != nil {
		return nil, err
	}
	cfg = domainCfg{
		hist: histCfg{
			iiCfg:             iiCfg{salt: salt, dirs: dirs, db: db},
			withLocalityIndex: false, withExistenceIndex: false, compression: CompressKeys | CompressVals, historyLargeValues: true,
		},
	}
	if a.d[kv.CodeDomain], err = NewDomain(cfg, aggregationStep, kv.FileCodeDomain, kv.TblCodeKeys, kv.TblCodeVals, kv.TblCodeHistoryKeys, kv.TblCodeHistoryVals, kv.TblCodeIdx, logger); err != nil {
		return nil, err
	}
	cfg = domainCfg{
		hist: histCfg{
			iiCfg:             iiCfg{salt: salt, dirs: dirs, db: db},
			withLocalityIndex: false, withExistenceIndex: false, compression: CompressNone, historyLargeValues: false,
			dontProduceHistoryFiles: true,
		},
		replaceKeysInValues:         a.commitmentValuesTransform,
		restrictSubsetFileDeletions: a.commitmentValuesTransform,
		compress:                    CompressNone,
	}
	if a.d[kv.CommitmentDomain], err = NewDomain(cfg, aggregationStep, kv.FileCommitmentDomain, kv.TblCommitmentKeys, kv.TblCommitmentVals, kv.TblCommitmentHistoryKeys, kv.TblCommitmentHistoryVals, kv.TblCommitmentIdx, logger); err != nil {
		return nil, err
	}
	//cfg = domainCfg{
	//	hist: histCfg{
	//		iiCfg:             iiCfg{salt: salt, dirs: dirs},
	//		withLocalityIndex: false, withExistenceIndex: false, historyLargeValues: false,
	//	},
	//}
	//if a.d[kv.GasUsedDomain], err = NewDomain(cfg, aggregationStep, "gasused", kv.TblGasUsedKeys, kv.TblGasUsedVals, kv.TblGasUsedHistoryKeys, kv.TblGasUsedHistoryVals, kv.TblGasUsedIdx, logger); err != nil {
	//	return nil, err
	//}
	if err := a.registerII(kv.LogAddrIdxPos, salt, dirs, db, aggregationStep, kv.FileLogAddressIdx, kv.TblLogAddressKeys, kv.TblLogAddressIdx, logger); err != nil {
		return nil, err
	}
	if err := a.registerII(kv.LogTopicIdxPos, salt, dirs, db, aggregationStep, kv.FileLogTopicsIdx, kv.TblLogTopicsKeys, kv.TblLogTopicsIdx, logger); err != nil {
		return nil, err
	}
	if err := a.registerII(kv.TracesFromIdxPos, salt, dirs, db, aggregationStep, kv.FileTracesFromIdx, kv.TblTracesFromKeys, kv.TblTracesFromIdx, logger); err != nil {
		return nil, err
	}
	if err := a.registerII(kv.TracesToIdxPos, salt, dirs, db, aggregationStep, kv.FileTracesToIdx, kv.TblTracesToKeys, kv.TblTracesToIdx, logger); err != nil {
		return nil, err
	}
	a.LimitRecentHistoryWithoutFiles(aggregationStep / 2)
	a.recalcVisibleFiles()

	if dbg.NoSync() {
		a.DisableFsync()
	}

	return a, nil
}

// getStateIndicesSalt - try read salt for all indices from DB. Or fall-back to new salt creation.
// if db is Read-Only (for example remote RPCDaemon or utilities) - we will not create new indices - and existing indices have salt in metadata.
func getStateIndicesSalt(baseDir string) (salt *uint32, err error) {
	if dir.FileExist(filepath.Join(baseDir, "salt.txt")) && !dir.FileExist(filepath.Join(baseDir, "salt-state.txt")) {
		_ = os.Rename(filepath.Join(baseDir, "salt.txt"), filepath.Join(baseDir, "salt-state.txt"))
	}
	fpath := filepath.Join(baseDir, "salt-state.txt")
	if !dir.FileExist(fpath) {
		if salt == nil {
			saltV := rand2.Uint32()
			salt = &saltV
		}
		saltBytes := make([]byte, 4)
		binary.BigEndian.PutUint32(saltBytes, *salt)
		if err := dir.WriteFileWithFsync(fpath, saltBytes, os.ModePerm); err != nil {
			return nil, err
		}
	}
	saltBytes, err := os.ReadFile(fpath)
	if err != nil {
		return nil, err
	}
	saltV := binary.BigEndian.Uint32(saltBytes)
	salt = &saltV
	return salt, nil
}

func (a *Aggregator) registerII(idx kv.InvertedIdxPos, salt *uint32, dirs datadir.Dirs, db kv.RoDB, aggregationStep uint64, filenameBase, indexKeysTable, indexTable string, logger log.Logger) error {
	idxCfg := iiCfg{salt: salt, dirs: dirs, db: db}
	var err error
	a.iis[idx], err = NewInvertedIndex(idxCfg, aggregationStep, filenameBase, indexKeysTable, indexTable, nil, logger)
	if err != nil {
		return err
	}
	return nil
}

func (a *Aggregator) OnFreeze(f OnFreezeFunc) { a.onFreeze = f }
func (a *Aggregator) DisableFsync() {
	for _, d := range a.d {
		d.DisableFsync()
	}
	for _, ii := range a.iis {
		ii.DisableFsync()
	}
}

func (a *Aggregator) OpenFolder(readonly bool) error {
	defer a.recalcVisibleFiles()

	a.dirtyFilesLock.Lock()
	defer a.dirtyFilesLock.Unlock()
	eg := &errgroup.Group{}
	for _, d := range a.d {
		d := d
		eg.Go(func() error {
			select {
			case <-a.ctx.Done():
				return a.ctx.Err()
			default:
			}
			return d.OpenFolder(readonly)
		})
	}
	for _, ii := range a.iis {
		ii := ii
		eg.Go(func() error { return ii.OpenFolder(readonly) })
	}
	if err := eg.Wait(); err != nil {
		return fmt.Errorf("OpenFolder: %w", err)
	}
	return nil
}

func (a *Aggregator) OpenList(files []string, readonly bool) error {
	defer a.recalcVisibleFiles()

	a.dirtyFilesLock.Lock()
	defer a.dirtyFilesLock.Unlock()
	eg := &errgroup.Group{}
	for _, d := range a.d {
		d := d
		eg.Go(func() error { return d.OpenFolder(readonly) })
	}
	for _, ii := range a.iis {
		ii := ii
		eg.Go(func() error { return ii.OpenFolder(readonly) })
	}
	if err := eg.Wait(); err != nil {
		return fmt.Errorf("OpenList: %w", err)
	}
	return nil
}

func (a *Aggregator) Close() {
	if a.ctxCancel == nil { // invariant: it's safe to call Close multiple times
		return
	}
	a.ctxCancel()
	a.ctxCancel = nil
	a.wg.Wait()

	a.closeDirtyFiles()
	a.recalcVisibleFiles()
}

func (a *Aggregator) closeDirtyFiles() {
	a.dirtyFilesLock.Lock()
	defer a.dirtyFilesLock.Unlock()

	for _, d := range a.d {
		d.Close()
	}
	for _, ii := range a.iis {
		ii.Close()
	}
}

func (a *Aggregator) SetCollateAndBuildWorkers(i int) { a.collateAndBuildWorkers = i }
func (a *Aggregator) SetMergeWorkers(i int)           { a.mergeWorkers = i }
func (a *Aggregator) SetCompressWorkers(i int) {
	for _, d := range a.d {
		d.compressWorkers = i
	}
	for _, ii := range a.iis {
		ii.compressWorkers = i
	}
}

func (a *Aggregator) DiscardHistory(name kv.Domain) *Aggregator {
	a.d[name].historyDisabled = true
	return a
}
func (a *Aggregator) EnableHistory(name kv.Domain) *Aggregator {
	a.d[name].historyDisabled = false
	return a
}

func (a *Aggregator) HasBackgroundFilesBuild() bool { return a.ps.Has() }
func (a *Aggregator) BackgroundProgress() string    { return a.ps.String() }

func (ac *AggregatorRoTx) Files() []string {
	var res []string
	if ac == nil {
		return res
	}
	for _, d := range ac.d {
		res = append(res, d.Files()...)
	}
	for _, ii := range ac.iis {
		res = append(res, ii.Files()...)
	}
	return res
}
func (a *Aggregator) Files() []string {
	ac := a.BeginFilesRo()
	defer ac.Close()
	return ac.Files()
}

func (a *Aggregator) BuildOptionalMissedIndicesInBackground(ctx context.Context, workers int) {
	if ok := a.buildingOptionalIndices.CompareAndSwap(false, true); !ok {
		return
	}
	a.wg.Add(1)
	go func() {
		defer a.wg.Done()
		defer a.buildingOptionalIndices.Store(false)
		aggTx := a.BeginFilesRo()
		defer aggTx.Close()
		if err := aggTx.buildOptionalMissedIndices(ctx, workers); err != nil {
			if errors.Is(err, context.Canceled) || errors.Is(err, common2.ErrStopped) {
				return
			}
			a.logger.Warn("[snapshots] BuildOptionalMissedIndicesInBackground", "err", err)
		}
	}()
}

func (a *Aggregator) BuildOptionalMissedIndices(ctx context.Context, workers int) error {
	if ok := a.buildingOptionalIndices.CompareAndSwap(false, true); !ok {
		return nil
	}
	defer a.buildingOptionalIndices.Store(false)
	filesTx := a.BeginFilesRo()
	defer filesTx.Close()
	if err := filesTx.buildOptionalMissedIndices(ctx, workers); err != nil {
		if errors.Is(err, context.Canceled) || errors.Is(err, common2.ErrStopped) {
			return nil
		}
		return err
	}
	return nil
}

func (ac *AggregatorRoTx) buildOptionalMissedIndices(ctx context.Context, workers int) error {
	g, ctx := errgroup.WithContext(ctx)
	g.SetLimit(workers)
	ps := background.NewProgressSet()
	for _, d := range ac.d {
		d := d
		if d != nil {
			g.Go(func() error { return d.BuildOptionalMissedIndices(ctx, ps) })
		}
	}
	return g.Wait()
}

func (a *Aggregator) BuildMissedIndices(ctx context.Context, workers int) error {
	startIndexingTime := time.Now()
	{
		ps := background.NewProgressSet()

		g, ctx := errgroup.WithContext(ctx)
		g.SetLimit(workers)
		go func() {
			logEvery := time.NewTicker(20 * time.Second)
			defer logEvery.Stop()
			for {
				select {
				case <-ctx.Done():
					return
				case <-logEvery.C:
					var m runtime.MemStats
					dbg.ReadMemStats(&m)
					a.logger.Info("[snapshots] Indexing", "progress", ps.String(), "total-indexing-time", time.Since(startIndexingTime).Round(time.Second).String(), "alloc", common2.ByteCount(m.Alloc), "sys", common2.ByteCount(m.Sys))
				}
			}
		}()
		for _, d := range a.d {
			d.BuildMissedIndices(ctx, g, ps)
		}
		for _, ii := range a.iis {
			ii.BuildMissedIndices(ctx, g, ps)
		}

		if err := g.Wait(); err != nil {
			return err
		}
		if err := a.OpenFolder(true); err != nil {
			return err
		}
	}
	return nil
}

func (a *Aggregator) BuildMissedIndicesInBackground(ctx context.Context, workers int) {
	if ok := a.buildingFiles.CompareAndSwap(false, true); !ok {
		return
	}
	a.wg.Add(1)
	go func() {
		defer a.wg.Done()
		defer a.buildingFiles.Store(false)
		aggTx := a.BeginFilesRo()
		defer aggTx.Close()
		if err := a.BuildMissedIndices(ctx, workers); err != nil {
			if errors.Is(err, context.Canceled) || errors.Is(err, common2.ErrStopped) {
				return
			}
			a.logger.Warn("[snapshots] BuildOptionalMissedIndicesInBackground", "err", err)
		}
	}()
}

type AggV3Collation struct {
	logAddrs   map[string]*roaring64.Bitmap
	logTopics  map[string]*roaring64.Bitmap
	tracesFrom map[string]*roaring64.Bitmap
	tracesTo   map[string]*roaring64.Bitmap
	accounts   Collation
	storage    Collation
	code       Collation
	commitment Collation
}

func (c AggV3Collation) Close() {
	c.accounts.Close()
	c.storage.Close()
	c.code.Close()
	c.commitment.Close()

	for _, b := range c.logAddrs {
		bitmapdb.ReturnToPool64(b)
	}
	for _, b := range c.logTopics {
		bitmapdb.ReturnToPool64(b)
	}
	for _, b := range c.tracesFrom {
		bitmapdb.ReturnToPool64(b)
	}
	for _, b := range c.tracesTo {
		bitmapdb.ReturnToPool64(b)
	}
}

type AggV3StaticFiles struct {
	d    [kv.DomainLen]StaticFiles
	ivfs [kv.StandaloneIdxLen]InvertedFiles
}

// CleanupOnError - call it on collation fail. It's closing all files
func (sf AggV3StaticFiles) CleanupOnError() {
	for _, d := range sf.d {
		d.CleanupOnError()
	}
	for _, ivf := range sf.ivfs {
		ivf.CleanupOnError()
	}
}

func (a *Aggregator) buildFiles(ctx context.Context, step uint64) error {
	a.logger.Debug("[agg] collate and build", "step", step, "collate_workers", a.collateAndBuildWorkers, "merge_workers", a.mergeWorkers, "compress_workers", a.d[kv.AccountsDomain].compressWorkers)

	var (
		logEvery      = time.NewTicker(time.Second * 30)
		txFrom        = a.FirstTxNumOfStep(step)
		txTo          = a.FirstTxNumOfStep(step + 1)
		stepStartedAt = time.Now()

		static          AggV3StaticFiles
		closeCollations = true
		collListMu      = sync.Mutex{}
		collations      = make([]Collation, 0)
	)

	defer logEvery.Stop()
	defer func() {
		if !closeCollations {
			return
		}
		for _, c := range collations {
			c.Close()
		}
	}()

	g, ctx := errgroup.WithContext(ctx)
	g.SetLimit(a.collateAndBuildWorkers)
	for _, d := range a.d {
		d := d

		a.wg.Add(1)
		g.Go(func() error {
			defer a.wg.Done()

			var collation Collation
			if err := a.db.View(ctx, func(tx kv.Tx) (err error) {
				collation, err = d.collate(ctx, step, txFrom, txTo, tx)
				return err
			}); err != nil {
				return fmt.Errorf("domain collation %q has failed: %w", d.filenameBase, err)
			}
			collListMu.Lock()
			collations = append(collations, collation)
			collListMu.Unlock()

			sf, err := d.buildFiles(ctx, step, collation, a.ps)
			collation.Close()
			if err != nil {
				sf.CleanupOnError()
				return err
			}

			dd, err := kv.String2Domain(d.filenameBase)
			if err != nil {
				return err
			}
			static.d[dd] = sf
			return nil
		})
	}
	closeCollations = false

	// indices are built concurrently
	for _, ii := range a.iis {
		ii := ii
		a.wg.Add(1)
		g.Go(func() error {
			defer a.wg.Done()

			var collation InvertedIndexCollation
			err := a.db.View(ctx, func(tx kv.Tx) (err error) {
				collation, err = ii.collate(ctx, step, tx)
				return err
			})
			if err != nil {
				return fmt.Errorf("index collation %q has failed: %w", ii.filenameBase, err)
			}
			sf, err := ii.buildFiles(ctx, step, collation, a.ps)
			if err != nil {
				sf.CleanupOnError()
				return err
			}

			switch ii.indexKeysTable {
			case kv.TblLogTopicsKeys:
				static.ivfs[kv.LogTopicIdxPos] = sf
			case kv.TblLogAddressKeys:
				static.ivfs[kv.LogAddrIdxPos] = sf
			case kv.TblTracesFromKeys:
				static.ivfs[kv.TracesFromIdxPos] = sf
			case kv.TblTracesToKeys:
				static.ivfs[kv.TracesToIdxPos] = sf
			default:
				panic("unknown index " + ii.indexKeysTable)
			}
			return nil
		})
	}

	if err := g.Wait(); err != nil {
		static.CleanupOnError()
		return fmt.Errorf("domain collate-build: %w", err)
	}
	mxStepTook.ObserveDuration(stepStartedAt)
	a.integrateDirtyFiles(static, txFrom, txTo)
	a.logger.Info("[snapshots] aggregated", "step", step, "took", time.Since(stepStartedAt))

	return nil
}

func (a *Aggregator) BuildFiles(toTxNum uint64) (err error) {
	finished := a.BuildFilesInBackground(toTxNum)
	if !(a.buildingFiles.Load() || a.mergingFiles.Load() || a.buildingOptionalIndices.Load()) {
		return nil
	}

	logEvery := time.NewTicker(20 * time.Second)
	defer logEvery.Stop()
Loop:
	for {
		select {
		case <-a.ctx.Done():
			return a.ctx.Err()
		case <-finished:
			fmt.Println("BuildFiles finished")
			break Loop
		case <-logEvery.C:
			if !(a.buildingFiles.Load() || a.mergingFiles.Load() || a.buildingOptionalIndices.Load()) {
				break Loop
			}
			if a.HasBackgroundFilesBuild() {
				a.logger.Info("[snapshots] Files build", "progress", a.BackgroundProgress())
			}
		}
	}

	return nil
}

func (a *Aggregator) mergeLoopStep(ctx context.Context) (somethingDone bool, err error) {
	a.logger.Debug("[agg] merge", "collate_workers", a.collateAndBuildWorkers, "merge_workers", a.mergeWorkers, "compress_workers", a.d[kv.AccountsDomain].compressWorkers)

	aggTx := a.BeginFilesRo()
	defer aggTx.Close()
	mxRunningMerges.Inc()
	defer mxRunningMerges.Dec()

	closeAll := true
	maxSpan := StepsInColdFile * a.StepSize()
	r := aggTx.findMergeRange(a.visibleFilesMinimaxTxNum.Load(), maxSpan)
	if !r.any() {
		return false, nil
	}

	outs, err := aggTx.staticFilesInRange(r)
	defer func() {
		if closeAll {
			outs.Close()
		}
	}()
	if err != nil {
		return false, err
	}

	in, err := aggTx.mergeFiles(ctx, outs, r)
	if err != nil {
		return true, err
	}
	defer func() {
		if closeAll {
			in.Close()
		}
	}()
	a.integrateMergedDirtyFiles(outs, in)
	a.cleanAfterMerge(in)

	a.needSaveFilesListInDB.Store(true)

	a.onFreeze(in.FrozenList())
	closeAll = false
	return true, nil
}

func (a *Aggregator) MergeLoop(ctx context.Context) error {
	for {
		somethingMerged, err := a.mergeLoopStep(ctx)
		if err != nil {
			return err
		}
		if !somethingMerged {
			return nil
		}
	}
}

func (a *Aggregator) integrateDirtyFiles(sf AggV3StaticFiles, txNumFrom, txNumTo uint64) {
	defer a.needSaveFilesListInDB.Store(true)
	defer a.recalcVisibleFiles()

	a.dirtyFilesLock.Lock()
	defer a.dirtyFilesLock.Unlock()

	for id, d := range a.d {
		d.integrateDirtyFiles(sf.d[id], txNumFrom, txNumTo)
	}
	for id, ii := range a.iis {
		ii.integrateDirtyFiles(sf.ivfs[id], txNumFrom, txNumTo)
	}
}

func (a *Aggregator) HasNewFrozenFiles() bool {
	if a == nil {
		return false
	}
	return a.needSaveFilesListInDB.CompareAndSwap(true, false)
}

type flusher interface {
	Flush(ctx context.Context, tx kv.RwTx) error
}

func (ac *AggregatorRoTx) minimaxTxNumInDomainFiles(onlyFrozen bool) uint64 {
	return min(
		ac.d[kv.AccountsDomain].maxTxNumInDomainFiles(onlyFrozen),
		ac.d[kv.CodeDomain].maxTxNumInDomainFiles(onlyFrozen),
		ac.d[kv.StorageDomain].maxTxNumInDomainFiles(onlyFrozen),
		ac.d[kv.CommitmentDomain].maxTxNumInDomainFiles(onlyFrozen),
	)
}

func (ac *AggregatorRoTx) CanPrune(tx kv.Tx, untilTx uint64) bool {
	if dbg.NoPrune() {
		return false
	}
	for _, d := range ac.d {
		if d.CanPruneUntil(tx, untilTx) {
			return true
		}
	}
	for _, ii := range ac.iis {
		if ii.CanPrune(tx) {
			return true
		}
	}
	return false
}

func (ac *AggregatorRoTx) CanUnwindDomainsToBlockNum(tx kv.Tx) (uint64, error) {
	_, histBlockNumProgress, err := rawdbv3.TxNums.FindBlockNum(tx, ac.CanUnwindDomainsToTxNum())
	return histBlockNumProgress, err
}
func (ac *AggregatorRoTx) CanUnwindDomainsToTxNum() uint64 {
	return ac.minimaxTxNumInDomainFiles(false)
}
func (ac *AggregatorRoTx) MinUnwindDomainsBlockNum(tx kv.Tx) (uint64, error) {
	_, blockNum, err := rawdbv3.TxNums.FindBlockNum(tx, ac.CanUnwindDomainsToTxNum())
	return blockNum, err
}

func (ac *AggregatorRoTx) CanUnwindBeforeBlockNum(blockNum uint64, tx kv.Tx) (uint64, bool, error) {
	unwindToTxNum, err := rawdbv3.TxNums.Max(tx, blockNum)
	if err != nil {
		return 0, false, err
	}

	// not all blocks have commitment
	//fmt.Printf("CanUnwindBeforeBlockNum: blockNum=%d unwindTo=%d\n", blockNum, unwindToTxNum)
	domains, err := NewSharedDomains(tx, ac.a.logger)
	if err != nil {
		return 0, false, err
	}
	defer domains.Close()

	blockNumWithCommitment, _, _, err := domains.LatestCommitmentState(tx, ac.CanUnwindDomainsToTxNum(), unwindToTxNum)
	if err != nil {
		_minBlockNum, _ := ac.MinUnwindDomainsBlockNum(tx)
<<<<<<< HEAD
		log.Warn("[dbg] see1", "_minBlockNum", _minBlockNum)
=======
>>>>>>> 45f4a638
		return _minBlockNum, blockNum >= _minBlockNum, nil //nolint
	}
	if blockNumWithCommitment == 0 && ac.CanUnwindDomainsToTxNum() > 0 { // don't allow unwind beyond files progress
		_minBlockNum, _ := ac.MinUnwindDomainsBlockNum(tx)
<<<<<<< HEAD
		log.Warn("[dbg] see3", "_minBlockNum", _minBlockNum)
		return _minBlockNum, blockNum >= _minBlockNum, nil
	}
	log.Warn("[dbg] see2", "blockNumWithCommitment", blockNumWithCommitment)
=======
		return _minBlockNum, blockNum >= _minBlockNum, nil //nolint
	}

>>>>>>> 45f4a638
	return blockNumWithCommitment, true, nil
}

func (ac *AggregatorRoTx) PruneSmallBatchesDb(ctx context.Context, timeout time.Duration, db kv.RwDB) (haveMore bool, err error) {
	// On tip-of-chain timeout is about `3sec`
	//  On tip of chain:     must be real-time - prune by small batches and prioritize exact-`timeout`
	//  Not on tip of chain: must be aggressive (prune as much as possible) by bigger batches

	furiousPrune := timeout > 5*time.Hour
	aggressivePrune := !furiousPrune && timeout >= 1*time.Minute

	var pruneLimit uint64 = 1_000
	var withWarmup bool = false //nolint
	if furiousPrune {
		pruneLimit = 1_000_000
		/* disabling this feature for now - seems it doesn't cancel even after prune finished
		// start from a bit high limit to give time for warmup
		// will disable warmup after first iteration and will adjust pruneLimit based on `time`
		withWarmup = true
		*/
	}

	started := time.Now()
	localTimeout := time.NewTicker(timeout)
	defer localTimeout.Stop()
	logPeriod := 30 * time.Second
	logEvery := time.NewTicker(logPeriod)
	defer logEvery.Stop()
	aggLogEvery := time.NewTicker(600 * time.Second) // to hide specific domain/idx logging
	defer aggLogEvery.Stop()

	fullStat := newAggregatorPruneStat()
	innerCtx := context.Background()
	goExit := false

	for {
		err = db.Update(innerCtx, func(tx kv.RwTx) error {
			iterationStarted := time.Now()
			// `context.Background()` is important here!
			//     it allows keep DB consistent - prune all keys-related data or noting
			//     can't interrupt by ctrl+c and leave dirt in DB
			stat, err := ac.Prune(innerCtx, tx, pruneLimit, withWarmup, aggLogEvery)
			if err != nil {
				ac.a.logger.Warn("[snapshots] PruneSmallBatches failed", "err", err)
				return err
			}
			if stat == nil {
				if fstat := fullStat.String(); fstat != "" {
					ac.a.logger.Info("[snapshots] PruneSmallBatches finished", "took", time.Since(started).String(), "stat", fstat)
				}
				goExit = true
				return nil
			}
			fullStat.Accumulate(stat)

			withWarmup = false // warmup once is enough

			if aggressivePrune {
				took := time.Since(iterationStarted)
				if took < 2*time.Second {
					pruneLimit *= 10
				}
				if took > logPeriod {
					pruneLimit /= 10
				}
			}

			select {
			case <-logEvery.C:
				ac.a.logger.Info("[snapshots] pruning state",
					"until commit", time.Until(started.Add(timeout)).String(),
					"pruneLimit", pruneLimit,
					"aggregatedStep", (ac.minimaxTxNumInDomainFiles(false)-1)/ac.a.StepSize(),
					"stepsRangeInDB", ac.a.StepsRangeInDBAsStr(tx),
					"pruned", fullStat.String(),
				)
			default:
			}
			return nil
		})
		if err != nil {
			return false, err
		}
		select {
		case <-localTimeout.C: //must be first to improve responsivness
			return true, nil
		case <-ctx.Done():
			return false, ctx.Err()
		default:
		}
		if goExit {
			return false, nil
		}
	}
}

// PruneSmallBatches is not cancellable, it's over when it's over or failed.
// It fills whole timeout with pruning by small batches (of 100 keys) and making some progress
func (ac *AggregatorRoTx) PruneSmallBatches(ctx context.Context, timeout time.Duration, tx kv.RwTx) (haveMore bool, err error) {
	// On tip-of-chain timeout is about `3sec`
	//  On tip of chain:     must be real-time - prune by small batches and prioritize exact-`timeout`
	//  Not on tip of chain: must be aggressive (prune as much as possible) by bigger batches

	furiousPrune := timeout > 5*time.Hour
	aggressivePrune := !furiousPrune && timeout >= 1*time.Minute

	var pruneLimit uint64 = 1_000
	var withWarmup bool = false //nolint
	if furiousPrune {
		pruneLimit = 1_000_000
		/* disabling this feature for now - seems it doesn't cancel even after prune finished
		// start from a bit high limit to give time for warmup
		// will disable warmup after first iteration and will adjust pruneLimit based on `time`
		withWarmup = true
		*/
	}

	started := time.Now()
	localTimeout := time.NewTicker(timeout)
	defer localTimeout.Stop()
	logPeriod := 30 * time.Second
	logEvery := time.NewTicker(logPeriod)
	defer logEvery.Stop()
	aggLogEvery := time.NewTicker(600 * time.Second) // to hide specific domain/idx logging
	defer aggLogEvery.Stop()

	fullStat := newAggregatorPruneStat()

	for {
		iterationStarted := time.Now()
		// `context.Background()` is important here!
		//     it allows keep DB consistent - prune all keys-related data or noting
		//     can't interrupt by ctrl+c and leave dirt in DB
		stat, err := ac.Prune(context.Background(), tx, pruneLimit, withWarmup, aggLogEvery)
		if err != nil {
			ac.a.logger.Warn("[snapshots] PruneSmallBatches failed", "err", err)
			return false, err
		}
		if stat == nil {
			if fstat := fullStat.String(); fstat != "" {
				ac.a.logger.Info("[snapshots] PruneSmallBatches finished", "took", time.Since(started).String(), "stat", fstat)
			}
			return false, nil
		}
		fullStat.Accumulate(stat)

		withWarmup = false // warmup once is enough

		if aggressivePrune {
			took := time.Since(iterationStarted)
			if took < 2*time.Second {
				pruneLimit *= 10
			}
			if took > logPeriod {
				pruneLimit /= 10
			}
		}

		select {
		case <-localTimeout.C: //must be first to improve responsivness
			return true, nil
		case <-logEvery.C:
			ac.a.logger.Info("[snapshots] pruning state",
				"until commit", time.Until(started.Add(timeout)).String(),
				"pruneLimit", pruneLimit,
				"aggregatedStep", (ac.minimaxTxNumInDomainFiles(false)-1)/ac.a.StepSize(),
				"stepsRangeInDB", ac.a.StepsRangeInDBAsStr(tx),
				"pruned", fullStat.String(),
			)
		case <-ctx.Done():
			return false, ctx.Err()
		default:
		}
	}
}

func (a *Aggregator) StepsRangeInDBAsStr(tx kv.Tx) string {
	steps := make([]string, 0, kv.DomainLen+4)
	for _, d := range a.d {
		steps = append(steps, d.stepsRangeInDBAsStr(tx))
	}
	for _, ii := range a.iis {
		steps = append(steps, ii.stepsRangeInDBAsStr(tx))
	}
	return strings.Join(steps, ", ")
}

type AggregatorPruneStat struct {
	Domains map[string]*DomainPruneStat
	Indices map[string]*InvertedIndexPruneStat
}

func newAggregatorPruneStat() *AggregatorPruneStat {
	return &AggregatorPruneStat{Domains: make(map[string]*DomainPruneStat), Indices: make(map[string]*InvertedIndexPruneStat)}
}

func (as *AggregatorPruneStat) String() string {
	if as == nil {
		return ""
	}
	names := make([]string, 0)
	for k := range as.Domains {
		names = append(names, k)
	}

	sort.Slice(names, func(i, j int) bool { return names[i] < names[j] })

	var sb strings.Builder
	for _, d := range names {
		v, ok := as.Domains[d]
		if ok && v != nil {
			sb.WriteString(fmt.Sprintf("%s| %s; ", d, v.String()))
		}
	}
	names = names[:0]
	for k := range as.Indices {
		names = append(names, k)
	}
	sort.Slice(names, func(i, j int) bool { return names[i] < names[j] })

	for _, d := range names {
		v, ok := as.Indices[d]
		if ok && v != nil {
			sb.WriteString(fmt.Sprintf("%s| %s; ", d, v.String()))
		}
	}
	return strings.TrimSuffix(sb.String(), "; ")
}

func (as *AggregatorPruneStat) Accumulate(other *AggregatorPruneStat) {
	for k, v := range other.Domains {
		ds, ok := as.Domains[k]
		if !ok || ds == nil {
			ds = v
		} else {
			ds.Accumulate(v)
		}
		as.Domains[k] = ds
	}
	for k, v := range other.Indices {
		id, ok := as.Indices[k]
		if !ok || id == nil {
			id = v
		} else {
			id.Accumulate(v)
		}
		as.Indices[k] = id
	}
}

// temporal function to prune history straight after commitment is done - reduce history size in db until we build
// pruning in background. This helps on chain-tip performance (while full pruning is not available we can prune at least commit)
func (ac *AggregatorRoTx) PruneCommitHistory(ctx context.Context, tx kv.RwTx, withWarmup bool, logEvery *time.Ticker) error {
	cd := ac.d[kv.CommitmentDomain]
	if cd.ht.h.historyDisabled {
		return nil
	}

	txFrom := uint64(0)
	canHist, txTo := cd.ht.canPruneUntil(tx, math.MaxUint64)
	if dbg.NoPrune() || !canHist {
		return nil
	}

	if logEvery == nil {
		logEvery = time.NewTicker(30 * time.Second)
		defer logEvery.Stop()
	}
	defer mxPruneTookAgg.ObserveDuration(time.Now())

	stat, err := cd.ht.Prune(ctx, tx, txFrom, txTo, math.MaxUint64, true, withWarmup, logEvery)
	if err != nil {
		return err
	}

	ac.a.logger.Info("commitment history backpressure pruning", "pruned", stat.String())
	return nil
}

func (ac *AggregatorRoTx) Prune(ctx context.Context, tx kv.RwTx, limit uint64, withWarmup bool, logEvery *time.Ticker) (*AggregatorPruneStat, error) {
	defer mxPruneTookAgg.ObserveDuration(time.Now())

	if limit == 0 {
		limit = uint64(math.MaxUint64)
	}

	var txFrom, step uint64 // txFrom is always 0 to avoid dangling keys in indices/hist
	txTo := ac.a.visibleFilesMinimaxTxNum.Load()
	if txTo > 0 {
		// txTo is first txNum in next step, has to go 1 tx behind to get correct step number
		step = (txTo - 1) / ac.a.StepSize()
	}

	if txFrom == txTo || !ac.CanPrune(tx, txTo) {
		return nil, nil
	}

	if logEvery == nil {
		logEvery = time.NewTicker(30 * time.Second)
		defer logEvery.Stop()
	}
	//ac.a.logger.Info("aggregator prune", "step", step,
	//	"txn_range", fmt.Sprintf("[%d,%d)", txFrom, txTo), "limit", limit,
	//	/*"stepsLimit", limit/ac.a.aggregationStep,*/ "stepsRangeInDB", ac.a.StepsRangeInDBAsStr(tx))
	aggStat := newAggregatorPruneStat()
	for id, d := range ac.d {
		var err error
		aggStat.Domains[ac.d[id].d.filenameBase], err = d.Prune(ctx, tx, step, txFrom, txTo, limit, withWarmup, logEvery)
		if err != nil {
			return aggStat, err
		}
	}
	var stats [kv.StandaloneIdxLen]*InvertedIndexPruneStat
	for i := 0; i < int(kv.StandaloneIdxLen); i++ {
		stat, err := ac.iis[i].Prune(ctx, tx, txFrom, txTo, limit, logEvery, false, withWarmup, nil)
		if err != nil {
			return nil, err
		}
		stats[i] = stat
	}

	for i := 0; i < int(kv.StandaloneIdxLen); i++ {
		aggStat.Indices[ac.iis[i].ii.filenameBase] = stats[i]
	}

	return aggStat, nil
}

func (ac *AggregatorRoTx) LogStats(tx kv.Tx, tx2block func(endTxNumMinimax uint64) (uint64, error)) {
	maxTxNum := ac.minimaxTxNumInDomainFiles(false)
	if maxTxNum == 0 {
		return
	}

	domainBlockNumProgress, err := tx2block(maxTxNum)
	if err != nil {
		ac.a.logger.Warn("[snapshots:history] Stat", "err", err)
		return
	}
	str := make([]string, 0, len(ac.d[kv.AccountsDomain].files))
	for _, item := range ac.d[kv.AccountsDomain].files {
		bn, err := tx2block(item.endTxNum)
		if err != nil {
			ac.a.logger.Warn("[snapshots:history] Stat", "err", err)
			return
		}
		str = append(str, fmt.Sprintf("%d=%dK", item.endTxNum/ac.a.StepSize(), bn/1_000))
	}
	//str2 := make([]string, 0, len(ac.storage.files))
	//for _, item := range ac.storage.files {
	//	str2 = append(str2, fmt.Sprintf("%s:%dm", item.src.decompressor.FileName(), item.src.decompressor.Count()/1_000_000))
	//}
	//for _, item := range ac.commitment.files {
	//	bn := tx2block(item.endTxNum) / 1_000
	//	str2 = append(str2, fmt.Sprintf("%s:%dK", item.src.decompressor.FileName(), bn))
	//}
	var lastCommitmentBlockNum, lastCommitmentTxNum uint64
	if len(ac.d[kv.CommitmentDomain].files) > 0 {
		lastCommitmentTxNum = ac.d[kv.CommitmentDomain].files[len(ac.d[kv.CommitmentDomain].files)-1].endTxNum
		lastCommitmentBlockNum, err = tx2block(lastCommitmentTxNum)
		if err != nil {
			ac.a.logger.Warn("[snapshots:history] Stat", "err", err)
			return
		}
	}
	firstHistoryIndexBlockInDB, err := tx2block(ac.d[kv.AccountsDomain].d.FirstStepInDB(tx) * ac.a.StepSize())
	if err != nil {
		ac.a.logger.Warn("[snapshots:history] Stat", "err", err)
		return
	}

	var m runtime.MemStats
	dbg.ReadMemStats(&m)
	ac.a.logger.Info("[snapshots:history] Stat",
		"blocks", fmt.Sprintf("%dk", (domainBlockNumProgress+1)/1000),
		"txs", fmt.Sprintf("%dm", ac.a.visibleFilesMinimaxTxNum.Load()/1_000_000),
		"txNum2blockNum", strings.Join(str, ","),
		"first_history_idx_in_db", firstHistoryIndexBlockInDB,
		"last_comitment_block", lastCommitmentBlockNum,
		"last_comitment_tx_num", lastCommitmentTxNum,
		//"cnt_in_files", strings.Join(str2, ","),
		//"used_files", strings.Join(ac.Files(), ","),
		"alloc", common2.ByteCount(m.Alloc), "sys", common2.ByteCount(m.Sys))

}

func (ac *AggregatorRoTx) EndTxNumNoCommitment() uint64 {
	return min(
		ac.d[kv.AccountsDomain].maxTxNumInDomainFiles(false),
		ac.d[kv.CodeDomain].maxTxNumInDomainFiles(false),
		ac.d[kv.StorageDomain].maxTxNumInDomainFiles(false),
	)
}

func (a *Aggregator) EndTxNumMinimax() uint64 { return a.visibleFilesMinimaxTxNum.Load() }
func (a *Aggregator) FilesAmount() (res []int) {
	for _, d := range a.d {
		res = append(res, d.dirtyFiles.Len())
	}
	for _, ii := range a.iis {
		res = append(res, ii.dirtyFiles.Len())
	}
	return res
}

func FirstTxNumOfStep(step, size uint64) uint64 {
	return step * size
}

func LastTxNumOfStep(step, size uint64) uint64 {
	return FirstTxNumOfStep(step+1, size) - 1
}

// FirstTxNumOfStep returns txStepBeginning of given step.
// Step 0 is a range [0, stepSize).
// To prune step needed to fully Prune range [txStepBeginning, txNextStepBeginning)
func (a *Aggregator) FirstTxNumOfStep(step uint64) uint64 { // could have some smaller steps to prune// could have some smaller steps to prune
	return FirstTxNumOfStep(step, a.StepSize())
}

func (a *Aggregator) EndTxNumDomainsFrozen() uint64 {
	return min(
		a.d[kv.AccountsDomain].endIndexedTxNumMinimax(true),
		a.d[kv.StorageDomain].endIndexedTxNumMinimax(true),
		a.d[kv.CodeDomain].endIndexedTxNumMinimax(true),
		a.d[kv.CommitmentDomain].endIndexedTxNumMinimax(true),
	)
}

func (a *Aggregator) recalcVisibleFiles() {
	defer a.recalcVisibleFilesMinimaxTxNum()

	a.visibleFilesLock.Lock()
	defer a.visibleFilesLock.Unlock()

	for _, domain := range a.d {
		domain.reCalcVisibleFiles()
	}
	for _, ii := range a.iis {
		ii.reCalcVisibleFiles()
	}
}

func (a *Aggregator) recalcVisibleFilesMinimaxTxNum() {
	aggTx := a.BeginFilesRo()
	defer aggTx.Close()
	a.visibleFilesMinimaxTxNum.Store(aggTx.minimaxTxNumInDomainFiles(false))
}

type RangesV3 struct {
	d      [kv.DomainLen]DomainRanges
	ranges [kv.StandaloneIdxLen]*MergeRange
}

func (r RangesV3) String() string {
	ss := []string{}
	for _, d := range r.d {
		if d.any() {
			ss = append(ss, fmt.Sprintf("%s(%s)", d.name, d.String()))
		}
	}

	aggStep := r.d[kv.AccountsDomain].aggStep
	for p, mr := range r.ranges {
		if mr != nil && mr.needMerge {
			ss = append(ss, mr.String(kv.InvertedIdxPos(p).String(), aggStep))
		}
	}
	return strings.Join(ss, ", ")
}

func (r RangesV3) any() bool {
	for _, d := range r.d {
		if d.any() {
			return true
		}
	}
	for _, ii := range r.ranges {
		if ii.needMerge {
			return true
		}
	}
	return false
}

func (ac *AggregatorRoTx) findMergeRange(maxEndTxNum, maxSpan uint64) RangesV3 {
	var r RangesV3
	for id, d := range ac.d {
		r.d[id] = d.findMergeRange(maxEndTxNum, maxSpan)
	}
	for id, ii := range ac.iis {
		r.ranges[id] = ii.findMergeRange(maxEndTxNum, maxSpan)
	}
	//log.Info(fmt.Sprintf("findMergeRange(%d, %d)=%s\n", maxEndTxNum/ac.a.aggregationStep, maxSpan/ac.a.aggregationStep, r))
	return r
}

// SqueezeCommitmentFiles should be called only when NO EXECUTION is running.
// Removes commitment files and suppose following aggregator shutdown and restart  (to integrate new files and rebuild indexes)
func (ac *AggregatorRoTx) SqueezeCommitmentFiles() error {
	if !ac.a.commitmentValuesTransform {
		return nil
	}

	commitment := ac.d[kv.CommitmentDomain]
	accounts := ac.d[kv.AccountsDomain]
	storage := ac.d[kv.StorageDomain]

	// oh, again accessing domain.files directly, again and again..
	accountFiles := accounts.d.dirtyFiles.Items()
	storageFiles := storage.d.dirtyFiles.Items()
	commitFiles := commitment.d.dirtyFiles.Items()

	getSizeDelta := func(a, b string) (datasize.ByteSize, float32, error) {
		ai, err := os.Stat(a)
		if err != nil {
			return 0, 0, err
		}
		bi, err := os.Stat(b)
		if err != nil {
			return 0, 0, err
		}
		return datasize.ByteSize(ai.Size()) - datasize.ByteSize(bi.Size()), 100.0 * (float32(ai.Size()-bi.Size()) / float32(ai.Size())), nil
	}

	var (
		obsoleteFiles  []string
		temporalFiles  []string
		processedFiles int
		ai, si         int
		sizeDelta      = datasize.B
		sqExt          = ".squeezed"
	)
	logEvery := time.NewTicker(30 * time.Second)
	defer logEvery.Stop()

	for ci := 0; ci < len(commitFiles); ci++ {
		cf := commitFiles[ci]
		for ai = 0; ai < len(accountFiles); ai++ {
			if accountFiles[ai].startTxNum == cf.startTxNum && accountFiles[ai].endTxNum == cf.endTxNum {
				break
			}
		}
		for si = 0; si < len(storageFiles); si++ {
			if storageFiles[si].startTxNum == cf.startTxNum && storageFiles[si].endTxNum == cf.endTxNum {
				break
			}
		}
		if ai == len(accountFiles) || si == len(storageFiles) {
			ac.a.logger.Info("SqueezeCommitmentFiles: commitment file has no corresponding account or storage file", "commitment", cf.decompressor.FileName())
			continue
		}
		af, sf := accountFiles[ai], storageFiles[si]

		err := func() error {
			ac.a.logger.Info("SqueezeCommitmentFiles: file start", "original", cf.decompressor.FileName(),
				"progress", fmt.Sprintf("%d/%d", ci+1, len(accountFiles)))

			originalPath := cf.decompressor.FilePath()
			squeezedTmpPath := originalPath + sqExt + ".tmp"
			squeezedCompr, err := seg.NewCompressor(context.Background(), "squeeze", squeezedTmpPath, ac.a.dirs.Tmp,
				seg.MinPatternScore, commitment.d.compressWorkers, log.LvlTrace, commitment.d.logger)

			if err != nil {
				return err
			}
			defer squeezedCompr.Close()

			cf.decompressor.EnableReadAhead()
			defer cf.decompressor.DisableReadAhead()
			reader := NewArchiveGetter(cf.decompressor.MakeGetter(), commitment.d.compression)
			reader.Reset(0)

			writer := NewArchiveWriter(squeezedCompr, commitment.d.compression)
			vt := commitment.commitmentValTransformDomain(accounts, storage, af, sf)

			i := 0
			for reader.HasNext() {
				k, _ := reader.Next(nil)
				v, _ := reader.Next(nil)
				i += 2

				if k == nil {
					// nil keys are not supported for domains
					continue
				}

				if !bytes.Equal(k, keyCommitmentState) {
					v, err = vt(v, af.startTxNum, af.endTxNum)
					if err != nil {
						return fmt.Errorf("failed to transform commitment value: %w", err)
					}
				}
				if err = writer.AddWord(k); err != nil {
					return fmt.Errorf("write key word: %w", err)
				}
				if err = writer.AddWord(v); err != nil {
					return fmt.Errorf("write value word: %w", err)
				}

				select {
				case <-logEvery.C:
					ac.a.logger.Info("SqueezeCommitmentFiles", "file", cf.decompressor.FileName(), "k", fmt.Sprintf("%x", k),
						"progress", fmt.Sprintf("%d/%d", i, cf.decompressor.Count()))
				default:
				}
			}

			if err = writer.Compress(); err != nil {
				return err
			}
			writer.Close()

			squeezedPath := originalPath + sqExt
			if err = os.Rename(squeezedTmpPath, squeezedPath); err != nil {
				return err
			}
			temporalFiles = append(temporalFiles, squeezedPath)

			delta, deltaP, err := getSizeDelta(originalPath, squeezedPath)
			if err != nil {
				return err
			}
			sizeDelta += delta

			ac.a.logger.Info("SqueezeCommitmentFiles: file done", "original", filepath.Base(originalPath),
				"sizeDelta", fmt.Sprintf("%s (%.1f%%)", delta.HR(), deltaP))

			fromStep, toStep := af.startTxNum/ac.a.StepSize(), af.endTxNum/ac.a.StepSize()

			// need to remove all indexes for commitment file as well
			obsoleteFiles = append(obsoleteFiles,
				originalPath,
				commitment.d.kvBtFilePath(fromStep, toStep),
				commitment.d.kvAccessorFilePath(fromStep, toStep),
				commitment.d.kvExistenceIdxFilePath(fromStep, toStep),
			)
			processedFiles++
			return nil
		}()
		if err != nil {
			return fmt.Errorf("failed to squeeze commitment file %q: %w", cf.decompressor.FileName(), err)
		}
	}

	ac.a.logger.Info("SqueezeCommitmentFiles: squeezed files has been produced, removing obsolete files",
		"toRemove", len(obsoleteFiles), "processed", fmt.Sprintf("%d/%d", processedFiles, len(commitFiles)))
	for _, path := range obsoleteFiles {
		if err := os.Remove(path); err != nil && !errors.Is(err, os.ErrNotExist) {
			return err
		}
		ac.a.logger.Debug("SqueezeCommitmentFiles: obsolete file removal", "path", path)
	}
	ac.a.logger.Info("SqueezeCommitmentFiles: indices removed, renaming temporal files ")

	for _, path := range temporalFiles {
		if err := os.Rename(path, strings.TrimSuffix(path, sqExt)); err != nil {
			return err
		}
		ac.a.logger.Debug("SqueezeCommitmentFiles: temporal file renaming", "path", path)
	}
	ac.a.logger.Info("SqueezeCommitmentFiles: done", "sizeDelta", sizeDelta.HR(), "files", len(accountFiles))

	return nil
}

func (ac *AggregatorRoTx) RestrictSubsetFileDeletions(b bool) {
	ac.a.d[kv.AccountsDomain].restrictSubsetFileDeletions = b
	ac.a.d[kv.StorageDomain].restrictSubsetFileDeletions = b
	ac.a.d[kv.CommitmentDomain].restrictSubsetFileDeletions = b
}

func (ac *AggregatorRoTx) mergeFiles(ctx context.Context, files SelectedStaticFilesV3, r RangesV3) (MergedFilesV3, error) {
	var mf MergedFilesV3
	g, ctx := errgroup.WithContext(ctx)
	g.SetLimit(ac.a.mergeWorkers)
	closeFiles := true
	defer func() {
		if closeFiles {
			mf.Close()
		}
	}()

	ac.a.logger.Info(fmt.Sprintf("[snapshots] merge state %s", r.String()))

	accStorageMerged := new(sync.WaitGroup)

	for id := range ac.d {
		id := id
		if r.d[id].any() {
			kid := kv.Domain(id)
			if ac.a.commitmentValuesTransform && (kid == kv.AccountsDomain || kid == kv.StorageDomain) {
				accStorageMerged.Add(1)
			}

			g.Go(func() (err error) {
				var vt valueTransformer
				if ac.a.commitmentValuesTransform && kid == kv.CommitmentDomain {
					ac.RestrictSubsetFileDeletions(true)
					accStorageMerged.Wait()

					vt = ac.d[kv.CommitmentDomain].commitmentValTransformDomain(ac.d[kv.AccountsDomain], ac.d[kv.StorageDomain],
						mf.d[kv.AccountsDomain], mf.d[kv.StorageDomain])
				}

				mf.d[id], mf.dIdx[id], mf.dHist[id], err = ac.d[id].mergeFiles(ctx, files.d[id], files.dIdx[id], files.dHist[id], r.d[id], vt, ac.a.ps)
				if ac.a.commitmentValuesTransform {
					if kid == kv.AccountsDomain || kid == kv.StorageDomain {
						accStorageMerged.Done()
					}
					if err == nil && kid == kv.CommitmentDomain {
						ac.RestrictSubsetFileDeletions(false)
					}
				}
				return err
			})
		}
	}

	for id, rng := range r.ranges {
		id := id
		rng := rng
		if rng.needMerge {
			g.Go(func() error {
				var err error
				mf.iis[id], err = ac.iis[id].mergeFiles(ctx, files.ii[id], rng.from, rng.to, ac.a.ps)
				return err
			})
		}
	}

	err := g.Wait()
	if err == nil {
		closeFiles = false
		ac.a.logger.Info(fmt.Sprintf("[snapshots] state merge done %s", r.String()))
	} else {
		ac.a.logger.Warn(fmt.Sprintf("[snapshots] state merge failed err=%v %s", err, r.String()))
	}
	return mf, err
}

func (a *Aggregator) integrateMergedDirtyFiles(outs SelectedStaticFilesV3, in MergedFilesV3) {
	defer a.needSaveFilesListInDB.Store(true)
	defer a.recalcVisibleFiles()

	a.dirtyFilesLock.Lock()
	defer a.dirtyFilesLock.Unlock()

	for id, d := range a.d {
		d.integrateMergedDirtyFiles(outs.d[id], outs.dIdx[id], outs.dHist[id], in.d[id], in.dIdx[id], in.dHist[id])
	}

	for id, ii := range a.iis {
		ii.integrateMergedDirtyFiles(outs.ii[id], in.iis[id])
	}
}

func (a *Aggregator) cleanAfterMerge(in MergedFilesV3) {
	at := a.BeginFilesRo()
	defer at.Close()

	a.dirtyFilesLock.Lock()
	defer a.dirtyFilesLock.Unlock()

	for id, d := range at.d {
		d.cleanAfterMerge(in.d[id], in.dHist[id], in.dIdx[id])
	}
	for id, ii := range at.iis {
		ii.cleanAfterMerge(in.iis[id])
	}
}

// LimitRecentHistoryWithoutFiles limits amount of recent transactions protected from prune in domains history.
// Affects only domains with dontProduceHistoryFiles=true.
// Usually equal to one a.aggregationStep, but could be set to step/2 or step/4 to reduce size of history tables.
// when we exec blocks from snapshots we can set it to 0, because no re-org on those blocks are possible
func (a *Aggregator) LimitRecentHistoryWithoutFiles(recentTxs uint64) *Aggregator {
	for _, d := range a.d {
		if d != nil && d.History.dontProduceHistoryFiles {
			d.History.keepRecentTxInDB = recentTxs
		}
	}
	return a
}

func (a *Aggregator) SetSnapshotBuildSema(semaphore *semaphore.Weighted) {
	a.snapshotBuildSema = semaphore
}

// Returns channel which is closed when aggregation is done
func (a *Aggregator) BuildFilesInBackground(txNum uint64) chan struct{} {
	fin := make(chan struct{})

	if (txNum + 1) <= a.visibleFilesMinimaxTxNum.Load()+a.aggregationStep {
		close(fin)
		return fin
	}

	if ok := a.buildingFiles.CompareAndSwap(false, true); !ok {
		close(fin)
		return fin
	}

	step := a.visibleFilesMinimaxTxNum.Load() / a.StepSize()
	a.wg.Add(1)
	go func() {
		defer a.wg.Done()
		defer a.buildingFiles.Store(false)

		if a.snapshotBuildSema != nil {
			//we are inside own goroutine - it's fine to block here
			if err := a.snapshotBuildSema.Acquire(a.ctx, 1); err != nil {
				a.logger.Warn("[snapshots] buildFilesInBackground", "err", err)
				return //nolint
			}
			defer a.snapshotBuildSema.Release(1)
		}

		// check if db has enough data (maybe we didn't commit them yet or all keys are unique so history is empty)
		lastInDB := lastIdInDB(a.db, a.d[kv.AccountsDomain])
		hasData := lastInDB > step // `step` must be fully-written - means `step+1` records must be visible
		if !hasData {
			close(fin)
			return
		}

		// trying to create as much small-step-files as possible:
		// - to reduce amount of small merges
		// - to remove old data from db as early as possible
		// - during files build, may happen commit of new data. on each loop step getting latest id in db
		for ; step < lastIdInDB(a.db, a.d[kv.AccountsDomain]); step++ { //`step` must be fully-written - means `step+1` records must be visible
			if err := a.buildFiles(a.ctx, step); err != nil {
				if errors.Is(err, context.Canceled) || errors.Is(err, common2.ErrStopped) {
					close(fin)
					return
				}
				a.logger.Warn("[snapshots] buildFilesInBackground", "err", err)
				break
			}
		}
		a.BuildOptionalMissedIndicesInBackground(a.ctx, 1)

		if dbg.NoMerge() {
			close(fin)
			return
		}
		if ok := a.mergingFiles.CompareAndSwap(false, true); !ok {
			close(fin)
			return
		}
		a.wg.Add(1)
		go func() {
			defer a.wg.Done()
			defer a.mergingFiles.Store(false)

			//TODO: merge must have own semphore

			defer func() { close(fin) }()
			if err := a.MergeLoop(a.ctx); err != nil {
				if errors.Is(err, context.Canceled) || errors.Is(err, common2.ErrStopped) {
					return
				}
				a.logger.Warn("[snapshots] merge", "err", err)
			}

			a.BuildOptionalMissedIndicesInBackground(a.ctx, 1)
		}()
	}()
	return fin
}

func (ac *AggregatorRoTx) IndexRange(name kv.InvertedIdx, k []byte, fromTs, toTs int, asc order.By, limit int, tx kv.Tx) (timestamps iter.U64, err error) {
	switch name {
	case kv.AccountsHistoryIdx:
		return ac.d[kv.AccountsDomain].ht.IdxRange(k, fromTs, toTs, asc, limit, tx)
	case kv.StorageHistoryIdx:
		return ac.d[kv.StorageDomain].ht.IdxRange(k, fromTs, toTs, asc, limit, tx)
	case kv.CodeHistoryIdx:
		return ac.d[kv.CodeDomain].ht.IdxRange(k, fromTs, toTs, asc, limit, tx)
	case kv.CommitmentHistoryIdx:
		return ac.d[kv.StorageDomain].ht.IdxRange(k, fromTs, toTs, asc, limit, tx)
	//case kv.GasUsedHistoryIdx:
	//	return ac.d[kv.GasUsedDomain].ht.IdxRange(k, fromTs, toTs, asc, limit, tx)
	case kv.LogTopicIdx:
		return ac.iis[kv.LogTopicIdxPos].IdxRange(k, fromTs, toTs, asc, limit, tx)
	case kv.LogAddrIdx:
		return ac.iis[kv.LogAddrIdxPos].IdxRange(k, fromTs, toTs, asc, limit, tx)
	case kv.TracesFromIdx:
		return ac.iis[kv.TracesFromIdxPos].IdxRange(k, fromTs, toTs, asc, limit, tx)
	case kv.TracesToIdx:
		return ac.iis[kv.TracesToIdxPos].IdxRange(k, fromTs, toTs, asc, limit, tx)
	default:
		return nil, fmt.Errorf("unexpected history name: %s", name)
	}
}

// -- range end

func (ac *AggregatorRoTx) HistorySeek(name kv.History, key []byte, ts uint64, tx kv.Tx) (v []byte, ok bool, err error) {
	switch name {
	case kv.AccountsHistory:
		v, ok, err = ac.d[kv.AccountsDomain].ht.HistorySeek(key, ts, tx)
		if err != nil {
			return nil, false, err
		}
		if !ok || len(v) == 0 {
			return v, ok, nil
		}
		return v, true, nil
	case kv.StorageHistory:
		return ac.d[kv.StorageDomain].ht.HistorySeek(key, ts, tx)
	case kv.CodeHistory:
		return ac.d[kv.CodeDomain].ht.HistorySeek(key, ts, tx)
	case kv.CommitmentHistory:
		return ac.d[kv.CommitmentDomain].ht.HistorySeek(key, ts, tx)
	//case kv.GasUsedHistory:
	//	return ac.d[kv.GasUsedDomain].ht.HistorySeek(key, ts, tx)
	default:
		panic(fmt.Sprintf("unexpected: %s", name))
	}
}

func (ac *AggregatorRoTx) HistoryRange(name kv.History, fromTs, toTs int, asc order.By, limit int, tx kv.Tx) (it iter.KV, err error) {
	//TODO: aggTx to store array of histories
	var domainName kv.Domain

	switch name {
	case kv.AccountsHistory:
		domainName = kv.AccountsDomain
	case kv.StorageHistory:
		domainName = kv.StorageDomain
	case kv.CodeHistory:
		domainName = kv.CodeDomain
	default:
		return nil, fmt.Errorf("unexpected history name: %s", name)
	}

	hr, err := ac.d[domainName].ht.HistoryRange(fromTs, toTs, asc, limit, tx)
	if err != nil {
		return nil, err
	}
	return iter.WrapKV(hr), nil
}

type FilesStats22 struct{}

func (a *Aggregator) Stats() FilesStats22 {
	var fs FilesStats22
	return fs
}

// AggregatorRoTx guarantee consistent View of files ("snapshots isolation" level https://en.wikipedia.org/wiki/Snapshot_isolation):
//   - long-living consistent view of all files (no limitations)
//   - hiding garbage and files overlaps
//   - protecting useful files from removal
//   - user will not see "partial writes" or "new files appearance"
//   - last reader removing garbage files inside `Close` method
type AggregatorRoTx struct {
	a   *Aggregator
	d   [kv.DomainLen]*DomainRoTx
	iis [kv.StandaloneIdxLen]*InvertedIndexRoTx

	id      uint64 // auto-increment id of ctx for logs
	_leakID uint64 // set only if TRACE_AGG=true
}

func (a *Aggregator) BeginFilesRo() *AggregatorRoTx {
	ac := &AggregatorRoTx{
		a:       a,
		id:      a.ctxAutoIncrement.Add(1),
		_leakID: a.leakDetector.Add(),
	}

	a.visibleFilesLock.RLock()
	for id, ii := range a.iis {
		ac.iis[id] = ii.BeginFilesRo()
	}
	for id, d := range a.d {
		ac.d[id] = d.BeginFilesRo()
	}
	a.visibleFilesLock.RUnlock()

	return ac
}
func (ac *AggregatorRoTx) ViewID() uint64 { return ac.id }

// --- Domain part START ---

func (ac *AggregatorRoTx) DomainRange(tx kv.Tx, domain kv.Domain, fromKey, toKey []byte, ts uint64, asc order.By, limit int) (it iter.KV, err error) {
	return ac.d[domain].DomainRange(tx, fromKey, toKey, ts, asc, limit)
}
func (ac *AggregatorRoTx) DomainRangeLatest(tx kv.Tx, domain kv.Domain, from, to []byte, limit int) (iter.KV, error) {
	return ac.d[domain].DomainRangeLatest(tx, from, to, limit)
}

func (ac *AggregatorRoTx) DomainGetAsOf(tx kv.Tx, name kv.Domain, key []byte, ts uint64) (v []byte, ok bool, err error) {
	v, err = ac.d[name].GetAsOf(key, ts, tx)
	return v, v != nil, err
}
func (ac *AggregatorRoTx) GetLatest(domain kv.Domain, k, k2 []byte, tx kv.Tx) (v []byte, step uint64, ok bool, err error) {
	return ac.d[domain].GetLatest(k, k2, tx)
}

// search key in all files of all domains and print file names
func (ac *AggregatorRoTx) DebugKey(domain kv.Domain, k []byte) error {
	l, err := ac.d[domain].DebugKVFilesWithKey(k)
	if err != nil {
		return err
	}
	if len(l) > 0 {
		ac.a.logger.Info("[dbg] found in", "files", l)
	}
	return nil
}
func (ac *AggregatorRoTx) DebugEFKey(domain kv.Domain, k []byte) error {
	return ac.d[domain].DebugEFKey(k)
}

func (ac *AggregatorRoTx) DebugEFAllValuesAreInRange(ctx context.Context, name kv.InvertedIdx) error {
	switch name {
	case kv.AccountsHistoryIdx:
		err := ac.d[kv.AccountsDomain].ht.iit.DebugEFAllValuesAreInRange(ctx)
		if err != nil {
			return err
		}
	case kv.StorageHistoryIdx:
		err := ac.d[kv.CodeDomain].ht.iit.DebugEFAllValuesAreInRange(ctx)
		if err != nil {
			return err
		}
	case kv.CodeHistoryIdx:
		err := ac.d[kv.StorageDomain].ht.iit.DebugEFAllValuesAreInRange(ctx)
		if err != nil {
			return err
		}
	case kv.CommitmentHistoryIdx:
		err := ac.d[kv.CommitmentDomain].ht.iit.DebugEFAllValuesAreInRange(ctx)
		if err != nil {
			return err
		}
	//case kv.GasUsedHistoryIdx:
	//	err := ac.d[kv.GasUsedDomain].ht.iit.DebugEFAllValuesAreInRange(ctx)
	//	if err != nil {
	//		return err
	//	}
	case kv.TracesFromIdx:
		err := ac.iis[kv.TracesFromIdxPos].DebugEFAllValuesAreInRange(ctx)
		if err != nil {
			return err
		}
	case kv.TracesToIdx:
		err := ac.iis[kv.TracesToIdxPos].DebugEFAllValuesAreInRange(ctx)
		if err != nil {
			return err
		}
	case kv.LogAddrIdx:
		err := ac.iis[kv.LogAddrIdxPos].DebugEFAllValuesAreInRange(ctx)
		if err != nil {
			return err
		}
	case kv.LogTopicIdx:
		err := ac.iis[kv.LogTopicIdxPos].DebugEFAllValuesAreInRange(ctx)
		if err != nil {
			return err
		}
	default:
		panic(fmt.Sprintf("unexpected: %s", name))
	}
	return nil
}

// --- Domain part END ---

func (ac *AggregatorRoTx) Close() {
	if ac == nil || ac.a == nil { // invariant: it's safe to call Close multiple times
		return
	}
	ac.a.leakDetector.Del(ac._leakID)
	ac.a = nil

	for _, d := range ac.d {
		if d != nil {
			d.Close()
		}
	}
	for _, ii := range ac.iis {
		ii.Close()
	}
}

// BackgroundResult - used only indicate that some work is done
// no much reason to pass exact results by this object, just get latest state when need
type BackgroundResult struct {
	err error
	has bool
}

func (br *BackgroundResult) Has() bool     { return br.has }
func (br *BackgroundResult) Set(err error) { br.has, br.err = true, err }
func (br *BackgroundResult) GetAndReset() (bool, error) {
	has, err := br.has, br.err
	br.has, br.err = false, nil
	return has, err
}

// Inverted index tables only
func lastIdInDB(db kv.RoDB, domain *Domain) (lstInDb uint64) {
	if err := db.View(context.Background(), func(tx kv.Tx) error {
		lstInDb = domain.LastStepInDB(tx)
		return nil
	}); err != nil {
		log.Warn("[snapshots] lastIdInDB", "err", err)
	}
	return lstInDb
}

// AggregatorStep is used for incremental reconstitution, it allows
// accessing history in isolated way for each step
type AggregatorStep struct {
	a          *Aggregator
	accounts   *HistoryStep
	storage    *HistoryStep
	code       *HistoryStep
	commitment *HistoryStep
	keyBuf     []byte
}

func (a *Aggregator) StepSize() uint64 { return a.aggregationStep }
func (a *Aggregator) MakeSteps() ([]*AggregatorStep, error) {
	frozenAndIndexed := a.EndTxNumDomainsFrozen()
	accountSteps := a.d[kv.AccountsDomain].MakeSteps(frozenAndIndexed)
	codeSteps := a.d[kv.CodeDomain].MakeSteps(frozenAndIndexed)
	storageSteps := a.d[kv.StorageDomain].MakeSteps(frozenAndIndexed)
	commitmentSteps := a.d[kv.CommitmentDomain].MakeSteps(frozenAndIndexed)
	if len(accountSteps) != len(storageSteps) || len(storageSteps) != len(codeSteps) {
		return nil, fmt.Errorf("different limit of steps (try merge snapshots): accountSteps=%d, storageSteps=%d, codeSteps=%d", len(accountSteps), len(storageSteps), len(codeSteps))
	}
	steps := make([]*AggregatorStep, len(accountSteps))
	for i, accountStep := range accountSteps {
		steps[i] = &AggregatorStep{
			a:          a,
			accounts:   accountStep,
			storage:    storageSteps[i],
			code:       codeSteps[i],
			commitment: commitmentSteps[i],
		}
	}
	return steps, nil
}

func (as *AggregatorStep) TxNumRange() (uint64, uint64) {
	return as.accounts.indexFile.startTxNum, as.accounts.indexFile.endTxNum
}

func (as *AggregatorStep) IterateAccountsTxs() *ScanIteratorInc {
	return as.accounts.iterateTxs()
}

func (as *AggregatorStep) IterateStorageTxs() *ScanIteratorInc {
	return as.storage.iterateTxs()
}

func (as *AggregatorStep) IterateCodeTxs() *ScanIteratorInc {
	return as.code.iterateTxs()
}

func (as *AggregatorStep) ReadAccountDataNoState(addr []byte, txNum uint64) ([]byte, bool, uint64) {
	return as.accounts.GetNoState(addr, txNum)
}

func (as *AggregatorStep) ReadAccountStorageNoState(addr []byte, loc []byte, txNum uint64) ([]byte, bool, uint64) {
	if cap(as.keyBuf) < len(addr)+len(loc) {
		as.keyBuf = make([]byte, len(addr)+len(loc))
	} else if len(as.keyBuf) != len(addr)+len(loc) {
		as.keyBuf = as.keyBuf[:len(addr)+len(loc)]
	}
	copy(as.keyBuf, addr)
	copy(as.keyBuf[len(addr):], loc)
	return as.storage.GetNoState(as.keyBuf, txNum)
}

func (as *AggregatorStep) ReadAccountCodeNoState(addr []byte, txNum uint64) ([]byte, bool, uint64) {
	return as.code.GetNoState(addr, txNum)
}

func (as *AggregatorStep) ReadAccountCodeSizeNoState(addr []byte, txNum uint64) (int, bool, uint64) {
	code, noState, stateTxNum := as.code.GetNoState(addr, txNum)
	return len(code), noState, stateTxNum
}

func (as *AggregatorStep) MaxTxNumAccounts(addr []byte) (bool, uint64) {
	return as.accounts.MaxTxNum(addr)
}

func (as *AggregatorStep) MaxTxNumStorage(addr []byte, loc []byte) (bool, uint64) {
	if cap(as.keyBuf) < len(addr)+len(loc) {
		as.keyBuf = make([]byte, len(addr)+len(loc))
	} else if len(as.keyBuf) != len(addr)+len(loc) {
		as.keyBuf = as.keyBuf[:len(addr)+len(loc)]
	}
	copy(as.keyBuf, addr)
	copy(as.keyBuf[len(addr):], loc)
	return as.storage.MaxTxNum(as.keyBuf)
}

func (as *AggregatorStep) MaxTxNumCode(addr []byte) (bool, uint64) {
	return as.code.MaxTxNum(addr)
}

func (as *AggregatorStep) IterateAccountsHistory(txNum uint64) *HistoryIteratorInc {
	return as.accounts.interateHistoryBeforeTxNum(txNum)
}

func (as *AggregatorStep) IterateStorageHistory(txNum uint64) *HistoryIteratorInc {
	return as.storage.interateHistoryBeforeTxNum(txNum)
}

func (as *AggregatorStep) IterateCodeHistory(txNum uint64) *HistoryIteratorInc {
	return as.code.interateHistoryBeforeTxNum(txNum)
}

func (as *AggregatorStep) Clone() *AggregatorStep {
	return &AggregatorStep{
		a:        as.a,
		accounts: as.accounts.Clone(),
		storage:  as.storage.Clone(),
		code:     as.code.Clone(),
	}
}<|MERGE_RESOLUTION|>--- conflicted
+++ resolved
@@ -785,24 +785,14 @@
 	blockNumWithCommitment, _, _, err := domains.LatestCommitmentState(tx, ac.CanUnwindDomainsToTxNum(), unwindToTxNum)
 	if err != nil {
 		_minBlockNum, _ := ac.MinUnwindDomainsBlockNum(tx)
-<<<<<<< HEAD
 		log.Warn("[dbg] see1", "_minBlockNum", _minBlockNum)
-=======
->>>>>>> 45f4a638
 		return _minBlockNum, blockNum >= _minBlockNum, nil //nolint
 	}
 	if blockNumWithCommitment == 0 && ac.CanUnwindDomainsToTxNum() > 0 { // don't allow unwind beyond files progress
 		_minBlockNum, _ := ac.MinUnwindDomainsBlockNum(tx)
-<<<<<<< HEAD
-		log.Warn("[dbg] see3", "_minBlockNum", _minBlockNum)
-		return _minBlockNum, blockNum >= _minBlockNum, nil
-	}
-	log.Warn("[dbg] see2", "blockNumWithCommitment", blockNumWithCommitment)
-=======
 		return _minBlockNum, blockNum >= _minBlockNum, nil //nolint
 	}
 
->>>>>>> 45f4a638
 	return blockNumWithCommitment, true, nil
 }
 
