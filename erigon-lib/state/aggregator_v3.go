/*
   Copyright 2022 Erigon contributors

   Licensed under the Apache License, Version 2.0 (the "License");
   you may not use this file except in compliance with the License.
   You may obtain a copy of the License at

       http://www.apache.org/licenses/LICENSE-2.0

   Unless required by applicable law or agreed to in writing, software
   distributed under the License is distributed on an "AS IS" BASIS,
   WITHOUT WARRANTIES OR CONDITIONS OF ANY KIND, either express or implied.
   See the License for the specific language governing permissions and
   limitations under the License.
*/

package state

import (
	"context"
	"encoding/binary"
	"errors"
	"fmt"
	math2 "math"
	"os"
	"path/filepath"
	"runtime"
	"sort"
	"strings"
	"sync"
	"sync/atomic"
	"time"

	"golang.org/x/sync/semaphore"

	"github.com/RoaringBitmap/roaring/roaring64"
	"github.com/ledgerwatch/log/v3"
	rand2 "golang.org/x/exp/rand"
	"golang.org/x/sync/errgroup"

	"github.com/ledgerwatch/erigon-lib/kv/rawdbv3"

	common2 "github.com/ledgerwatch/erigon-lib/common"
	"github.com/ledgerwatch/erigon-lib/common/background"
	"github.com/ledgerwatch/erigon-lib/common/datadir"
	"github.com/ledgerwatch/erigon-lib/common/dbg"
	"github.com/ledgerwatch/erigon-lib/common/dir"
	"github.com/ledgerwatch/erigon-lib/kv"
	"github.com/ledgerwatch/erigon-lib/kv/bitmapdb"
	"github.com/ledgerwatch/erigon-lib/kv/iter"
	"github.com/ledgerwatch/erigon-lib/kv/order"
	"github.com/ledgerwatch/erigon-lib/metrics"
)

var (
	mxPruneTookAgg = metrics.GetOrCreateSummary(`prune_seconds{type="state"}`)
)

type AggregatorV3 struct {
	db               kv.RoDB
	d                [kv.DomainLen]*Domain
	tracesTo         *InvertedIndex
	logAddrs         *InvertedIndex
	logTopics        *InvertedIndex
	tracesFrom       *InvertedIndex
	backgroundResult *BackgroundResult
	dirs             datadir.Dirs
	tmpdir           string
	aggregationStep  uint64
	keepInDB         uint64

	minimaxTxNumInFiles atomic.Uint64

	filesMutationLock sync.Mutex
	snapshotBuildSema *semaphore.Weighted

	collateAndBuildWorkers int // minimize amount of background workers by default
	mergeWorkers           int // usually 1

	// To keep DB small - need move data to small files ASAP.
	// It means goroutine which creating small files - can't be locked by merge or indexing.
	buildingFiles           atomic.Bool
	mergeingFiles           atomic.Bool
	buildingOptionalIndices atomic.Bool

	//warmupWorking          atomic.Bool
	ctx       context.Context
	ctxCancel context.CancelFunc

	needSaveFilesListInDB atomic.Bool

	wg sync.WaitGroup // goroutines spawned by Aggregator, to ensure all of them are finish at agg.Close

	onFreeze OnFreezeFunc

	ps *background.ProgressSet

	// next fields are set only if agg.doTraceCtx is true. can enable by env: TRACE_AGG=true
	leakDetector *dbg.LeakDetector
	logger       log.Logger

	ctxAutoIncrement atomic.Uint64
}

type OnFreezeFunc func(frozenFileNames []string)

func NewAggregatorV3(ctx context.Context, dirs datadir.Dirs, aggregationStep uint64, db kv.RoDB, logger log.Logger) (*AggregatorV3, error) {
	tmpdir := dirs.Tmp
	salt, err := getIndicesSalt(dirs.Snap)
	if err != nil {
		return nil, err
	}

	ctx, ctxCancel := context.WithCancel(ctx)
	a := &AggregatorV3{
		ctx:                    ctx,
		ctxCancel:              ctxCancel,
		onFreeze:               func(frozenFileNames []string) {},
		dirs:                   dirs,
		tmpdir:                 tmpdir,
		aggregationStep:        aggregationStep,
		db:                     db,
		leakDetector:           dbg.NewLeakDetector("agg", dbg.SlowTx()),
		ps:                     background.NewProgressSet(),
		backgroundResult:       &BackgroundResult{},
		logger:                 logger,
		collateAndBuildWorkers: 1,
		mergeWorkers:           1,
	}
	cfg := domainCfg{
		hist: histCfg{
			iiCfg:             iiCfg{salt: salt, dirs: dirs},
			withLocalityIndex: false, withExistenceIndex: true, compression: CompressNone, historyLargeValues: false,
		},
	}
	if a.d[kv.AccountsDomain], err = NewDomain(cfg, aggregationStep, "accounts", kv.TblAccountKeys, kv.TblAccountVals, kv.TblAccountHistoryKeys, kv.TblAccountHistoryVals, kv.TblAccountIdx, logger); err != nil {
		return nil, err
	}
	cfg = domainCfg{
		hist: histCfg{
			iiCfg:             iiCfg{salt: salt, dirs: dirs},
			withLocalityIndex: false, withExistenceIndex: true, compression: CompressNone, historyLargeValues: false,
		},
	}
	if a.d[kv.StorageDomain], err = NewDomain(cfg, aggregationStep, "storage", kv.TblStorageKeys, kv.TblStorageVals, kv.TblStorageHistoryKeys, kv.TblStorageHistoryVals, kv.TblStorageIdx, logger); err != nil {
		return nil, err
	}
	cfg = domainCfg{
		hist: histCfg{
			iiCfg:             iiCfg{salt: salt, dirs: dirs},
			withLocalityIndex: false, withExistenceIndex: true, compression: CompressKeys | CompressVals, historyLargeValues: true,
		},
	}
	if a.d[kv.CodeDomain], err = NewDomain(cfg, aggregationStep, "code", kv.TblCodeKeys, kv.TblCodeVals, kv.TblCodeHistoryKeys, kv.TblCodeHistoryVals, kv.TblCodeIdx, logger); err != nil {
		return nil, err
	}
	cfg = domainCfg{
		hist: histCfg{
			iiCfg:             iiCfg{salt: salt, dirs: dirs},
			withLocalityIndex: false, withExistenceIndex: true, compression: CompressNone, historyLargeValues: false,
			dontProduceFiles: true,
		},
		compress: CompressNone,
	}
	if a.d[kv.CommitmentDomain], err = NewDomain(cfg, aggregationStep, "commitment", kv.TblCommitmentKeys, kv.TblCommitmentVals, kv.TblCommitmentHistoryKeys, kv.TblCommitmentHistoryVals, kv.TblCommitmentIdx, logger); err != nil {
		return nil, err
	}
	//cfg = domainCfg{
	//	hist: histCfg{
	//		iiCfg:             iiCfg{salt: salt, dirs: dirs},
	//		withLocalityIndex: false, withExistenceIndex: false, compression: CompressKeys | CompressVals, historyLargeValues: false,
	//	},
	//}
	//if a.d[kv.GasUsedDomain], err = NewDomain(cfg, aggregationStep, "gasused", kv.TblGasUsedKeys, kv.TblGasUsedVals, kv.TblGasUsedHistoryKeys, kv.TblGasUsedVals, kv.TblGasUsedIdx, logger); err != nil {
	//	return nil, err
	//}
	idxCfg := iiCfg{salt: salt, dirs: dirs}
	if a.logAddrs, err = NewInvertedIndex(idxCfg, aggregationStep, "logaddrs", kv.TblLogAddressKeys, kv.TblLogAddressIdx, false, true, nil, logger); err != nil {
		return nil, err
	}
	idxCfg = iiCfg{salt: salt, dirs: dirs}
	if a.logTopics, err = NewInvertedIndex(idxCfg, aggregationStep, "logtopics", kv.TblLogTopicsKeys, kv.TblLogTopicsIdx, false, true, nil, logger); err != nil {
		return nil, err
	}
	idxCfg = iiCfg{salt: salt, dirs: dirs}
	if a.tracesFrom, err = NewInvertedIndex(idxCfg, aggregationStep, "tracesfrom", kv.TblTracesFromKeys, kv.TblTracesFromIdx, false, true, nil, logger); err != nil {
		return nil, err
	}
	idxCfg = iiCfg{salt: salt, dirs: dirs}
	if a.tracesTo, err = NewInvertedIndex(idxCfg, aggregationStep, "tracesto", kv.TblTracesToKeys, kv.TblTracesToIdx, false, true, nil, logger); err != nil {
		return nil, err
	}
	a.KeepStepsInDB(1)
	a.recalcMaxTxNum()

	if dbg.NoSync() {
		a.DisableFsync()
	}

	return a, nil
}

// getIndicesSalt - try read salt for all indices from DB. Or fall-back to new salt creation.
// if db is Read-Only (for example remote RPCDaemon or utilities) - we will not create new indices - and existing indices have salt in metadata.
func getIndicesSalt(baseDir string) (salt *uint32, err error) {
	fpath := filepath.Join(baseDir, "salt.txt")
	if !dir.FileExist(fpath) {
		if salt == nil {
			saltV := rand2.Uint32()
			salt = &saltV
		}
		saltBytes := make([]byte, 4)
		binary.BigEndian.PutUint32(saltBytes, *salt)
		if err := dir.WriteFileWithFsync(fpath, saltBytes, os.ModePerm); err != nil {
			return nil, err
		}
	}
	saltBytes, err := os.ReadFile(fpath)
	if err != nil {
		return nil, err
	}
	saltV := binary.BigEndian.Uint32(saltBytes)
	salt = &saltV
	return salt, nil
}

func (a *AggregatorV3) OnFreeze(f OnFreezeFunc) { a.onFreeze = f }
func (a *AggregatorV3) DisableFsync() {
	for _, d := range a.d {
		d.DisableFsync()
	}
	a.logAddrs.DisableFsync()
	a.logTopics.DisableFsync()
	a.tracesFrom.DisableFsync()
	a.tracesTo.DisableFsync()
}

func (a *AggregatorV3) OpenFolder(readonly bool) error {
	a.filesMutationLock.Lock()
	defer a.filesMutationLock.Unlock()
	eg := &errgroup.Group{}
	for _, d := range a.d {
		d := d
		eg.Go(func() error {
			select {
			case <-a.ctx.Done():
				return a.ctx.Err()
			default:
			}
			return d.OpenFolder(readonly)
		})
	}
	eg.Go(func() error { return a.logAddrs.OpenFolder(readonly) })
	eg.Go(func() error { return a.logTopics.OpenFolder(readonly) })
	eg.Go(func() error { return a.tracesFrom.OpenFolder(readonly) })
	eg.Go(func() error { return a.tracesTo.OpenFolder(readonly) })
	if err := eg.Wait(); err != nil {
		return err
	}
	a.recalcMaxTxNum()
	return nil
}

func (a *AggregatorV3) OpenList(files []string, readonly bool) error {
	//log.Warn("[dbg] OpenList", "l", files)

	a.filesMutationLock.Lock()
	defer a.filesMutationLock.Unlock()
	eg := &errgroup.Group{}
	for _, d := range a.d {
		d := d
		eg.Go(func() error { return d.OpenFolder(readonly) })
	}
	eg.Go(func() error { return a.logAddrs.OpenFolder(readonly) })
	eg.Go(func() error { return a.logTopics.OpenFolder(readonly) })
	eg.Go(func() error { return a.tracesFrom.OpenFolder(readonly) })
	eg.Go(func() error { return a.tracesTo.OpenFolder(readonly) })
	if err := eg.Wait(); err != nil {
		return err
	}
	a.recalcMaxTxNum()
	return nil
}

func (a *AggregatorV3) Close() {
	if a.ctxCancel == nil { // invariant: it's safe to call Close multiple times
		return
	}
	a.ctxCancel()
	a.ctxCancel = nil
	a.wg.Wait()

	a.filesMutationLock.Lock()
	defer a.filesMutationLock.Unlock()

	for _, d := range a.d {
		d.Close()
	}
	a.logAddrs.Close()
	a.logTopics.Close()
	a.tracesFrom.Close()
	a.tracesTo.Close()
}

func (a *AggregatorV3) SetCollateAndBuildWorkers(i int) { a.collateAndBuildWorkers = i }
func (a *AggregatorV3) SetMergeWorkers(i int)           { a.mergeWorkers = i }
func (a *AggregatorV3) SetCompressWorkers(i int) {
	for _, d := range a.d {
		d.compressWorkers = i
	}
	a.logAddrs.compressWorkers = i
	a.logTopics.compressWorkers = i
	a.tracesFrom.compressWorkers = i
	a.tracesTo.compressWorkers = i
}

func (a *AggregatorV3) HasBackgroundFilesBuild() bool { return a.ps.Has() }
func (a *AggregatorV3) BackgroundProgress() string    { return a.ps.String() }

func (ac *AggregatorV3Context) Files() []string {
	var res []string
	if ac == nil {
		return res
	}
	for _, d := range ac.d {
		res = append(res, d.Files()...)
	}
	res = append(res, ac.logAddrs.Files()...)
	res = append(res, ac.logTopics.Files()...)
	res = append(res, ac.tracesFrom.Files()...)
	res = append(res, ac.tracesTo.Files()...)
	return res
}
func (a *AggregatorV3) Files() []string {
	ac := a.MakeContext()
	defer ac.Close()
	return ac.Files()
}

func (a *AggregatorV3) BuildOptionalMissedIndicesInBackground(ctx context.Context, workers int) {
	if ok := a.buildingOptionalIndices.CompareAndSwap(false, true); !ok {
		return
	}
	a.wg.Add(1)
	go func() {
		defer a.wg.Done()
		defer a.buildingOptionalIndices.Store(false)
		aggCtx := a.MakeContext()
		defer aggCtx.Close()
		if err := aggCtx.buildOptionalMissedIndices(ctx, workers); err != nil {
			if errors.Is(err, context.Canceled) || errors.Is(err, common2.ErrStopped) {
				return
			}
			log.Warn("[snapshots] BuildOptionalMissedIndicesInBackground", "err", err)
		}
	}()
}

func (a *AggregatorV3) BuildOptionalMissedIndices(ctx context.Context, workers int) error {
	if ok := a.buildingOptionalIndices.CompareAndSwap(false, true); !ok {
		return nil
	}
	defer a.buildingOptionalIndices.Store(false)
	aggCtx := a.MakeContext()
	defer aggCtx.Close()
	if err := aggCtx.buildOptionalMissedIndices(ctx, workers); err != nil {
		if errors.Is(err, context.Canceled) || errors.Is(err, common2.ErrStopped) {
			return nil
		}
		return err
	}
	return nil
}

func (ac *AggregatorV3Context) buildOptionalMissedIndices(ctx context.Context, workers int) error {
	g, ctx := errgroup.WithContext(ctx)
	g.SetLimit(workers)
	ps := background.NewProgressSet()
	for _, d := range ac.d {
		d := d
		if d != nil {
			g.Go(func() error { return d.BuildOptionalMissedIndices(ctx, ps) })
		}
	}
	return g.Wait()
}

func (a *AggregatorV3) BuildMissedIndices(ctx context.Context, workers int) error {
	startIndexingTime := time.Now()
	{
		ps := background.NewProgressSet()

		g, ctx := errgroup.WithContext(ctx)
		g.SetLimit(workers)
		go func() {
			logEvery := time.NewTicker(20 * time.Second)
			defer logEvery.Stop()
			for {
				select {
				case <-ctx.Done():
					return
				case <-logEvery.C:
					var m runtime.MemStats
					dbg.ReadMemStats(&m)
					log.Info("[snapshots] Indexing", "progress", ps.String(), "total-indexing-time", time.Since(startIndexingTime).Round(time.Second).String(), "alloc", common2.ByteCount(m.Alloc), "sys", common2.ByteCount(m.Sys))
				}
			}
		}()
		for _, d := range a.d {
			d.BuildMissedIndices(ctx, g, ps)
		}
		a.logAddrs.BuildMissedIndices(ctx, g, ps)
		a.logTopics.BuildMissedIndices(ctx, g, ps)
		a.tracesFrom.BuildMissedIndices(ctx, g, ps)
		a.tracesTo.BuildMissedIndices(ctx, g, ps)

		if err := g.Wait(); err != nil {
			return err
		}
		if err := a.OpenFolder(true); err != nil {
			return err
		}
	}
	return nil
}

type AggV3Collation struct {
	logAddrs   map[string]*roaring64.Bitmap
	logTopics  map[string]*roaring64.Bitmap
	tracesFrom map[string]*roaring64.Bitmap
	tracesTo   map[string]*roaring64.Bitmap
	accounts   Collation
	storage    Collation
	code       Collation
	commitment Collation
}

func (c AggV3Collation) Close() {
	c.accounts.Close()
	c.storage.Close()
	c.code.Close()
	c.commitment.Close()

	for _, b := range c.logAddrs {
		bitmapdb.ReturnToPool64(b)
	}
	for _, b := range c.logTopics {
		bitmapdb.ReturnToPool64(b)
	}
	for _, b := range c.tracesFrom {
		bitmapdb.ReturnToPool64(b)
	}
	for _, b := range c.tracesTo {
		bitmapdb.ReturnToPool64(b)
	}
}

type AggV3StaticFiles struct {
	d          [kv.DomainLen]StaticFiles
	logAddrs   InvertedFiles
	logTopics  InvertedFiles
	tracesFrom InvertedFiles
	tracesTo   InvertedFiles
}

// CleanupOnError - call it on collation fail. It's closing all files
func (sf AggV3StaticFiles) CleanupOnError() {
	for _, d := range sf.d {
		d.CleanupOnError()
	}
	sf.logAddrs.CleanupOnError()
	sf.logTopics.CleanupOnError()
	sf.tracesFrom.CleanupOnError()
	sf.tracesTo.CleanupOnError()
}

func (a *AggregatorV3) buildFiles(ctx context.Context, step uint64) error {
	a.logger.Debug("[agg] collate and build", "step", step, "collate_workers", a.collateAndBuildWorkers, "merge_workers", a.mergeWorkers, "compress_workers", a.d[kv.AccountsDomain].compressWorkers)

	var (
		logEvery      = time.NewTicker(time.Second * 30)
		txFrom        = a.FirstTxNumOfStep(step)
		txTo          = a.FirstTxNumOfStep(step + 1)
		stepStartedAt = time.Now()
	)

	defer logEvery.Stop()

	g, ctx := errgroup.WithContext(ctx)
	g.SetLimit(a.collateAndBuildWorkers)
	for _, d := range a.d {
		d := d

		a.wg.Add(1)
		g.Go(func() error {
			defer a.wg.Done()

			var collation Collation
			if err := a.db.View(ctx, func(tx kv.Tx) (err error) {
				collation, err = d.collate(ctx, step, txFrom, txTo, tx)
				return err
			}); err != nil {
				return fmt.Errorf("domain collation %q has failed: %w", d.filenameBase, err)
			}

			sf, err := d.buildFiles(ctx, step, collation, a.ps)
			collation.Close()
			if err != nil {
				sf.CleanupOnError()
				return err
			}

			a.integrateDomainFiles(d, sf, txFrom, txTo)
			return nil
		})
	}

	// indices are built concurrently
	for _, d := range []*InvertedIndex{a.logTopics, a.logAddrs, a.tracesFrom, a.tracesTo} {
		d := d
		a.wg.Add(1)
		g.Go(func() error {
			defer a.wg.Done()

			var collation map[string]*roaring64.Bitmap
			err := a.db.View(ctx, func(tx kv.Tx) (err error) {
				collation, err = d.collate(ctx, step, tx)
				return err
			})
			if err != nil {
				return fmt.Errorf("index collation %q has failed: %w", d.filenameBase, err)
			}
			sf, err := d.buildFiles(ctx, step, collation, a.ps)
			if err != nil {
				sf.CleanupOnError()
				return err
			}
			a.integrateIdxFiles(d, sf, txFrom, txTo)
			return nil
		})
	}

	if err := g.Wait(); err != nil {
		return fmt.Errorf("domain collate-build: %w", err)
	}
	mxStepTook.ObserveDuration(stepStartedAt)
	a.logger.Info("[snapshots] aggregated", "step", step, "took", time.Since(stepStartedAt))

	return nil
}

func (a *AggregatorV3) BuildFiles(toTxNum uint64) (err error) {
	finished := a.BuildFilesInBackground(toTxNum)
	if !(a.buildingFiles.Load() || a.mergeingFiles.Load() || a.buildingOptionalIndices.Load()) {
		return nil
	}

	logEvery := time.NewTicker(20 * time.Second)
	defer logEvery.Stop()
Loop:
	for {
		select {
		case <-a.ctx.Done():
			return a.ctx.Err()
		case <-finished:
			fmt.Println("BuildFiles finished")
			break Loop
		case <-logEvery.C:
			if !(a.buildingFiles.Load() || a.mergeingFiles.Load() || a.buildingOptionalIndices.Load()) {
				break Loop
			}
			if a.HasBackgroundFilesBuild() {
				log.Info("[snapshots] Files build", "progress", a.BackgroundProgress())
			}
		}
	}

	return nil
}

func (a *AggregatorV3) mergeLoopStep(ctx context.Context) (somethingDone bool, err error) {
	a.logger.Debug("[agg] merge", "collate_workers", a.collateAndBuildWorkers, "merge_workers", a.mergeWorkers, "compress_workers", a.d[kv.AccountsDomain].compressWorkers)

	//TODO: each domain merge - must create own `ac` to free disk space earlier
	ac := a.MakeContext()
	defer ac.Close()
	mxRunningMerges.Inc()
	defer mxRunningMerges.Dec()

	closeAll := true
	maxSpan := StepsInColdFile * a.StepSize()
	r := ac.findMergeRange(a.minimaxTxNumInFiles.Load(), maxSpan)
	if !r.any() {
		return false, nil
	}

	outs, err := ac.staticFilesInRange(r)
	defer func() {
		if closeAll {
			outs.Close()
		}
	}()
	if err != nil {
		return false, err
	}

	in, err := ac.mergeFiles(ctx, outs, r)
	if err != nil {
		return true, err
	}
	defer func() {
		if closeAll {
			in.Close()
		}
	}()
<<<<<<< HEAD
=======
	ac.integrateMergedFiles(outs, in)
>>>>>>> b720bdd8
	a.onFreeze(in.FrozenList())
	closeAll = false
	return true, nil
}

func (a *AggregatorV3) MergeLoop(ctx context.Context) error {
	for {
		somethingMerged, err := a.mergeLoopStep(ctx)
		if err != nil {
			return err
		}
		if !somethingMerged {
			return nil
		}
	}
}

func (a *AggregatorV3) integrateIdxFiles(idx *InvertedIndex, sf InvertedFiles, txNumFrom, txNumTo uint64) {
	a.filesMutationLock.Lock()
	defer a.filesMutationLock.Unlock()
	defer a.needSaveFilesListInDB.Store(true)
	defer a.recalcMaxTxNum()

	idx.integrateFiles(sf, txNumFrom, txNumTo)
}
func (a *AggregatorV3) integrateDomainFiles(d *Domain, sf StaticFiles, txNumFrom, txNumTo uint64) {
	a.filesMutationLock.Lock()
	defer a.filesMutationLock.Unlock()
	defer a.needSaveFilesListInDB.Store(true)
	defer a.recalcMaxTxNum()

	d.integrateFiles(sf, txNumFrom, txNumTo)
}

func (a *AggregatorV3) HasNewFrozenFiles() bool {
	if a == nil {
		return false
	}
	return a.needSaveFilesListInDB.CompareAndSwap(true, false)
}

type flusher interface {
	Flush(ctx context.Context, tx kv.RwTx) error
}

func (ac *AggregatorV3Context) maxTxNumInDomainFiles(cold bool) uint64 {
	return min(
		ac.d[kv.AccountsDomain].maxTxNumInDomainFiles(cold),
		ac.d[kv.CodeDomain].maxTxNumInDomainFiles(cold),
		ac.d[kv.StorageDomain].maxTxNumInDomainFiles(cold),
		ac.d[kv.CommitmentDomain].maxTxNumInDomainFiles(cold),
	)
}

func (ac *AggregatorV3Context) CanPrune(tx kv.Tx) bool {
	return ac.somethingToPrune(tx)
}

func (ac *AggregatorV3Context) CanUnwindDomainsToBlockNum(tx kv.Tx) (uint64, error) {
	_, histBlockNumProgress, err := rawdbv3.TxNums.FindBlockNum(tx, ac.CanUnwindDomainsToTxNum())
	return histBlockNumProgress, err
}
func (ac *AggregatorV3Context) CanUnwindDomainsToTxNum() uint64 {
	return ac.maxTxNumInDomainFiles(false)
}
func (ac *AggregatorV3Context) MinUnwindDomainsBlockNum(tx kv.Tx) (uint64, error) {
	_, blockNum, err := rawdbv3.TxNums.FindBlockNum(tx, ac.CanUnwindDomainsToTxNum())
	return blockNum, err
}

func (ac *AggregatorV3Context) CanUnwindBeforeBlockNum(blockNum uint64, tx kv.Tx) (uint64, bool, error) {
	unwindToTxNum, err := rawdbv3.TxNums.Max(tx, blockNum)
	if err != nil {
		return 0, false, err
	}

	// not all blocks have commitment
	//fmt.Printf("CanUnwindBeforeBlockNum: blockNum=%d unwindTo=%d\n", blockNum, unwindToTxNum)
	domains := NewSharedDomains(tx, ac.a.logger)
	defer domains.Close()

	blockNumWithCommitment, _, _, err := domains.LatestCommitmentState(tx, ac.CanUnwindDomainsToTxNum(), unwindToTxNum)
	if err != nil {
		_minBlockNum, _ := ac.MinUnwindDomainsBlockNum(tx)
		return _minBlockNum, false, nil //nolint
	}
	return blockNumWithCommitment, true, nil
}

func (ac *AggregatorV3Context) somethingToPrune(tx kv.Tx) bool {
	if dbg.NoPrune() {
		return false
	}
	for _, d := range ac.d {
		if d.CanPruneUntil(tx) {
			return true
		}
	}
	return ac.logAddrs.CanPrune(tx) ||
		ac.logTopics.CanPrune(tx) ||
		ac.tracesFrom.CanPrune(tx) ||
		ac.tracesTo.CanPrune(tx)
}

// PruneSmallBatches is not cancellable, it's over when it's over or failed.
// It fills whole timeout with pruning by small batches (of 100 keys) and making some progress
func (ac *AggregatorV3Context) PruneSmallBatches(ctx context.Context, timeout time.Duration, tx kv.RwTx) error {
	started := time.Now()
	localTimeout := time.NewTicker(timeout)
	defer localTimeout.Stop()
	logEvery := time.NewTicker(20 * time.Second)
	defer logEvery.Stop()
	aggLogEvery := time.NewTicker(600 * time.Second) // to hide specific domain/idx logging
	defer aggLogEvery.Stop()

	const pruneLimit uint64 = 10000

	fullStat := &AggregatorPruneStat{Domains: make(map[string]*DomainPruneStat), Indices: make(map[string]*InvertedIndexPruneStat)}

	for {
		stat, err := ac.Prune(context.Background(), tx, pruneLimit, aggLogEvery)
		if err != nil {
			log.Warn("[snapshots] PruneSmallBatches", "err", err)
			return err
		}
		if stat == nil {
			if fstat := fullStat.String(); fstat != "" {
				log.Info("[snapshots] PruneSmallBatches", "took", time.Since(started).String(), "stat", fstat)
			}
			return nil
		}
		fullStat.Accumulate(stat)

		select {
		case <-logEvery.C:
			ac.a.logger.Info("[snapshots] pruning",
				"until timeout", time.Until(started.Add(timeout)).String(),
				"aggregatedStep", (ac.maxTxNumInDomainFiles(false)-1)/ac.a.StepSize(),
				"stepsRangeInDB", ac.a.StepsRangeInDBAsStr(tx),
				"pruned", fullStat.String(),
			)
		case <-localTimeout.C:
			return nil
		case <-ctx.Done():
			return ctx.Err()
		default:
		}
	}
}

func (a *AggregatorV3) StepsRangeInDBAsStr(tx kv.Tx) string {
	steps := make([]string, 0, kv.DomainLen+4)
	for _, d := range a.d {
		steps = append(steps, d.stepsRangeInDBAsStr(tx))
	}
	steps = append(steps,
		a.logAddrs.stepsRangeInDBAsStr(tx),
		a.logTopics.stepsRangeInDBAsStr(tx),
		a.tracesFrom.stepsRangeInDBAsStr(tx),
		a.tracesTo.stepsRangeInDBAsStr(tx),
	)
	return strings.Join(steps, ", ")
}

type AggregatorPruneStat struct {
	Domains map[string]*DomainPruneStat
	Indices map[string]*InvertedIndexPruneStat
}

func (as *AggregatorPruneStat) String() string {
	names := make([]string, 0)
	for k := range as.Domains {
		names = append(names, k)
	}

	sort.Slice(names, func(i, j int) bool { return names[i] < names[j] })

	var sb strings.Builder
	for _, d := range names {
		v, ok := as.Domains[d]
		if ok && v != nil {
			sb.WriteString(fmt.Sprintf("%s| %s; ", d, v.String()))
		}
	}
	names = names[:0]
	for k := range as.Indices {
		names = append(names, k)
	}
	sort.Slice(names, func(i, j int) bool { return names[i] < names[j] })

	for _, d := range names {
		v, ok := as.Indices[d]
		if ok && v != nil {
			sb.WriteString(fmt.Sprintf("%s| %s; ", d, v.String()))
		}
	}
	return strings.TrimSuffix(sb.String(), "; ")
}

func (as *AggregatorPruneStat) Accumulate(other *AggregatorPruneStat) {
	for k, v := range other.Domains {
		if _, ok := as.Domains[k]; !ok {
			as.Domains[k] = v
		} else {
			as.Domains[k].Accumulate(v)
		}
	}
	for k, v := range other.Indices {
		if _, ok := as.Indices[k]; !ok {
			as.Indices[k] = v
		} else {
			as.Indices[k].Accumulate(v)
		}
	}
}

func (ac *AggregatorV3Context) Prune(ctx context.Context, tx kv.RwTx, limit uint64, logEvery *time.Ticker) (*AggregatorPruneStat, error) {
	defer mxPruneTookAgg.ObserveDuration(time.Now())

	if limit == 0 {
		limit = uint64(math2.MaxUint64)
	}

	var txFrom, step uint64 // txFrom is always 0 to avoid dangling keys in indices/hist
	txTo := ac.a.minimaxTxNumInFiles.Load()
	if txTo > 0 {
		// txTo is first txNum in next step, has to go 1 tx behind to get correct step number
		step = (txTo - 1) / ac.a.StepSize()
	}

	if txFrom == txTo || !ac.somethingToPrune(tx) {
		return nil, nil
	}

	if logEvery == nil {
		logEvery = time.NewTicker(30 * time.Second)
		defer logEvery.Stop()
	}
	//ac.a.logger.Info("aggregator prune", "step", step,
	//	"txn_range", fmt.Sprintf("[%d,%d)", txFrom, txTo), "limit", limit,
	//	/*"stepsLimit", limit/ac.a.aggregationStep,*/ "stepsRangeInDB", ac.a.StepsRangeInDBAsStr(tx))
	aggStat := &AggregatorPruneStat{Domains: make(map[string]*DomainPruneStat), Indices: make(map[string]*InvertedIndexPruneStat)}
	for id, d := range ac.d {
		var err error
		aggStat.Domains[ac.d[id].d.filenameBase], err = d.Prune(ctx, tx, step, txFrom, txTo, limit, logEvery)
		if err != nil {
			return aggStat, err
		}
	}
	lap, err := ac.logAddrs.Prune(ctx, tx, txFrom, txTo, limit, logEvery, false, nil)
	if err != nil {
		return nil, err
	}
	ltp, err := ac.logTopics.Prune(ctx, tx, txFrom, txTo, limit, logEvery, false, nil)
	if err != nil {
		return nil, err
	}
	tfp, err := ac.tracesFrom.Prune(ctx, tx, txFrom, txTo, limit, logEvery, false, nil)
	if err != nil {
		return nil, err
	}
	ttp, err := ac.tracesTo.Prune(ctx, tx, txFrom, txTo, limit, logEvery, false, nil)
	if err != nil {
		return nil, err
	}
	aggStat.Indices[ac.logAddrs.ii.filenameBase] = lap
	aggStat.Indices[ac.logTopics.ii.filenameBase] = ltp
	aggStat.Indices[ac.tracesFrom.ii.filenameBase] = tfp
	aggStat.Indices[ac.tracesTo.ii.filenameBase] = ttp

	return aggStat, nil
}

func (ac *AggregatorV3Context) LogStats(tx kv.Tx, tx2block func(endTxNumMinimax uint64) uint64) {
	maxTxNum := ac.maxTxNumInDomainFiles(false)
	if maxTxNum == 0 {
		return
	}

	domainBlockNumProgress := tx2block(maxTxNum)
	str := make([]string, 0, len(ac.d[kv.AccountsDomain].files))
	for _, item := range ac.d[kv.AccountsDomain].files {
		bn := tx2block(item.endTxNum)
		str = append(str, fmt.Sprintf("%d=%dK", item.endTxNum/ac.a.StepSize(), bn/1_000))
	}
	//str2 := make([]string, 0, len(ac.storage.files))
	//for _, item := range ac.storage.files {
	//	str2 = append(str2, fmt.Sprintf("%s:%dm", item.src.decompressor.FileName(), item.src.decompressor.Count()/1_000_000))
	//}
	//for _, item := range ac.commitment.files {
	//	bn := tx2block(item.endTxNum) / 1_000
	//	str2 = append(str2, fmt.Sprintf("%s:%dK", item.src.decompressor.FileName(), bn))
	//}
	var lastCommitmentBlockNum, lastCommitmentTxNum uint64
	if len(ac.d[kv.CommitmentDomain].files) > 0 {
		lastCommitmentTxNum = ac.d[kv.CommitmentDomain].files[len(ac.d[kv.CommitmentDomain].files)-1].endTxNum
		lastCommitmentBlockNum = tx2block(lastCommitmentTxNum)
	}
	firstHistoryIndexBlockInDB := tx2block(ac.d[kv.AccountsDomain].d.FirstStepInDB(tx) * ac.a.StepSize())
	var m runtime.MemStats
	dbg.ReadMemStats(&m)
	log.Info("[snapshots] History Stat",
		"blocks", fmt.Sprintf("%dk", (domainBlockNumProgress+1)/1000),
		"txs", fmt.Sprintf("%dm", ac.a.minimaxTxNumInFiles.Load()/1_000_000),
		"txNum2blockNum", strings.Join(str, ","),
		"first_history_idx_in_db", firstHistoryIndexBlockInDB,
		"last_comitment_block", lastCommitmentBlockNum,
		"last_comitment_tx_num", lastCommitmentTxNum,
		//"cnt_in_files", strings.Join(str2, ","),
		//"used_files", strings.Join(ac.Files(), ","),
		"alloc", common2.ByteCount(m.Alloc), "sys", common2.ByteCount(m.Sys))

}

func (a *AggregatorV3) EndTxNumNoCommitment() uint64 {
	return min(
		a.d[kv.AccountsDomain].endTxNumMinimax(),
		a.d[kv.StorageDomain].endTxNumMinimax(),
		a.d[kv.CodeDomain].endTxNumMinimax())
}

func (a *AggregatorV3) EndTxNumMinimax() uint64 { return a.minimaxTxNumInFiles.Load() }
func (a *AggregatorV3) FilesAmount() (res []int) {
	for _, d := range a.d {
		res = append(res, d.files.Len())
	}
	return append(res,
		a.tracesFrom.files.Len(),
		a.tracesTo.files.Len(),
		a.logAddrs.files.Len(),
		a.logTopics.files.Len(),
	)
}

func FirstTxNumOfStep(step, size uint64) uint64 {
	return step * size
}

func LastTxNumOfStep(step, size uint64) uint64 {
	return FirstTxNumOfStep(step+1, size) - 1
}

// FirstTxNumOfStep returns txStepBeginning of given step.
// Step 0 is a range [0, stepSize).
// To prune step needed to fully Prune range [txStepBeginning, txNextStepBeginning)
func (a *AggregatorV3) FirstTxNumOfStep(step uint64) uint64 { // could have some smaller steps to prune// could have some smaller steps to prune
	return FirstTxNumOfStep(step, a.StepSize())
}

func (a *AggregatorV3) EndTxNumDomainsFrozen() uint64 {
	return min(
		a.d[kv.AccountsDomain].endIndexedTxNumMinimax(true),
		a.d[kv.StorageDomain].endIndexedTxNumMinimax(true),
		a.d[kv.CodeDomain].endIndexedTxNumMinimax(true),
		a.d[kv.CommitmentDomain].endIndexedTxNumMinimax(true),
	)
}

func (a *AggregatorV3) recalcMaxTxNum() {
	min := a.d[kv.AccountsDomain].endTxNumMinimax()
	if txNum := a.d[kv.StorageDomain].endTxNumMinimax(); txNum < min {
		min = txNum
	}
	if txNum := a.d[kv.CodeDomain].endTxNumMinimax(); txNum < min {
		min = txNum
	}
	if txNum := a.d[kv.CommitmentDomain].endTxNumMinimax(); txNum < min {
		min = txNum
	}
	if txNum := a.logAddrs.endTxNumMinimax(); txNum < min {
		min = txNum
	}
	if txNum := a.logTopics.endTxNumMinimax(); txNum < min {
		min = txNum
	}
	if txNum := a.tracesFrom.endTxNumMinimax(); txNum < min {
		min = txNum
	}
	if txNum := a.tracesTo.endTxNumMinimax(); txNum < min {
		min = txNum
	}
	a.minimaxTxNumInFiles.Store(min)
}

type RangesV3 struct {
	d                    [kv.DomainLen]DomainRanges
	logTopicsStartTxNum  uint64
	logAddrsEndTxNum     uint64
	logAddrsStartTxNum   uint64
	logTopicsEndTxNum    uint64
	tracesFromStartTxNum uint64
	tracesFromEndTxNum   uint64
	tracesToStartTxNum   uint64
	tracesToEndTxNum     uint64
	logAddrs             bool
	logTopics            bool
	tracesFrom           bool
	tracesTo             bool
}

func (r RangesV3) String() string {
	ss := []string{}
	for _, d := range r.d {
		if d.any() {
			ss = append(ss, fmt.Sprintf("%s(%s)", d.name, d.String()))
		}
	}
	if r.logAddrs {
		ss = append(ss, fmt.Sprintf("logAddr=%d-%d", r.logAddrsStartTxNum/r.d[kv.AccountsDomain].aggStep, r.logAddrsEndTxNum/r.d[kv.AccountsDomain].aggStep))
	}
	if r.logTopics {
		ss = append(ss, fmt.Sprintf("logTopic=%d-%d", r.logTopicsStartTxNum/r.d[kv.AccountsDomain].aggStep, r.logTopicsEndTxNum/r.d[kv.AccountsDomain].aggStep))
	}
	if r.tracesFrom {
		ss = append(ss, fmt.Sprintf("traceFrom=%d-%d", r.tracesFromStartTxNum/r.d[kv.AccountsDomain].aggStep, r.tracesFromEndTxNum/r.d[kv.AccountsDomain].aggStep))
	}
	if r.tracesTo {
		ss = append(ss, fmt.Sprintf("traceTo=%d-%d", r.tracesToStartTxNum/r.d[kv.AccountsDomain].aggStep, r.tracesToEndTxNum/r.d[kv.AccountsDomain].aggStep))
	}
	return strings.Join(ss, ", ")
}
func (r RangesV3) any() bool {
	for _, d := range r.d {
		if d.any() {
			return true
		}
	}
	return r.logAddrs || r.logTopics || r.tracesFrom || r.tracesTo
}

func (ac *AggregatorV3Context) findMergeRange(maxEndTxNum, maxSpan uint64) RangesV3 {
	var r RangesV3
	for id, d := range ac.d {
		r.d[id] = d.findMergeRange(maxEndTxNum, maxSpan)
	}
	r.logAddrs, r.logAddrsStartTxNum, r.logAddrsEndTxNum = ac.logAddrs.findMergeRange(maxEndTxNum, maxSpan)
	r.logTopics, r.logTopicsStartTxNum, r.logTopicsEndTxNum = ac.logTopics.findMergeRange(maxEndTxNum, maxSpan)
	r.tracesFrom, r.tracesFromStartTxNum, r.tracesFromEndTxNum = ac.tracesFrom.findMergeRange(maxEndTxNum, maxSpan)
	r.tracesTo, r.tracesToStartTxNum, r.tracesToEndTxNum = ac.tracesTo.findMergeRange(maxEndTxNum, maxSpan)
	//log.Info(fmt.Sprintf("findMergeRange(%d, %d)=%s\n", maxEndTxNum/ac.a.aggregationStep, maxSpan/ac.a.aggregationStep, r))
	return r
}

type SelectedStaticFilesV3 struct {
	d           [kv.DomainLen][]*filesItem
	dHist       [kv.DomainLen][]*filesItem
	dIdx        [kv.DomainLen][]*filesItem
	logTopics   []*filesItem
	tracesTo    []*filesItem
	tracesFrom  []*filesItem
	logAddrs    []*filesItem
	dI          [kv.DomainLen]int
	logAddrsI   int
	logTopicsI  int
	tracesFromI int
	tracesToI   int
}

func (sf SelectedStaticFilesV3) Close() {
	clist := make([][]*filesItem, 0, kv.DomainLen+4)
	for id := range sf.d {
		clist = append(clist, sf.d[id], sf.dIdx[id], sf.dHist[id])
	}

	clist = append(clist, sf.logAddrs, sf.logTopics, sf.tracesFrom, sf.tracesTo)
	for _, group := range clist {
		for _, item := range group {
			if item != nil {
				if item.decompressor != nil {
					item.decompressor.Close()
				}
				if item.index != nil {
					item.index.Close()
				}
			}
		}
	}
}

func (ac *AggregatorV3Context) staticFilesInRange(r RangesV3) (sf SelectedStaticFilesV3, err error) {
	for id := range ac.d {
		if r.d[id].any() {
			sf.d[id], sf.dIdx[id], sf.dHist[id], sf.dI[id] = ac.d[id].staticFilesInRange(r.d[id])
		}
	}
	if r.logAddrs {
		sf.logAddrs, sf.logAddrsI = ac.logAddrs.staticFilesInRange(r.logAddrsStartTxNum, r.logAddrsEndTxNum)
	}
	if r.logTopics {
		sf.logTopics, sf.logTopicsI = ac.logTopics.staticFilesInRange(r.logTopicsStartTxNum, r.logTopicsEndTxNum)
	}
	if r.tracesFrom {
		sf.tracesFrom, sf.tracesFromI = ac.tracesFrom.staticFilesInRange(r.tracesFromStartTxNum, r.tracesFromEndTxNum)
	}
	if r.tracesTo {
		sf.tracesTo, sf.tracesToI = ac.tracesTo.staticFilesInRange(r.tracesToStartTxNum, r.tracesToEndTxNum)
	}
	return sf, err
}

type MergedFilesV3 struct {
	d          [kv.DomainLen]*filesItem
	dHist      [kv.DomainLen]*filesItem
	dIdx       [kv.DomainLen]*filesItem
	logAddrs   *filesItem
	logTopics  *filesItem
	tracesFrom *filesItem
	tracesTo   *filesItem
}

func (mf MergedFilesV3) FrozenList() (frozen []string) {
	for id, d := range mf.d {
		if d == nil {
			continue
		}
		frozen = append(frozen, d.decompressor.FileName())

		if mf.dHist[id] != nil && mf.dHist[id].frozen {
			frozen = append(frozen, mf.dHist[id].decompressor.FileName())
		}
		if mf.dIdx[id] != nil && mf.dIdx[id].frozen {
			frozen = append(frozen, mf.dIdx[id].decompressor.FileName())
		}
	}

	if mf.logAddrs != nil && mf.logAddrs.frozen {
		frozen = append(frozen, mf.logAddrs.decompressor.FileName())
	}
	if mf.logTopics != nil && mf.logTopics.frozen {
		frozen = append(frozen, mf.logTopics.decompressor.FileName())
	}
	if mf.tracesFrom != nil && mf.tracesFrom.frozen {
		frozen = append(frozen, mf.tracesFrom.decompressor.FileName())
	}
	if mf.tracesTo != nil && mf.tracesTo.frozen {
		frozen = append(frozen, mf.tracesTo.decompressor.FileName())
	}
	return frozen
}
func (mf MergedFilesV3) Close() {
	clist := make([]*filesItem, 0, kv.DomainLen+4)
	for id := range mf.d {
		clist = append(clist, mf.d[id], mf.dHist[id], mf.dIdx[id])
	}
	clist = append(clist, mf.logAddrs, mf.logTopics, mf.tracesFrom, mf.tracesTo)

	for _, item := range clist {
		if item != nil {
			if item.decompressor != nil {
				item.decompressor.Close()
			}
			if item.index != nil {
				item.index.Close()
			}
		}
	}
}

func (ac *AggregatorV3Context) mergeFiles(ctx context.Context, files SelectedStaticFilesV3, r RangesV3) (MergedFilesV3, error) {
	var mf MergedFilesV3
	g, ctx := errgroup.WithContext(ctx)
	g.SetLimit(ac.a.mergeWorkers)
	closeFiles := true
	defer func() {
		if closeFiles {
			mf.Close()
		}
	}()

	for id := range ac.d {
		if ac.d[id] == nil {
			continue
		}
		id := id
		if r.d[id].any() {
			log.Info(fmt.Sprintf("[snapshots] merge: %s", r.String()))
			g.Go(func() (err error) {
				mf.d[id], mf.dIdx[id], mf.dHist[id], err = ac.d[id].mergeFiles(ctx, files.d[id], files.dIdx[id], files.dHist[id], r.d[id], ac.a.ps)
				if err != nil {
					return err
				}
				ac.a.integrateMergedDomainFiles(ac.d[id], files.d[id], files.dIdx[id], files.dHist[id], mf.d[id], mf.dIdx[id], mf.dHist[id])
				return nil
			})
		}
	}

	if r.logAddrs {
		g.Go(func() error {
			var err error
			mf.logAddrs, err = ac.logAddrs.mergeFiles(ctx, files.logAddrs, r.logAddrsStartTxNum, r.logAddrsEndTxNum, ac.a.ps)
			if err != nil {
				return err
			}
			ac.a.integrateMergedIdxFiles(ac.a.logAddrs, files.logAddrs, mf.logAddrs)
			return nil
		})
	}
	if r.logTopics {
		g.Go(func() error {
			var err error
			mf.logTopics, err = ac.logTopics.mergeFiles(ctx, files.logTopics, r.logTopicsStartTxNum, r.logTopicsEndTxNum, ac.a.ps)
			if err != nil {
				return err
			}
			ac.a.integrateMergedIdxFiles(ac.a.logTopics, files.logTopics, mf.logTopics)
			return nil
		})
	}
	if r.tracesFrom {
		g.Go(func() error {
			var err error
			mf.tracesFrom, err = ac.tracesFrom.mergeFiles(ctx, files.tracesFrom, r.tracesFromStartTxNum, r.tracesFromEndTxNum, ac.a.ps)
			if err != nil {
				return err
			}
			ac.a.integrateMergedIdxFiles(ac.a.tracesFrom, files.tracesFrom, mf.tracesFrom)
			return nil
		})
	}
	if r.tracesTo {
		g.Go(func() error {
			var err error
			mf.tracesTo, err = ac.tracesTo.mergeFiles(ctx, files.tracesTo, r.tracesToStartTxNum, r.tracesToEndTxNum, ac.a.ps)
			if err != nil {
				return err
			}
			ac.a.integrateMergedIdxFiles(ac.a.tracesTo, files.tracesTo, mf.tracesTo)
			return nil
		})
	}
	err := g.Wait()
	if err == nil {
		closeFiles = false
	}
	//fmt.Printf("[dbg] merge done %s\n", r.String())
	return mf, err
}

<<<<<<< HEAD
func (a *AggregatorV3) integrateMergedIdxFiles(idx *InvertedIndex, outs []*filesItem, in *filesItem) {
	a.filesMutationLock.Lock()
	defer a.filesMutationLock.Unlock()
	defer a.needSaveFilesListInDB.Store(true)
	defer a.recalcMaxTxNum()
	idx.integrateMergedFiles(outs, in)
	idx.cleanAfterFreeze(in)
}
func (a *AggregatorV3) integrateMergedDomainFiles(dc *DomainContext, valuesOuts, indexOuts, historyOuts []*filesItem, valuesIn, indexIn, historyIn *filesItem) {
	a.filesMutationLock.Lock()
	defer a.filesMutationLock.Unlock()
	defer a.needSaveFilesListInDB.Store(true)
	defer a.recalcMaxTxNum()
	dc.d.integrateMergedFiles(valuesOuts, indexOuts, historyOuts, valuesIn, indexIn, historyIn)
	dc.cleanAfterFreeze(valuesIn, historyIn, indexIn)
	return
=======
func (ac *AggregatorV3Context) integrateMergedFiles(outs SelectedStaticFilesV3, in MergedFilesV3) (frozen []string) {
	ac.a.filesMutationLock.Lock()
	defer ac.a.filesMutationLock.Unlock()
	defer ac.a.needSaveFilesListInDB.Store(true)
	defer ac.a.recalcMaxTxNum()

	for id, d := range ac.a.d {
		d.integrateMergedFiles(outs.d[id], outs.dIdx[id], outs.dHist[id], in.d[id], in.dIdx[id], in.dHist[id])
	}
	ac.a.logAddrs.integrateMergedFiles(outs.logAddrs, in.logAddrs)
	ac.a.logTopics.integrateMergedFiles(outs.logTopics, in.logTopics)
	ac.a.tracesFrom.integrateMergedFiles(outs.tracesFrom, in.tracesFrom)
	ac.a.tracesTo.integrateMergedFiles(outs.tracesTo, in.tracesTo)
	ac.cleanAfterMerge(in)
	return frozen
}
func (ac *AggregatorV3Context) cleanAfterMerge(in MergedFilesV3) {
	for id, d := range ac.d {
		d.cleanAfterMerge(in.d[id], in.dHist[id], in.dIdx[id])
	}
	ac.logAddrs.cleanAfterMerge(in.logAddrs)
	ac.logTopics.cleanAfterMerge(in.logTopics)
	ac.tracesFrom.cleanAfterMerge(in.tracesFrom)
	ac.tracesTo.cleanAfterMerge(in.tracesTo)
>>>>>>> b720bdd8
}

// KeepStepsInDB - usually equal to one a.aggregationStep, but when we exec blocks from snapshots
// we can set it to 0, because no re-org on this blocks are possible
func (a *AggregatorV3) KeepStepsInDB(steps uint64) *AggregatorV3 {
	a.keepInDB = a.FirstTxNumOfStep(steps)
	for _, d := range a.d {
		if d == nil {
			continue
		}
		if d.History.dontProduceFiles {
			d.History.keepTxInDB = a.keepInDB
		}
	}

	return a
}

func (a *AggregatorV3) SetSnapshotBuildSema(semaphore *semaphore.Weighted) {
	a.snapshotBuildSema = semaphore
}

// Returns channel which is closed when aggregation is done
func (a *AggregatorV3) BuildFilesInBackground(txNum uint64) chan struct{} {
	fin := make(chan struct{})

	if (txNum + 1) <= a.minimaxTxNumInFiles.Load()+a.keepInDB {
		close(fin)
		return fin
	}

	if ok := a.buildingFiles.CompareAndSwap(false, true); !ok {
		close(fin)
		return fin
	}

	step := a.minimaxTxNumInFiles.Load() / a.StepSize()
	a.wg.Add(1)
	go func() {
		defer a.wg.Done()
		defer a.buildingFiles.Store(false)

		if a.snapshotBuildSema != nil {
			//we are inside own goroutine - it's fine to block here
			if err := a.snapshotBuildSema.Acquire(a.ctx, 1); err != nil {
				log.Warn("[snapshots] buildFilesInBackground", "err", err)
				return //nolint
			}
			defer a.snapshotBuildSema.Release(1)
		}

		// check if db has enough data (maybe we didn't commit them yet or all keys are unique so history is empty)
		lastInDB := lastIdInDB(a.db, a.d[kv.AccountsDomain])
		hasData := lastInDB > step // `step` must be fully-written - means `step+1` records must be visible
		if !hasData {
			close(fin)
			return
		}

		// trying to create as much small-step-files as possible:
		// - to reduce amount of small merges
		// - to remove old data from db as early as possible
		// - during files build, may happen commit of new data. on each loop step getting latest id in db
		for ; step < lastIdInDB(a.db, a.d[kv.AccountsDomain]); step++ { //`step` must be fully-written - means `step+1` records must be visible
			if err := a.buildFiles(a.ctx, step); err != nil {
				if errors.Is(err, context.Canceled) || errors.Is(err, common2.ErrStopped) {
					close(fin)
					return
				}
				log.Warn("[snapshots] buildFilesInBackground", "err", err)
				break
			}
		}
		a.BuildOptionalMissedIndicesInBackground(a.ctx, 1)

		if dbg.NoMerge() {
			close(fin)
			return
		}
		if ok := a.mergeingFiles.CompareAndSwap(false, true); !ok {
			close(fin)
			return
		}
		a.wg.Add(1)
		go func() {
			defer a.wg.Done()
			defer a.mergeingFiles.Store(false)

			//TODO: merge must have own semphore

			defer func() { close(fin) }()
			if err := a.MergeLoop(a.ctx); err != nil {
				if errors.Is(err, context.Canceled) || errors.Is(err, common2.ErrStopped) {
					return
				}
				log.Warn("[snapshots] merge", "err", err)
			}

			a.BuildOptionalMissedIndicesInBackground(a.ctx, 1)
		}()
	}()
	return fin
}

func (ac *AggregatorV3Context) IndexRange(name kv.InvertedIdx, k []byte, fromTs, toTs int, asc order.By, limit int, tx kv.Tx) (timestamps iter.U64, err error) {
	switch name {
	case kv.AccountsHistoryIdx:
		return ac.d[kv.AccountsDomain].hc.IdxRange(k, fromTs, toTs, asc, limit, tx)
	case kv.StorageHistoryIdx:
		return ac.d[kv.StorageDomain].hc.IdxRange(k, fromTs, toTs, asc, limit, tx)
	case kv.CodeHistoryIdx:
		return ac.d[kv.CodeDomain].hc.IdxRange(k, fromTs, toTs, asc, limit, tx)
	case kv.CommitmentHistoryIdx:
		return ac.d[kv.StorageDomain].hc.IdxRange(k, fromTs, toTs, asc, limit, tx)
	//case kv.GasusedHistoryIdx:
	//	return ac.d[kv.GasUsedDomain].hc.IdxRange(k, fromTs, toTs, asc, limit, tx)
	case kv.LogTopicIdx:
		return ac.logTopics.IdxRange(k, fromTs, toTs, asc, limit, tx)
	case kv.LogAddrIdx:
		return ac.logAddrs.IdxRange(k, fromTs, toTs, asc, limit, tx)
	case kv.TracesFromIdx:
		return ac.tracesFrom.IdxRange(k, fromTs, toTs, asc, limit, tx)
	case kv.TracesToIdx:
		return ac.tracesTo.IdxRange(k, fromTs, toTs, asc, limit, tx)
	default:
		return nil, fmt.Errorf("unexpected history name: %s", name)
	}
}

// -- range end

func (ac *AggregatorV3Context) HistoryGet(name kv.History, key []byte, ts uint64, tx kv.Tx) (v []byte, ok bool, err error) {
	switch name {
	case kv.AccountsHistory:
		v, ok, err = ac.d[kv.AccountsDomain].hc.GetNoStateWithRecent(key, ts, tx)
		if err != nil {
			return nil, false, err
		}
		if !ok || len(v) == 0 {
			return v, ok, nil
		}
		return v, true, nil
	case kv.StorageHistory:
		return ac.d[kv.StorageDomain].hc.GetNoStateWithRecent(key, ts, tx)
	case kv.CodeHistory:
		return ac.d[kv.CodeDomain].hc.GetNoStateWithRecent(key, ts, tx)
	case kv.CommitmentHistory:
		return ac.d[kv.CommitmentDomain].hc.GetNoStateWithRecent(key, ts, tx)
	//case kv.GasUsedHistory:
	//	return ac.d[kv.GasUsedDomain].hc.GetNoStateWithRecent(key, ts, tx)
	default:
		panic(fmt.Sprintf("unexpected: %s", name))
	}
}

func (ac *AggregatorV3Context) AccountHistoryRange(startTxNum, endTxNum int, asc order.By, limit int, tx kv.Tx) (iter.KV, error) {
	hr, err := ac.d[kv.AccountsDomain].hc.HistoryRange(startTxNum, endTxNum, asc, limit, tx)
	if err != nil {
		return nil, err
	}
	return iter.WrapKV(hr), nil
}

func (ac *AggregatorV3Context) StorageHistoryRange(startTxNum, endTxNum int, asc order.By, limit int, tx kv.Tx) (iter.KV, error) {
	hr, err := ac.d[kv.StorageDomain].hc.HistoryRange(startTxNum, endTxNum, asc, limit, tx)
	if err != nil {
		return nil, err
	}
	return iter.WrapKV(hr), nil
}

func (ac *AggregatorV3Context) CodeHistoryRange(startTxNum, endTxNum int, asc order.By, limit int, tx kv.Tx) (iter.KV, error) {
	hr, err := ac.d[kv.CodeDomain].hc.HistoryRange(startTxNum, endTxNum, asc, limit, tx)
	if err != nil {
		return nil, err
	}
	return iter.WrapKV(hr), nil
}

type FilesStats22 struct{}

func (a *AggregatorV3) Stats() FilesStats22 {
	var fs FilesStats22
	return fs
}

// AggregatorV3Context guarantee consistent View of files ("snapshots isolation" level https://en.wikipedia.org/wiki/Snapshot_isolation):
//   - long-living consistent view of all files (no limitations)
//   - hiding garbage and files overlaps
//   - protecting useful files from removal
//   - user will not see "partial writes" or "new files appearance"
//   - last reader removing garbage files inside `Close` method
type AggregatorV3Context struct {
	a          *AggregatorV3
	d          [kv.DomainLen]*DomainContext
	logAddrs   *InvertedIndexContext
	logTopics  *InvertedIndexContext
	tracesFrom *InvertedIndexContext
	tracesTo   *InvertedIndexContext

	id      uint64 // auto-increment id of ctx for logs
	_leakID uint64 // set only if TRACE_AGG=true
}

func (a *AggregatorV3) MakeContext() *AggregatorV3Context {

	ac := &AggregatorV3Context{
		a:          a,
		logAddrs:   a.logAddrs.MakeContext(),
		logTopics:  a.logTopics.MakeContext(),
		tracesFrom: a.tracesFrom.MakeContext(),
		tracesTo:   a.tracesTo.MakeContext(),

		id:      a.ctxAutoIncrement.Add(1),
		_leakID: a.leakDetector.Add(),
	}
	for id, d := range a.d {
		ac.d[id] = d.MakeContext()
	}

	return ac
}
func (ac *AggregatorV3Context) ViewID() uint64 { return ac.id }

// --- Domain part START ---

func (ac *AggregatorV3Context) DomainRange(tx kv.Tx, domain kv.Domain, fromKey, toKey []byte, ts uint64, asc order.By, limit int) (it iter.KV, err error) {
	return ac.d[domain].DomainRange(tx, fromKey, toKey, ts, asc, limit)
}
func (ac *AggregatorV3Context) DomainRangeLatest(tx kv.Tx, domain kv.Domain, from, to []byte, limit int) (iter.KV, error) {
	return ac.d[domain].DomainRangeLatest(tx, from, to, limit)
}

func (ac *AggregatorV3Context) DomainGetAsOf(tx kv.Tx, name kv.Domain, key []byte, ts uint64) (v []byte, ok bool, err error) {
	v, err = ac.d[name].GetAsOf(key, ts, tx)
	return v, v != nil, err
}
func (ac *AggregatorV3Context) GetLatest(domain kv.Domain, k, k2 []byte, tx kv.Tx) (v []byte, step uint64, ok bool, err error) {
	return ac.d[domain].GetLatest(k, k2, tx)
}

// search key in all files of all domains and print file names
func (ac *AggregatorV3Context) DebugKey(domain kv.Domain, k []byte) error {
	l, err := ac.d[domain].DebugKVFilesWithKey(k)
	if err != nil {
		return err
	}
	if len(l) > 0 {
		log.Info("[dbg] found in", "files", l)
	}
	return nil
}
func (ac *AggregatorV3Context) DebugEFKey(domain kv.Domain, k []byte) error {
	return ac.d[domain].DebugEFKey(k)
}

func (ac *AggregatorV3Context) DebugEFAllValuesAreInRange(ctx context.Context, name kv.InvertedIdx) error {
	switch name {
	case kv.AccountsHistoryIdx:
		err := ac.d[kv.AccountsDomain].hc.ic.DebugEFAllValuesAreInRange(ctx)
		if err != nil {
			return err
		}
	case kv.StorageHistoryIdx:
		err := ac.d[kv.CodeDomain].hc.ic.DebugEFAllValuesAreInRange(ctx)
		if err != nil {
			return err
		}
	case kv.CodeHistoryIdx:
		err := ac.d[kv.StorageDomain].hc.ic.DebugEFAllValuesAreInRange(ctx)
		if err != nil {
			return err
		}
	case kv.CommitmentHistoryIdx:
		err := ac.d[kv.CommitmentDomain].hc.ic.DebugEFAllValuesAreInRange(ctx)
		if err != nil {
			return err
		}
	//case kv.GasusedHistoryIdx:
	//	err := ac.d[kv.GasUsedDomain].hc.ic.DebugEFAllValuesAreInRange(ctx)
	//	if err != nil {
	//		return err
	//	}
	case kv.TracesFromIdx:
		err := ac.tracesFrom.DebugEFAllValuesAreInRange(ctx)
		if err != nil {
			return err
		}
	case kv.TracesToIdx:
		err := ac.tracesTo.DebugEFAllValuesAreInRange(ctx)
		if err != nil {
			return err
		}
	case kv.LogAddrIdx:
		err := ac.logAddrs.DebugEFAllValuesAreInRange(ctx)
		if err != nil {
			return err
		}
	case kv.LogTopicIdx:
		err := ac.logTopics.DebugEFAllValuesAreInRange(ctx)
		if err != nil {
			return err
		}
	default:
		panic(fmt.Sprintf("unexpected: %s", name))
	}
	return nil
}

// --- Domain part END ---

func (ac *AggregatorV3Context) Close() {
	if ac == nil || ac.a == nil { // invariant: it's safe to call Close multiple times
		return
	}
	ac.a.leakDetector.Del(ac._leakID)
	ac.a = nil

	for _, d := range ac.d {
		if d != nil {
			d.Close()
		}
	}
	ac.logAddrs.Close()
	ac.logTopics.Close()
	ac.tracesFrom.Close()
	ac.tracesTo.Close()
}

// BackgroundResult - used only indicate that some work is done
// no much reason to pass exact results by this object, just get latest state when need
type BackgroundResult struct {
	err error
	has bool
}

func (br *BackgroundResult) Has() bool     { return br.has }
func (br *BackgroundResult) Set(err error) { br.has, br.err = true, err }
func (br *BackgroundResult) GetAndReset() (bool, error) {
	has, err := br.has, br.err
	br.has, br.err = false, nil
	return has, err
}

// Inverted index tables only
func lastIdInDB(db kv.RoDB, domain *Domain) (lstInDb uint64) {
	if err := db.View(context.Background(), func(tx kv.Tx) error {
		lstInDb = domain.LastStepInDB(tx)
		return nil
	}); err != nil {
		log.Warn("[snapshots] lastIdInDB", "err", err)
	}
	return lstInDb
}

// AggregatorStep is used for incremental reconstitution, it allows
// accessing history in isolated way for each step
type AggregatorStep struct {
	a          *AggregatorV3
	accounts   *HistoryStep
	storage    *HistoryStep
	code       *HistoryStep
	commitment *HistoryStep
	keyBuf     []byte
}

func (a *AggregatorV3) StepSize() uint64 { return a.aggregationStep }
func (a *AggregatorV3) MakeSteps() ([]*AggregatorStep, error) {
	frozenAndIndexed := a.EndTxNumDomainsFrozen()
	accountSteps := a.d[kv.AccountsDomain].MakeSteps(frozenAndIndexed)
	codeSteps := a.d[kv.CodeDomain].MakeSteps(frozenAndIndexed)
	storageSteps := a.d[kv.StorageDomain].MakeSteps(frozenAndIndexed)
	commitmentSteps := a.d[kv.CommitmentDomain].MakeSteps(frozenAndIndexed)
	if len(accountSteps) != len(storageSteps) || len(storageSteps) != len(codeSteps) {
		return nil, fmt.Errorf("different limit of steps (try merge snapshots): accountSteps=%d, storageSteps=%d, codeSteps=%d", len(accountSteps), len(storageSteps), len(codeSteps))
	}
	steps := make([]*AggregatorStep, len(accountSteps))
	for i, accountStep := range accountSteps {
		steps[i] = &AggregatorStep{
			a:          a,
			accounts:   accountStep,
			storage:    storageSteps[i],
			code:       codeSteps[i],
			commitment: commitmentSteps[i],
		}
	}
	return steps, nil
}

func (as *AggregatorStep) TxNumRange() (uint64, uint64) {
	return as.accounts.indexFile.startTxNum, as.accounts.indexFile.endTxNum
}

func (as *AggregatorStep) IterateAccountsTxs() *ScanIteratorInc {
	return as.accounts.iterateTxs()
}

func (as *AggregatorStep) IterateStorageTxs() *ScanIteratorInc {
	return as.storage.iterateTxs()
}

func (as *AggregatorStep) IterateCodeTxs() *ScanIteratorInc {
	return as.code.iterateTxs()
}

func (as *AggregatorStep) ReadAccountDataNoState(addr []byte, txNum uint64) ([]byte, bool, uint64) {
	return as.accounts.GetNoState(addr, txNum)
}

func (as *AggregatorStep) ReadAccountStorageNoState(addr []byte, loc []byte, txNum uint64) ([]byte, bool, uint64) {
	if cap(as.keyBuf) < len(addr)+len(loc) {
		as.keyBuf = make([]byte, len(addr)+len(loc))
	} else if len(as.keyBuf) != len(addr)+len(loc) {
		as.keyBuf = as.keyBuf[:len(addr)+len(loc)]
	}
	copy(as.keyBuf, addr)
	copy(as.keyBuf[len(addr):], loc)
	return as.storage.GetNoState(as.keyBuf, txNum)
}

func (as *AggregatorStep) ReadAccountCodeNoState(addr []byte, txNum uint64) ([]byte, bool, uint64) {
	return as.code.GetNoState(addr, txNum)
}

func (as *AggregatorStep) ReadAccountCodeSizeNoState(addr []byte, txNum uint64) (int, bool, uint64) {
	code, noState, stateTxNum := as.code.GetNoState(addr, txNum)
	return len(code), noState, stateTxNum
}

func (as *AggregatorStep) MaxTxNumAccounts(addr []byte) (bool, uint64) {
	return as.accounts.MaxTxNum(addr)
}

func (as *AggregatorStep) MaxTxNumStorage(addr []byte, loc []byte) (bool, uint64) {
	if cap(as.keyBuf) < len(addr)+len(loc) {
		as.keyBuf = make([]byte, len(addr)+len(loc))
	} else if len(as.keyBuf) != len(addr)+len(loc) {
		as.keyBuf = as.keyBuf[:len(addr)+len(loc)]
	}
	copy(as.keyBuf, addr)
	copy(as.keyBuf[len(addr):], loc)
	return as.storage.MaxTxNum(as.keyBuf)
}

func (as *AggregatorStep) MaxTxNumCode(addr []byte) (bool, uint64) {
	return as.code.MaxTxNum(addr)
}

func (as *AggregatorStep) IterateAccountsHistory(txNum uint64) *HistoryIteratorInc {
	return as.accounts.interateHistoryBeforeTxNum(txNum)
}

func (as *AggregatorStep) IterateStorageHistory(txNum uint64) *HistoryIteratorInc {
	return as.storage.interateHistoryBeforeTxNum(txNum)
}

func (as *AggregatorStep) IterateCodeHistory(txNum uint64) *HistoryIteratorInc {
	return as.code.interateHistoryBeforeTxNum(txNum)
}

func (as *AggregatorStep) Clone() *AggregatorStep {
	return &AggregatorStep{
		a:        as.a,
		accounts: as.accounts.Clone(),
		storage:  as.storage.Clone(),
		code:     as.code.Clone(),
	}
}<|MERGE_RESOLUTION|>--- conflicted
+++ resolved
@@ -613,10 +613,6 @@
 			in.Close()
 		}
 	}()
-<<<<<<< HEAD
-=======
-	ac.integrateMergedFiles(outs, in)
->>>>>>> b720bdd8
 	a.onFreeze(in.FrozenList())
 	closeAll = false
 	return true, nil
@@ -1211,7 +1207,7 @@
 			if err != nil {
 				return err
 			}
-			ac.a.integrateMergedIdxFiles(ac.a.logAddrs, files.logAddrs, mf.logAddrs)
+			ac.a.integrateMergedIdxFiles(ac.logAddrs, files.logAddrs, mf.logAddrs)
 			return nil
 		})
 	}
@@ -1222,7 +1218,7 @@
 			if err != nil {
 				return err
 			}
-			ac.a.integrateMergedIdxFiles(ac.a.logTopics, files.logTopics, mf.logTopics)
+			ac.a.integrateMergedIdxFiles(ac.logTopics, files.logTopics, mf.logTopics)
 			return nil
 		})
 	}
@@ -1233,7 +1229,7 @@
 			if err != nil {
 				return err
 			}
-			ac.a.integrateMergedIdxFiles(ac.a.tracesFrom, files.tracesFrom, mf.tracesFrom)
+			ac.a.integrateMergedIdxFiles(ac.tracesFrom, files.tracesFrom, mf.tracesFrom)
 			return nil
 		})
 	}
@@ -1244,7 +1240,7 @@
 			if err != nil {
 				return err
 			}
-			ac.a.integrateMergedIdxFiles(ac.a.tracesTo, files.tracesTo, mf.tracesTo)
+			ac.a.integrateMergedIdxFiles(ac.tracesTo, files.tracesTo, mf.tracesTo)
 			return nil
 		})
 	}
@@ -1256,14 +1252,13 @@
 	return mf, err
 }
 
-<<<<<<< HEAD
-func (a *AggregatorV3) integrateMergedIdxFiles(idx *InvertedIndex, outs []*filesItem, in *filesItem) {
+func (a *AggregatorV3) integrateMergedIdxFiles(idx *InvertedIndexContext, outs []*filesItem, in *filesItem) {
 	a.filesMutationLock.Lock()
 	defer a.filesMutationLock.Unlock()
 	defer a.needSaveFilesListInDB.Store(true)
 	defer a.recalcMaxTxNum()
-	idx.integrateMergedFiles(outs, in)
-	idx.cleanAfterFreeze(in)
+	idx.ii.integrateMergedFiles(outs, in)
+	idx.cleanAfterMerge(in)
 }
 func (a *AggregatorV3) integrateMergedDomainFiles(dc *DomainContext, valuesOuts, indexOuts, historyOuts []*filesItem, valuesIn, indexIn, historyIn *filesItem) {
 	a.filesMutationLock.Lock()
@@ -1271,25 +1266,10 @@
 	defer a.needSaveFilesListInDB.Store(true)
 	defer a.recalcMaxTxNum()
 	dc.d.integrateMergedFiles(valuesOuts, indexOuts, historyOuts, valuesIn, indexIn, historyIn)
-	dc.cleanAfterFreeze(valuesIn, historyIn, indexIn)
+	dc.cleanAfterMerge(valuesIn, historyIn, indexIn)
 	return
-=======
-func (ac *AggregatorV3Context) integrateMergedFiles(outs SelectedStaticFilesV3, in MergedFilesV3) (frozen []string) {
-	ac.a.filesMutationLock.Lock()
-	defer ac.a.filesMutationLock.Unlock()
-	defer ac.a.needSaveFilesListInDB.Store(true)
-	defer ac.a.recalcMaxTxNum()
-
-	for id, d := range ac.a.d {
-		d.integrateMergedFiles(outs.d[id], outs.dIdx[id], outs.dHist[id], in.d[id], in.dIdx[id], in.dHist[id])
-	}
-	ac.a.logAddrs.integrateMergedFiles(outs.logAddrs, in.logAddrs)
-	ac.a.logTopics.integrateMergedFiles(outs.logTopics, in.logTopics)
-	ac.a.tracesFrom.integrateMergedFiles(outs.tracesFrom, in.tracesFrom)
-	ac.a.tracesTo.integrateMergedFiles(outs.tracesTo, in.tracesTo)
-	ac.cleanAfterMerge(in)
-	return frozen
-}
+}
+
 func (ac *AggregatorV3Context) cleanAfterMerge(in MergedFilesV3) {
 	for id, d := range ac.d {
 		d.cleanAfterMerge(in.d[id], in.dHist[id], in.dIdx[id])
@@ -1298,7 +1278,6 @@
 	ac.logTopics.cleanAfterMerge(in.logTopics)
 	ac.tracesFrom.cleanAfterMerge(in.tracesFrom)
 	ac.tracesTo.cleanAfterMerge(in.tracesTo)
->>>>>>> b720bdd8
 }
 
 // KeepStepsInDB - usually equal to one a.aggregationStep, but when we exec blocks from snapshots
