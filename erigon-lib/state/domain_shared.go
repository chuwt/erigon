--- conflicted
+++ resolved
@@ -675,7 +675,7 @@
 	}
 
 	sctx := sd.aggCtx.d[kv.StorageDomain]
-<<<<<<< HEAD
+
 	btCursors := make([]*Cursor, len(sctx.files))
 	defer func() {
 		for _, c := range btCursors {
@@ -685,8 +685,6 @@
 		}
 	}()
 
-=======
->>>>>>> df717a98
 	for i, item := range sctx.files {
 		cursor, err := item.src.bindex.Seek(sctx.statelessGetter(i), prefix)
 		if err != nil {
@@ -695,10 +693,7 @@
 		if cursor == nil {
 			continue
 		}
-<<<<<<< HEAD
 		btCursors[i] = cursor
-=======
->>>>>>> df717a98
 
 		key := cursor.Key()
 		if key != nil && bytes.HasPrefix(key, prefix) {
