/*
   Copyright 2022 Erigon contributors

   Licensed under the Apache License, Version 2.0 (the "License");
   you may not use this file except in compliance with the License.
   You may obtain a copy of the License at

       http://www.apache.org/licenses/LICENSE-2.0

   Unless required by applicable law or agreed to in writing, software
   distributed under the License is distributed on an "AS IS" BASIS,
   WITHOUT WARRANTIES OR CONDITIONS OF ANY KIND, either express or implied.
   See the License for the specific language governing permissions and
   limitations under the License.
*/

package state

import (
	"bytes"
	"container/heap"
	"context"
	"encoding/binary"
	"fmt"
	"math"
	"os"
	"path"
	"path/filepath"
	"regexp"
	"slices"
	"strconv"
	"sync"
	"sync/atomic"
	"time"

	"github.com/RoaringBitmap/roaring/roaring64"
	"github.com/ledgerwatch/log/v3"
	"github.com/spaolacci/murmur3"
	btree2 "github.com/tidwall/btree"
	"golang.org/x/sync/errgroup"

	"github.com/ledgerwatch/erigon-lib/common/background"
	"github.com/ledgerwatch/erigon-lib/common/cmp"
	"github.com/ledgerwatch/erigon-lib/common/datadir"
	"github.com/ledgerwatch/erigon-lib/common/dbg"
	"github.com/ledgerwatch/erigon-lib/common/dir"
	"github.com/ledgerwatch/erigon-lib/compress"
	"github.com/ledgerwatch/erigon-lib/etl"
	"github.com/ledgerwatch/erigon-lib/kv"
	"github.com/ledgerwatch/erigon-lib/kv/bitmapdb"
	"github.com/ledgerwatch/erigon-lib/kv/iter"
	"github.com/ledgerwatch/erigon-lib/kv/order"
	"github.com/ledgerwatch/erigon-lib/recsplit"
	"github.com/ledgerwatch/erigon-lib/recsplit/eliasfano32"
)

type InvertedIndex struct {
	iiCfg
	files     *btree2.BTreeG[*filesItem] // thread-safe, but maybe need 1 RWLock for all trees in AggregatorV3
	indexList idxList

	// roFiles derivative from field `file`, but without garbage (canDelete=true, overlaps, etc...)
	// MakeContext() using this field in zero-copy way
	roFiles atomic.Pointer[[]ctxItem]

	indexKeysTable  string // txnNum_u64 -> key (k+auto_increment)
	indexTable      string // k -> txnNum_u64 , Needs to be table with DupSort
	filenameBase    string
	aggregationStep uint64

	//TODO: re-visit this check - maybe we don't need it. It's abot kill in the middle of merge
	integrityCheck func(fromStep, toStep uint64) bool

	withLocalityIndex  bool
	withExistenceIndex bool

	// localityIdx of warm files - storing `steps` where `key` was updated
	//  - need re-calc when new file created
	//  - don't need re-calc after files merge - because merge doesn't change `steps` where `key` was updated
	warmLocalityIdx *LocalityIndex
	coldLocalityIdx *LocalityIndex

	garbageFiles []*filesItem // files that exist on disk, but ignored on opening folder - because they are garbage

	// fields for history write
	logger log.Logger

	noFsync bool // fsync is enabled by default, but tests can manually disable

	compression     FileCompression
	compressWorkers int
}

type iiCfg struct {
	salt *uint32
	dirs datadir.Dirs
}

func NewInvertedIndex(
	cfg iiCfg,
	aggregationStep uint64,
	filenameBase string,
	indexKeysTable string,
	indexTable string,
	withLocalityIndex, withExistenceIndex bool,
	integrityCheck func(fromStep, toStep uint64) bool,
	logger log.Logger,
) (*InvertedIndex, error) {
	if cfg.dirs.SnapDomain == "" {
		panic("empty `dirs` varialbe")
	}
	ii := InvertedIndex{
		iiCfg:              cfg,
		files:              btree2.NewBTreeGOptions[*filesItem](filesItemLess, btree2.Options{Degree: 128, NoLocks: false}),
		aggregationStep:    aggregationStep,
		filenameBase:       filenameBase,
		indexKeysTable:     indexKeysTable,
		indexTable:         indexTable,
		compressWorkers:    1,
		integrityCheck:     integrityCheck,
		withLocalityIndex:  withLocalityIndex,
		withExistenceIndex: withExistenceIndex,
		logger:             logger,
	}
	ii.indexList = withHashMap
	if ii.withExistenceIndex {
		ii.indexList |= withExistence
	}

	ii.roFiles.Store(&[]ctxItem{})

	if ii.withLocalityIndex {
		if err := ii.enableLocalityIndex(); err != nil {
			return nil, err
		}
	}
	return &ii, nil
}

func (ii *InvertedIndex) efExistenceIdxFilePath(fromStep, toStep uint64) string {
	return filepath.Join(ii.dirs.SnapAccessors, fmt.Sprintf("v1-%s.%d-%d.efei", ii.filenameBase, fromStep, toStep))
}
func (ii *InvertedIndex) efAccessorFilePath(fromStep, toStep uint64) string {
	return filepath.Join(ii.dirs.SnapAccessors, fmt.Sprintf("v1-%s.%d-%d.efi", ii.filenameBase, fromStep, toStep))
}
func (ii *InvertedIndex) efFilePath(fromStep, toStep uint64) string {
	return filepath.Join(ii.dirs.SnapIdx, fmt.Sprintf("v1-%s.%d-%d.ef", ii.filenameBase, fromStep, toStep))
}

func (ii *InvertedIndex) enableLocalityIndex() error {
	ii.warmLocalityIdx = NewLocalityIndex(true, ii.dirs.SnapIdx, ii.filenameBase, ii.aggregationStep, ii.dirs.Tmp, ii.salt, ii.logger)
	ii.coldLocalityIdx = NewLocalityIndex(false, ii.dirs.SnapIdx, ii.filenameBase, ii.aggregationStep, ii.dirs.Tmp, ii.salt, ii.logger)
	return nil
}
func filesFromDir(dir string) ([]string, error) {
	allFiles, err := os.ReadDir(dir)
	if err != nil {
		return nil, fmt.Errorf("filesFromDir: %w, %s", err, dir)
	}
	filtered := make([]string, 0, len(allFiles))
	for _, f := range allFiles {
		if f.IsDir() || !f.Type().IsRegular() {
			continue
		}
		filtered = append(filtered, f.Name())
	}
	return filtered, nil
}
func (ii *InvertedIndex) fileNamesOnDisk() (idx, hist, domain []string, err error) {
	idx, err = filesFromDir(ii.dirs.SnapIdx)
	if err != nil {
		return
	}
	hist, err = filesFromDir(ii.dirs.SnapHistory)
	if err != nil {
		return
	}
	domain, err = filesFromDir(ii.dirs.SnapDomain)
	if err != nil {
		return
	}
	return
}

func (ii *InvertedIndex) OpenList(fNames []string, readonly bool) error {
	{
		if ii.withLocalityIndex {
			accFiles, err := filesFromDir(ii.dirs.SnapAccessors)
			if err != nil {
				return err
			}
			if err := ii.warmLocalityIdx.OpenList(accFiles); err != nil {
				return err
			}
			if err := ii.coldLocalityIdx.OpenList(accFiles); err != nil {
				return err
			}
		}
	}

	ii.closeWhatNotInList(fNames)
	ii.garbageFiles = ii.scanStateFiles(fNames)
	if err := ii.openFiles(); err != nil {
		return fmt.Errorf("InvertedIndex(%s).openFiles: %w", ii.filenameBase, err)
	}
	_ = readonly // for future safety features. RPCDaemon must not delte files
	return nil
}

func (ii *InvertedIndex) OpenFolder(readonly bool) error {
	idxFiles, _, _, err := ii.fileNamesOnDisk()
	if err != nil {
		return err
	}
	return ii.OpenList(idxFiles, readonly)
}

func (ii *InvertedIndex) scanStateFiles(fileNames []string) (garbageFiles []*filesItem) {
	re := regexp.MustCompile("^v([0-9]+)-" + ii.filenameBase + ".([0-9]+)-([0-9]+).ef$")
	var err error
	for _, name := range fileNames {
		subs := re.FindStringSubmatch(name)
		if len(subs) != 4 {
			if len(subs) != 0 {
				ii.logger.Warn("File ignored by inverted index scan, more than 3 submatches", "name", name, "submatches", len(subs))
			}
			continue
		}
		var startStep, endStep uint64
		if startStep, err = strconv.ParseUint(subs[2], 10, 64); err != nil {
			ii.logger.Warn("File ignored by inverted index scan, parsing startTxNum", "error", err, "name", name)
			continue
		}
		if endStep, err = strconv.ParseUint(subs[3], 10, 64); err != nil {
			ii.logger.Warn("File ignored by inverted index scan, parsing endTxNum", "error", err, "name", name)
			continue
		}
		if startStep > endStep {
			ii.logger.Warn("File ignored by inverted index scan, startTxNum > endTxNum", "name", name)
			continue
		}

		startTxNum, endTxNum := startStep*ii.aggregationStep, endStep*ii.aggregationStep
		var newFile = newFilesItem(startTxNum, endTxNum, ii.aggregationStep)

		if ii.integrityCheck != nil && !ii.integrityCheck(startStep, endStep) {
			continue
		}

		if _, has := ii.files.Get(newFile); has {
			continue
		}

		ii.files.Set(newFile)
	}
	return garbageFiles
}

type idxList int

var (
	withBTree     idxList = 0b1
	withHashMap   idxList = 0b10
	withExistence idxList = 0b100
)

func ctxFiles(files *btree2.BTreeG[*filesItem], l idxList, trace bool) (roItems []ctxItem) {
	roFiles := make([]ctxItem, 0, files.Len())
	if trace {
		log.Warn("[dbg] roFiles01", "amount", files.Len())
	}
	files.Walk(func(items []*filesItem) bool {
		for _, item := range items {
			if item.canDelete.Load() {
				if trace {
					log.Warn("[dbg] roFiles0", "f", item.decompressor.FileName())
				}
				continue
			}

			// TODO: need somehow handle this case, but indices do not open in tests TestFindMergeRangeCornerCases
			if item.decompressor == nil {
				if trace {
					log.Warn("[dbg] roFiles1", "from", item.startTxNum, "to", item.endTxNum)
				}
				continue
			}
			if (l&withBTree != 0) && item.bindex == nil {
				if trace {
					log.Warn("[dbg] roFiles2", "f", item.decompressor.FileName())
				}
				//panic(fmt.Errorf("btindex nil: %s", item.decompressor.FileName()))
				continue
			}
			if (l&withHashMap != 0) && item.index == nil {
				if trace {
					log.Warn("[dbg] roFiles3", "f", item.decompressor.FileName())
				}
				//panic(fmt.Errorf("index nil: %s", item.decompressor.FileName()))
				continue
			}
			if (l&withExistence != 0) && item.existence == nil {
				if trace {
					log.Warn("[dbg] roFiles4", "f", item.decompressor.FileName())
				}
				//panic(fmt.Errorf("existence nil: %s", item.decompressor.FileName()))
				continue
			}

			// `kill -9` may leave small garbage files, but if big one already exists we assume it's good(fsynced) and no reason to merge again
			// see super-set file, just drop sub-set files from list
			for len(roFiles) > 0 && roFiles[len(roFiles)-1].src.isSubsetOf(item) {
				if trace {
					log.Warn("[dbg] roFiles5", "f", roFiles[len(roFiles)-1].src.decompressor.FileName())
				}
				roFiles[len(roFiles)-1].src = nil
				roFiles = roFiles[:len(roFiles)-1]
			}
			roFiles = append(roFiles, ctxItem{
				startTxNum: item.startTxNum,
				endTxNum:   item.endTxNum,
				i:          len(roFiles),
				src:        item,
			})
		}
		return true
	})
	if roFiles == nil {
		roFiles = []ctxItem{}
	}
	return roFiles
}

func (ii *InvertedIndex) reCalcRoFiles() {
	roFiles := ctxFiles(ii.files, ii.indexList, false)
	ii.roFiles.Store(&roFiles)
}

func (ii *InvertedIndex) missedIdxFiles() (l []*filesItem) {
	ii.files.Walk(func(items []*filesItem) bool {
		for _, item := range items {
			fromStep, toStep := item.startTxNum/ii.aggregationStep, item.endTxNum/ii.aggregationStep
			if !dir.FileExist(ii.efAccessorFilePath(fromStep, toStep)) {
				l = append(l, item)
			}
		}
		return true
	})
	return l
}
func (ii *InvertedIndex) missedExistenceFilterFiles() (l []*filesItem) {
	ii.files.Walk(func(items []*filesItem) bool {
		for _, item := range items {
			fromStep, toStep := item.startTxNum/ii.aggregationStep, item.endTxNum/ii.aggregationStep
			if !dir.FileExist(ii.efExistenceIdxFilePath(fromStep, toStep)) {
				l = append(l, item)
			}
		}
		return true
	})
	return l
}

func (ii *InvertedIndex) buildEfi(ctx context.Context, item *filesItem, ps *background.ProgressSet) (err error) {
	if item.decompressor == nil {
		return fmt.Errorf("buildEfi: passed item with nil decompressor %s %d-%d", ii.filenameBase, item.startTxNum/ii.aggregationStep, item.endTxNum/ii.aggregationStep)
	}
	fromStep, toStep := item.startTxNum/ii.aggregationStep, item.endTxNum/ii.aggregationStep
	idxPath := ii.efAccessorFilePath(fromStep, toStep)
	return buildIndex(ctx, item.decompressor, CompressNone, idxPath, ii.dirs.Tmp, false, ii.salt, ps, ii.logger, ii.noFsync)
}
func (ii *InvertedIndex) buildExistenceFilter(ctx context.Context, item *filesItem, ps *background.ProgressSet) (err error) {
	if item.decompressor == nil {
		return fmt.Errorf("buildExistenceFilter: passed item with nil decompressor %s %d-%d", ii.filenameBase, item.startTxNum/ii.aggregationStep, item.endTxNum/ii.aggregationStep)
	}
	if !ii.withExistenceIndex {
		return nil
	}
	fromStep, toStep := item.startTxNum/ii.aggregationStep, item.endTxNum/ii.aggregationStep
	idxPath := ii.efExistenceIdxFilePath(fromStep, toStep)
	return buildIdxFilter(ctx, item.decompressor, CompressNone, idxPath, ii.salt, ps, ii.logger, ii.noFsync)
}

func buildIdxFilter(ctx context.Context, d *compress.Decompressor, compressed FileCompression, idxPath string, salt *uint32, ps *background.ProgressSet, logger log.Logger, noFsync bool) error {
	g := NewArchiveGetter(d.MakeGetter(), compressed)
	_, fileName := filepath.Split(idxPath)
	count := d.Count() / 2

	p := ps.AddNew(fileName, uint64(count))
	defer ps.Delete(p)
	defer d.EnableReadAhead().DisableReadAhead()

	idxFilter, err := NewExistenceFilter(uint64(count), idxPath)
	if err != nil {
		return err
	}
	if noFsync {
		idxFilter.DisableFsync()
	}
	hasher := murmur3.New128WithSeed(*salt)

	key := make([]byte, 0, 256)
	g.Reset(0)
	for g.HasNext() {
		key, _ = g.Next(key[:0])
		hasher.Reset()
		hasher.Write(key) //nolint:errcheck
		hi, _ := hasher.Sum128()
		idxFilter.AddHash(hi)

		// Skip value
		g.Skip()

		p.Processed.Add(1)
	}
	if err := idxFilter.Build(); err != nil {
		return err
	}

	return nil
}

// BuildMissedIndices - produce .efi/.vi/.kvi from .ef/.v/.kv
func (ii *InvertedIndex) BuildMissedIndices(ctx context.Context, g *errgroup.Group, ps *background.ProgressSet) {
	for _, item := range ii.missedIdxFiles() {
		item := item
		g.Go(func() error {
			return ii.buildEfi(ctx, item, ps)
		})
	}

	for _, item := range ii.missedExistenceFilterFiles() {
		item := item
		g.Go(func() error {
			return ii.buildExistenceFilter(ctx, item, ps)
		})
	}

	if ii.withLocalityIndex && ii.warmLocalityIdx != nil {
		g.Go(func() error {
			ic := ii.MakeContext()
			defer ic.Close()
			from, to := ic.minWarmStep(), ic.maxWarmStep()
			if from == to || ic.ii.warmLocalityIdx.exists(from, to) {
				return nil
			}
			if err := ic.ii.warmLocalityIdx.BuildMissedIndices(ctx, from, to, false, ps, func() *LocalityIterator { return ic.iterateKeysLocality(ctx, from, to, nil) }); err != nil {
				return err
			}
			return nil
		})
	}
}

func (ii *InvertedIndex) openFiles() error {
	var err error
	var invalidFileItems []*filesItem
	invalidFileItemsLock := sync.Mutex{}
<<<<<<< HEAD
	g := &errgroup.Group{}
	g.SetLimit(32)
	ii.files.ScanMut(func(item *filesItem) bool {
		g.Go(func() error {
=======
	ii.files.Walk(func(items []*filesItem) bool {
		for _, item := range items {
			item := item
>>>>>>> de174a8d
			fromStep, toStep := item.startTxNum/ii.aggregationStep, item.endTxNum/ii.aggregationStep
			if item.decompressor == nil {
				fPath := ii.efFilePath(fromStep, toStep)
				if !dir.FileExist(fPath) {
					_, fName := filepath.Split(fPath)
					ii.logger.Debug("[agg] InvertedIndex.openFiles: file does not exists", "f", fName)
					invalidFileItemsLock.Lock()
					invalidFileItems = append(invalidFileItems, item)
					invalidFileItemsLock.Unlock()
<<<<<<< HEAD
					return nil //nolint
=======
					continue
>>>>>>> de174a8d
				}

				if item.decompressor, err = compress.NewDecompressor(fPath); err != nil {
					_, fName := filepath.Split(fPath)
					ii.logger.Warn("[agg] InvertedIndex.openFiles", "err", err, "f", fName)
					invalidFileItemsLock.Lock()
					invalidFileItems = append(invalidFileItems, item)
					invalidFileItemsLock.Unlock()
					// don't interrupt on error. other files may be good. but skip indices open.
<<<<<<< HEAD
					return nil //nolint
=======
					continue
>>>>>>> de174a8d
				}
			}

			if item.index == nil {
				fPath := ii.efAccessorFilePath(fromStep, toStep)
				if dir.FileExist(fPath) {
<<<<<<< HEAD
					fmt.Printf("[dbg] pointer: %s\n", fPath)
=======
>>>>>>> de174a8d
					if item.index, err = recsplit.OpenIndex(fPath); err != nil {
						_, fName := filepath.Split(fPath)
						ii.logger.Warn("[agg] InvertedIndex.openFiles", "err", err, "f", fName)
						// don't interrupt on error. other files may be good
					}
				}
			}
			if item.existence == nil && ii.withExistenceIndex {
				fPath := ii.efExistenceIdxFilePath(fromStep, toStep)
				if dir.FileExist(fPath) {
					if item.existence, err = OpenExistenceFilter(fPath); err != nil {
						_, fName := filepath.Split(fPath)
						ii.logger.Warn("[agg] InvertedIndex.openFiles", "err", err, "f", fName)
						// don't interrupt on error. other files may be good
					}
				}
			}
<<<<<<< HEAD
			return nil
		})
=======
		}

>>>>>>> de174a8d
		return true
	})
	for _, item := range invalidFileItems {
		ii.files.Delete(item)
	}

	ii.reCalcRoFiles()
	return nil
}

func (ii *InvertedIndex) closeWhatNotInList(fNames []string) {
	var toDelete []*filesItem
	ii.files.Walk(func(items []*filesItem) bool {
	Loop1:
		for _, item := range items {
			for _, protectName := range fNames {
				if item.decompressor != nil && item.decompressor.FileName() == protectName {
					continue Loop1
				}
			}
			toDelete = append(toDelete, item)
		}
		return true
	})
	for _, item := range toDelete {
		if item.decompressor != nil {
			item.decompressor.Close()
			item.decompressor = nil
		}
		if item.index != nil {
			item.index.Close()
			item.index = nil
		}
		if item.existence != nil {
			item.existence.Close()
			item.existence = nil
		}
		ii.files.Delete(item)
	}
}

func (ii *InvertedIndex) Close() {
	ii.warmLocalityIdx.Close()
	ii.coldLocalityIdx.Close()
	ii.closeWhatNotInList([]string{})
	ii.reCalcRoFiles()
}

// DisableFsync - just for tests
func (ii *InvertedIndex) DisableFsync() { ii.noFsync = true }

func (ic *InvertedIndexContext) Files() (res []string) {
	for _, item := range ic.files {
		if item.src.decompressor != nil {
			res = append(res, item.src.decompressor.FileName())
		}
	}
	return res
}

// Add - !NotThreadSafe. Must use WalRLock/BatchHistoryWriteEnd
func (w *invertedIndexBufferedWriter) Add(key []byte) error {
	return w.add(key, key)
}

func (ic *InvertedIndexContext) NewWriter() *invertedIndexBufferedWriter {
	return ic.newWriter(ic.ii.dirs.Tmp, false)
}

type invertedIndexBufferedWriter struct {
	index, indexKeys *etl.Collector
	tmpdir           string
	discard          bool
	filenameBase     string

	indexTable, indexKeysTable string

	txNum           uint64
	aggregationStep uint64
	txNumBytes      [8]byte
}

// loadFunc - is analog of etl.Identity, but it signaling to etl - use .Put instead of .AppendDup - to allow duplicates
// maybe in future we will improve etl, to sort dupSort values in the way that allow use .AppendDup
func loadFunc(k, v []byte, table etl.CurrentTableReader, next etl.LoadNextFunc) error {
	return next(k, k, v)
}

func (w *invertedIndexBufferedWriter) SetTxNum(txNum uint64) {
	w.txNum = txNum
	binary.BigEndian.PutUint64(w.txNumBytes[:], w.txNum)
}

func (w *invertedIndexBufferedWriter) Flush(ctx context.Context, tx kv.RwTx) error {
	if w.discard {
		return nil
	}
	if err := w.index.Load(tx, w.indexTable, loadFunc, etl.TransformArgs{Quit: ctx.Done()}); err != nil {
		return err
	}
	if err := w.indexKeys.Load(tx, w.indexKeysTable, loadFunc, etl.TransformArgs{Quit: ctx.Done()}); err != nil {
		return err
	}
	w.close()
	return nil
}

func (w *invertedIndexBufferedWriter) close() {
	if w == nil {
		return
	}
	if w.index != nil {
		w.index.Close()
	}
	if w.indexKeys != nil {
		w.indexKeys.Close()
	}
}

// 3_domains * 2 + 3_history * 1 + 4_indices * 2 = 17 etl collectors, 17*(256Mb/8) = 512Mb - for all collectros
var WALCollectorRAM = dbg.EnvDataSize("AGG_WAL_RAM", etl.BufferOptimalSize/8)

func (ic *InvertedIndexContext) newWriter(tmpdir string, discard bool) *invertedIndexBufferedWriter {
	w := &invertedIndexBufferedWriter{
		discard:         discard,
		tmpdir:          tmpdir,
		filenameBase:    ic.ii.filenameBase,
		aggregationStep: ic.ii.aggregationStep,

		indexKeysTable: ic.ii.indexKeysTable,
		indexTable:     ic.ii.indexTable,
		// etl collector doesn't fsync: means if have enough ram, all files produced by all collectors will be in ram
		indexKeys: etl.NewCollector(ic.ii.indexKeysTable, tmpdir, etl.NewSortableBuffer(WALCollectorRAM), ic.ii.logger),
		index:     etl.NewCollector(ic.ii.indexTable, tmpdir, etl.NewSortableBuffer(WALCollectorRAM), ic.ii.logger),
	}
	w.indexKeys.LogLvl(log.LvlTrace)
	w.index.LogLvl(log.LvlTrace)
	return w
}

func (w *invertedIndexBufferedWriter) add(key, indexKey []byte) error {
	if w.discard {
		return nil
	}
	if err := w.indexKeys.Collect(w.txNumBytes[:], key); err != nil {
		return err
	}
	if err := w.index.Collect(indexKey, w.txNumBytes[:]); err != nil {
		return err
	}
	return nil
}

func (ii *InvertedIndex) MakeContext() *InvertedIndexContext {
	files := *ii.roFiles.Load()
	for i := 0; i < len(files); i++ {
		if !files[i].src.frozen {
			files[i].src.refcount.Add(1)
		}
	}
	return &InvertedIndexContext{
		ii:           ii,
		files:        files,
		warmLocality: ii.warmLocalityIdx.MakeContext(),
		coldLocality: ii.coldLocalityIdx.MakeContext(),
	}
}
func (ic *InvertedIndexContext) Close() {
	if ic.files == nil { // invariant: it's safe to call Close multiple times
		return
	}
	files := ic.files
	ic.files = nil
	for i := 0; i < len(files); i++ {
		if files[i].src.frozen {
			continue
		}
		refCnt := files[i].src.refcount.Add(-1)
		//GC: last reader responsible to remove useles files: close it and delete
		if refCnt == 0 && files[i].src.canDelete.Load() {
			if ic.ii.filenameBase == traceFileLife {
				ic.ii.logger.Warn(fmt.Sprintf("[agg] real remove at ctx close: %s", files[i].src.decompressor.FileName()))
			}
			files[i].src.closeFilesAndRemove()
		}
	}

	for _, r := range ic.readers {
		r.Close()
	}

	ic.warmLocality.Close()
	ic.coldLocality.Close()
}

type InvertedIndexContext struct {
	ii      *InvertedIndex
	files   []ctxItem // have no garbage (overlaps, etc...)
	getters []ArchiveGetter
	readers []*recsplit.IndexReader

	warmLocality *ctxLocalityIdx
	coldLocality *ctxLocalityIdx

	_hasher murmur3.Hash128
}

func (ic *InvertedIndexContext) statelessHasher() murmur3.Hash128 {
	if ic._hasher == nil {
		ic._hasher = murmur3.New128WithSeed(*ic.ii.salt)
	}
	return ic._hasher
}
func (ic *InvertedIndexContext) hashKey(k []byte) (hi, lo uint64) {
	hasher := ic.statelessHasher()
	ic._hasher.Reset()
	_, _ = hasher.Write(k) //nolint:errcheck
	return hasher.Sum128()
}

func (ic *InvertedIndexContext) statelessGetter(i int) ArchiveGetter {
	if ic.getters == nil {
		ic.getters = make([]ArchiveGetter, len(ic.files))
	}
	r := ic.getters[i]
	if r == nil {
		g := ic.files[i].src.decompressor.MakeGetter()
		r = NewArchiveGetter(g, ic.ii.compression)
		ic.getters[i] = r
	}
	return r
}
func (ic *InvertedIndexContext) statelessIdxReader(i int) *recsplit.IndexReader {
	if ic.readers == nil {
		ic.readers = make([]*recsplit.IndexReader, len(ic.files))
	}
	r := ic.readers[i]
	if r == nil {
		r = ic.files[i].src.index.GetReaderFromPool()
		ic.readers[i] = r
	}
	return r
}

func (ic *InvertedIndexContext) getFile(from, to uint64) (it ctxItem, ok bool) {
	for _, item := range ic.files {
		if item.startTxNum == from && item.endTxNum == to {
			return item, true
		}
	}
	return it, false
}

func (ic *InvertedIndexContext) Seek(key []byte, txNum uint64) (found bool, equalOrHigherTxNum uint64) {
	hi, lo := ic.hashKey(key)

	for i := 0; i < len(ic.files); i++ {
		if ic.files[i].endTxNum <= txNum {
			continue
		}
		if ic.ii.withExistenceIndex && ic.files[i].src.existence != nil {
			if !ic.files[i].src.existence.ContainsHash(hi) {
				continue
			}
		}
		reader := ic.statelessIdxReader(i)
		if reader.Empty() {
			continue
		}
		offset := reader.LookupHash(hi, lo)

		g := ic.statelessGetter(i)
		g.Reset(offset)
		k, _ := g.Next(nil)
		if !bytes.Equal(k, key) {
			continue
		}
		eliasVal, _ := g.Next(nil)
		equalOrHigherTxNum, found = eliasfano32.Seek(eliasVal, txNum)

		if found {
			return true, equalOrHigherTxNum
		}
	}
	return false, 0
}

// IdxRange - return range of txNums for given `key`
// is to be used in public API, therefore it relies on read-only transaction
// so that iteration can be done even when the inverted index is being updated.
// [startTxNum; endNumTx)
func (ic *InvertedIndexContext) IdxRange(key []byte, startTxNum, endTxNum int, asc order.By, limit int, roTx kv.Tx) (iter.U64, error) {
	frozenIt, err := ic.iterateRangeFrozen(key, startTxNum, endTxNum, asc, limit)
	if err != nil {
		return nil, err
	}
	recentIt, err := ic.recentIterateRange(key, startTxNum, endTxNum, asc, limit, roTx)
	if err != nil {
		return nil, err
	}
	return iter.Union[uint64](frozenIt, recentIt, asc, limit), nil
}

func (ic *InvertedIndexContext) recentIterateRange(key []byte, startTxNum, endTxNum int, asc order.By, limit int, roTx kv.Tx) (iter.U64, error) {
	//optimization: return empty pre-allocated iterator if range is frozen
	if asc {
		isFrozenRange := len(ic.files) > 0 && endTxNum >= 0 && ic.files[len(ic.files)-1].endTxNum >= uint64(endTxNum)
		if isFrozenRange {
			return iter.EmptyU64, nil
		}
	} else {
		isFrozenRange := len(ic.files) > 0 && startTxNum >= 0 && ic.files[len(ic.files)-1].endTxNum >= uint64(startTxNum)
		if isFrozenRange {
			return iter.EmptyU64, nil
		}
	}

	var from []byte
	if startTxNum >= 0 {
		from = make([]byte, 8)
		binary.BigEndian.PutUint64(from, uint64(startTxNum))
	}

	var to []byte
	if endTxNum >= 0 {
		to = make([]byte, 8)
		binary.BigEndian.PutUint64(to, uint64(endTxNum))
	}
	it, err := roTx.RangeDupSort(ic.ii.indexTable, key, from, to, asc, limit)
	if err != nil {
		return nil, err
	}
	return iter.TransformKV2U64(it, func(_, v []byte) (uint64, error) {
		return binary.BigEndian.Uint64(v), nil
	}), nil
}

// IdxRange is to be used in public API, therefore it relies on read-only transaction
// so that iteration can be done even when the inverted index is being updated.
// [startTxNum; endNumTx)
func (ic *InvertedIndexContext) iterateRangeFrozen(key []byte, startTxNum, endTxNum int, asc order.By, limit int) (*FrozenInvertedIdxIter, error) {
	if asc && (startTxNum >= 0 && endTxNum >= 0) && startTxNum > endTxNum {
		return nil, fmt.Errorf("startTxNum=%d epected to be lower than endTxNum=%d", startTxNum, endTxNum)
	}
	if !asc && (startTxNum >= 0 && endTxNum >= 0) && startTxNum < endTxNum {
		return nil, fmt.Errorf("startTxNum=%d epected to be bigger than endTxNum=%d", startTxNum, endTxNum)
	}

	it := &FrozenInvertedIdxIter{
		key:         key,
		startTxNum:  startTxNum,
		endTxNum:    endTxNum,
		indexTable:  ic.ii.indexTable,
		orderAscend: asc,
		limit:       limit,
		ef:          eliasfano32.NewEliasFano(1, 1),
	}
	if asc {
		for i := len(ic.files) - 1; i >= 0; i-- {
			// [from,to) && from < to
			if endTxNum >= 0 && int(ic.files[i].startTxNum) >= endTxNum {
				continue
			}
			if startTxNum >= 0 && ic.files[i].endTxNum <= uint64(startTxNum) {
				break
			}
			if ic.files[i].src.index.KeyCount() == 0 {
				continue
			}
			it.stack = append(it.stack, ic.files[i])
			it.stack[len(it.stack)-1].getter = it.stack[len(it.stack)-1].src.decompressor.MakeGetter()
			it.stack[len(it.stack)-1].reader = it.stack[len(it.stack)-1].src.index.GetReaderFromPool()
			it.hasNext = true
		}
	} else {
		for i := 0; i < len(ic.files); i++ {
			// [from,to) && from > to
			if endTxNum >= 0 && int(ic.files[i].endTxNum) <= endTxNum {
				continue
			}
			if startTxNum >= 0 && ic.files[i].startTxNum > uint64(startTxNum) {
				break
			}
			if ic.files[i].src.index == nil { // assert
				err := fmt.Errorf("why file has not index: %s\n", ic.files[i].src.decompressor.FileName())
				panic(err)
			}
			if ic.files[i].src.index.KeyCount() == 0 {
				continue
			}
			it.stack = append(it.stack, ic.files[i])
			it.stack[len(it.stack)-1].getter = it.stack[len(it.stack)-1].src.decompressor.MakeGetter()
			it.stack[len(it.stack)-1].reader = it.stack[len(it.stack)-1].src.index.GetReaderFromPool()
			it.hasNext = true
		}
	}
	it.advance()
	return it, nil
}

func (ic *InvertedIndexContext) CanPruneFrom(tx kv.Tx) uint64 {
	fst, _ := kv.FirstKey(tx, ic.ii.indexKeysTable)
	if len(fst) > 0 {
		fstInDb := binary.BigEndian.Uint64(fst)
		return cmp.Min(fstInDb, math.MaxUint64)
	}
	return math.MaxUint64
}

func (ic *InvertedIndexContext) highestTxNum(tx kv.Tx) uint64 {
	lst, _ := kv.LastKey(tx, ic.ii.indexKeysTable)
	if len(lst) > 0 {
		lstInDb := binary.BigEndian.Uint64(lst)
		return cmp.Max(lstInDb, 0)
	}
	return 0
}

func (ic *InvertedIndexContext) CanPruneUntil(tx kv.Tx, untilTx uint64) bool {
	minTx := ic.CanPruneFrom(tx)
	maxInFiles := ic.maxTxNumInFiles(false)
	return minTx < maxInFiles && untilTx <= maxInFiles && minTx < untilTx
}

func (ic *InvertedIndexContext) CanPrune(tx kv.Tx) bool {
	return ic.CanPruneFrom(tx) < ic.maxTxNumInFiles(false)
}

type InvertedIndexPruneStat struct {
	MinTxNum         uint64
	MaxTxNum         uint64
	PruneCountTx     uint64
	PruneCountValues uint64
}

func (is *InvertedIndexPruneStat) String() string {
	if is.MinTxNum == math.MaxUint64 && is.PruneCountTx == 0 {
		return ""
	}
	return fmt.Sprintf("ii %d txs and %d vals in %.2fM-%.2fM", is.PruneCountTx, is.PruneCountValues, float64(is.MinTxNum)/1_000_000.0, float64(is.MaxTxNum)/1_000_000.0)
}

func (is *InvertedIndexPruneStat) Accumulate(other *InvertedIndexPruneStat) {
	if other == nil {
		return
	}
	is.MinTxNum = min(is.MinTxNum, other.MinTxNum)
	is.MaxTxNum = max(is.MaxTxNum, other.MaxTxNum)
	is.PruneCountTx += other.PruneCountTx
	is.PruneCountValues += other.PruneCountValues
}

// [txFrom; txTo)
// forced - prune even if CanPrune returns false, so its true only when we do Unwind.
func (ic *InvertedIndexContext) Prune(ctx context.Context, rwTx kv.RwTx, txFrom, txTo, limit uint64, logEvery *time.Ticker, forced bool, fn func(key []byte, txnum []byte) error) (stat *InvertedIndexPruneStat, err error) {
	stat = &InvertedIndexPruneStat{MinTxNum: math.MaxUint64}
	if !forced && !ic.CanPrune(rwTx) {
		return stat, nil
	}

	mxPruneInProgress.Inc()
	defer mxPruneInProgress.Dec()
	defer func(t time.Time) { mxPruneTookIndex.ObserveDuration(t) }(time.Now())

	ii := ic.ii
	//defer func() {
	//	ii.logger.Error("[snapshots] prune index",
	//		"name", ii.filenameBase,
	//		"forced", forced,
	//		"pruned tx", fmt.Sprintf("%.2f-%.2f", float64(minTxnum)/float64(ic.ii.aggregationStep), float64(maxTxnum)/float64(ic.ii.aggregationStep)),
	//		"pruned values", pruneCount,
	//		"tx until limit", limit)
	//}()

	// do not collect and sort keys if it's History index
	var indexWithHistoryValues bool
	{
		itc, err := rwTx.CursorDupSort(ii.indexTable)
		if err != nil {
			return nil, err
		}
		idxValuesCount, err := itc.Count()
		itc.Close()
		if err != nil {
			return nil, err
		}
		indexWithHistoryValues = idxValuesCount == 0 && fn != nil
	}

	keysCursor, err := rwTx.RwCursorDupSort(ii.indexKeysTable)
	if err != nil {
		return stat, fmt.Errorf("create %s keys cursor: %w", ii.filenameBase, err)
	}
	defer keysCursor.Close()

	var txKey [8]byte
	binary.BigEndian.PutUint64(txKey[:], txFrom)
	k, v, err := keysCursor.Seek(txKey[:])
	if err != nil {
		return nil, err
	}
	if k == nil {
		return nil, nil
	}

	txFrom = binary.BigEndian.Uint64(k)
	if limit == 0 {
		limit = math.MaxUint64
	}
	if txFrom >= txTo {
		return nil, nil
	}

	collector := etl.NewCollector("snapshots", ii.dirs.Tmp, etl.NewOldestEntryBuffer(etl.BufferOptimalSize), ii.logger)
	defer collector.Close()
	collector.LogLvl(log.LvlDebug)

	// Invariant: if some `txNum=N` pruned - it's pruned Fully
	// Means: can use DeleteCurrentDuplicates all values of given `txNum`
	for ; k != nil; k, v, err = keysCursor.NextNoDup() {
		if err != nil {
			return nil, fmt.Errorf("iterate over %s index keys: %w", ii.filenameBase, err)
		}

		txNum := binary.BigEndian.Uint64(k)
		if txNum >= txTo || limit == 0 {
			break
		}
		if txNum < txFrom {
			panic(fmt.Errorf("assert: index pruning txn=%d [%d-%d)", txNum, txFrom, txTo))
		}
		limit--
		stat.MinTxNum = min(stat.MinTxNum, txNum)
		stat.MaxTxNum = max(stat.MaxTxNum, txNum)

		for ; v != nil; _, v, err = keysCursor.NextDup() {
			if err != nil {
				return nil, fmt.Errorf("iterate over %s index keys: %w", ii.filenameBase, err)
			}
			if !indexWithHistoryValues {
				if err := collector.Collect(v, nil); err != nil {
					return nil, err
				}
			}
			if fn != nil {
				if err := fn(v, k); err != nil {
					return nil, err
				}
			}
			stat.PruneCountValues++
		}

		stat.PruneCountTx++
		// This DeleteCurrent needs to the last in the loop iteration, because it invalidates k and v
		if err = rwTx.Delete(ii.indexKeysTable, k); err != nil {
			return nil, err
		}

		if ctx.Err() != nil {
			return nil, ctx.Err()
		}
	}

	if indexWithHistoryValues {
		// empty indexTable, no need to collect and prune keys out of there
		return stat, nil
	}

	idxCForDeletes, err := rwTx.RwCursorDupSort(ii.indexTable)
	if err != nil {
		return nil, err
	}
	defer idxCForDeletes.Close()
	idxC, err := rwTx.RwCursorDupSort(ii.indexTable)
	if err != nil {
		return nil, err
	}
	defer idxC.Close()

	binary.BigEndian.PutUint64(txKey[:], stat.MinTxNum)
	err = collector.Load(rwTx, "", func(key, _ []byte, table etl.CurrentTableReader, next etl.LoadNextFunc) error {
		for txnm, err := idxC.SeekBothRange(key, txKey[:]); txnm != nil; _, txnm, err = idxC.NextDup() {
			if err != nil {
				return err
			}

			txNum := binary.BigEndian.Uint64(txnm)
			if txNum < stat.MinTxNum {
				continue // to bigger txnums
			}
			if txNum > stat.MaxTxNum {
				return nil //  go to next key
			}
			if _, _, err = idxCForDeletes.SeekBothExact(key, txnm); err != nil {
				return err
			}
			if err = idxCForDeletes.DeleteCurrent(); err != nil {
				return err
			}
			mxPruneSizeIndex.Inc()

			select {
			case <-logEvery.C:
				ii.logger.Info("[snapshots] prune index", "name", ii.filenameBase, "pruned tx", stat.PruneCountTx,
					"pruned values", stat.PruneCountValues,
					"steps", fmt.Sprintf("%.2f-%.2f", float64(txFrom)/float64(ii.aggregationStep), float64(txNum)/float64(ii.aggregationStep)))
			case <-ctx.Done():
				return ctx.Err()
			default:
			}
		}
		return nil
	}, etl.TransformArgs{})

	return stat, err
}

func (ic *InvertedIndexContext) DebugEFAllValuesAreInRange(ctx context.Context) error {
	logEvery := time.NewTicker(30 * time.Second)
	defer logEvery.Stop()
	iterStep := func(item ctxItem) error {
		g := item.src.decompressor.MakeGetter()
		g.Reset(0)
		defer item.src.decompressor.EnableReadAhead().DisableReadAhead()

		for g.HasNext() {
			k, _ := g.NextUncompressed()
			_ = k
			eliasVal, _ := g.NextUncompressed()
			ef, _ := eliasfano32.ReadEliasFano(eliasVal)
			if ef.Count() == 0 {
				continue
			}
			if item.startTxNum > ef.Min() {
				err := fmt.Errorf("DebugEFAllValuesAreInRange1: %d > %d, %s, %x", item.startTxNum, ef.Min(), g.FileName(), k)
				log.Warn(err.Error())
				//return err
			}
			if item.endTxNum < ef.Max() {
				err := fmt.Errorf("DebugEFAllValuesAreInRange2: %d < %d, %s, %x", item.endTxNum, ef.Max(), g.FileName(), k)
				log.Warn(err.Error())
				//return err
			}

			select {
			case <-ctx.Done():
				return ctx.Err()
			case <-logEvery.C:
				log.Info(fmt.Sprintf("[integrity] EFAllValuesAreInRange: %s, k=%x", g.FileName(), k))
			default:
			}
		}
		return nil
	}

	for _, item := range ic.files {
		if item.src.decompressor == nil {
			continue
		}
		if err := iterStep(item); err != nil {
			return err
		}
		//log.Warn(fmt.Sprintf("[dbg] see1: %s, min=%d,max=%d, before_max=%d, all: %d\n", item.src.decompressor.FileName(), ef.Min(), ef.Max(), last2, iter.ToArrU64Must(ef.Iterator())))
	}
	return nil
}

// FrozenInvertedIdxIter allows iteration over range of tx numbers
// Iteration is not implmented via callback function, because there is often
// a requirement for interators to be composable (for example, to implement AND and OR for indices)
// FrozenInvertedIdxIter must be closed after use to prevent leaking of resources like cursor
type FrozenInvertedIdxIter struct {
	key                  []byte
	startTxNum, endTxNum int
	limit                int
	orderAscend          order.By

	efIt       iter.Unary[uint64]
	indexTable string
	stack      []ctxItem

	nextN   uint64
	hasNext bool
	err     error

	ef *eliasfano32.EliasFano
}

func (it *FrozenInvertedIdxIter) Close() {
	for _, item := range it.stack {
		item.reader.Close()
	}
}

func (it *FrozenInvertedIdxIter) advance() {
	if it.orderAscend {
		if it.hasNext {
			it.advanceInFiles()
		}
	} else {
		if it.hasNext {
			it.advanceInFiles()
		}
	}
}

func (it *FrozenInvertedIdxIter) HasNext() bool {
	if it.err != nil { // always true, then .Next() call will return this error
		return true
	}
	if it.limit == 0 { // limit reached
		return false
	}
	return it.hasNext
}

func (it *FrozenInvertedIdxIter) Next() (uint64, error) { return it.next(), nil }

func (it *FrozenInvertedIdxIter) next() uint64 {
	it.limit--
	n := it.nextN
	it.advance()
	return n
}

func (it *FrozenInvertedIdxIter) advanceInFiles() {
	for {
		for it.efIt == nil { //TODO: this loop may be optimized by LocalityIndex
			if len(it.stack) == 0 {
				it.hasNext = false
				return
			}
			item := it.stack[len(it.stack)-1]
			it.stack = it.stack[:len(it.stack)-1]
			offset := item.reader.Lookup(it.key)
			g := item.getter
			g.Reset(offset)
			k, _ := g.NextUncompressed()
			if bytes.Equal(k, it.key) {
				eliasVal, _ := g.NextUncompressed()
				it.ef.Reset(eliasVal)
				if it.orderAscend {
					efiter := it.ef.Iterator()
					if it.startTxNum > 0 {
						efiter.Seek(uint64(it.startTxNum))
					}
					it.efIt = efiter
				} else {
					it.efIt = it.ef.ReverseIterator()
				}
			}
		}

		//TODO: add seek method
		//Asc:  [from, to) AND from < to
		//Desc: [from, to) AND from > to
		if it.orderAscend {
			for it.efIt.HasNext() {
				n, err := it.efIt.Next()
				if err != nil {
					it.err = err
					return
				}
				isBeforeRange := int(n) < it.startTxNum
				if isBeforeRange { //skip
					continue
				}
				isAfterRange := it.endTxNum >= 0 && int(n) >= it.endTxNum
				if isAfterRange { // terminate
					it.hasNext = false
					return
				}
				it.hasNext = true
				it.nextN = n
				return
			}
		} else {
			for it.efIt.HasNext() {
				n, err := it.efIt.Next()
				if err != nil {
					it.err = err
					return
				}
				isAfterRange := it.startTxNum >= 0 && int(n) > it.startTxNum
				if isAfterRange { //skip
					continue
				}
				isBeforeRange := it.endTxNum >= 0 && int(n) <= it.endTxNum
				if isBeforeRange { // terminate
					it.hasNext = false
					return
				}
				it.hasNext = true
				it.nextN = n
				return
			}
		}
		it.efIt = nil // Exhausted this iterator
	}
}

// RecentInvertedIdxIter allows iteration over range of tx numbers
// Iteration is not implmented via callback function, because there is often
// a requirement for interators to be composable (for example, to implement AND and OR for indices)
type RecentInvertedIdxIter struct {
	key                  []byte
	startTxNum, endTxNum int
	limit                int
	orderAscend          order.By

	roTx       kv.Tx
	cursor     kv.CursorDupSort
	indexTable string

	nextN   uint64
	hasNext bool
	err     error

	bm *roaring64.Bitmap
}

func (it *RecentInvertedIdxIter) Close() {
	if it.cursor != nil {
		it.cursor.Close()
	}
	bitmapdb.ReturnToPool64(it.bm)
}

func (it *RecentInvertedIdxIter) advanceInDB() {
	var v []byte
	var err error
	if it.cursor == nil {
		if it.cursor, err = it.roTx.CursorDupSort(it.indexTable); err != nil {
			// TODO pass error properly around
			panic(err)
		}
		var k []byte
		if k, _, err = it.cursor.SeekExact(it.key); err != nil {
			panic(err)
		}
		if k == nil {
			it.hasNext = false
			return
		}
		//Asc:  [from, to) AND from < to
		//Desc: [from, to) AND from > to
		var keyBytes [8]byte
		if it.startTxNum > 0 {
			binary.BigEndian.PutUint64(keyBytes[:], uint64(it.startTxNum))
		}
		if v, err = it.cursor.SeekBothRange(it.key, keyBytes[:]); err != nil {
			panic(err)
		}
		if v == nil {
			if !it.orderAscend {
				_, v, _ = it.cursor.PrevDup()
				if err != nil {
					panic(err)
				}
			}
			if v == nil {
				it.hasNext = false
				return
			}
		}
	} else {
		if it.orderAscend {
			_, v, err = it.cursor.NextDup()
			if err != nil {
				// TODO pass error properly around
				panic(err)
			}
		} else {
			_, v, err = it.cursor.PrevDup()
			if err != nil {
				panic(err)
			}
		}
	}

	//Asc:  [from, to) AND from < to
	//Desc: [from, to) AND from > to
	if it.orderAscend {
		for ; v != nil; _, v, err = it.cursor.NextDup() {
			if err != nil {
				// TODO pass error properly around
				panic(err)
			}
			n := binary.BigEndian.Uint64(v)
			if it.endTxNum >= 0 && int(n) >= it.endTxNum {
				it.hasNext = false
				return
			}
			if int(n) >= it.startTxNum {
				it.hasNext = true
				it.nextN = n
				return
			}
		}
	} else {
		for ; v != nil; _, v, err = it.cursor.PrevDup() {
			if err != nil {
				// TODO pass error properly around
				panic(err)
			}
			n := binary.BigEndian.Uint64(v)
			if int(n) <= it.endTxNum {
				it.hasNext = false
				return
			}
			if it.startTxNum >= 0 && int(n) <= it.startTxNum {
				it.hasNext = true
				it.nextN = n
				return
			}
		}
	}

	it.hasNext = false
}

func (it *RecentInvertedIdxIter) advance() {
	if it.orderAscend {
		if it.hasNext {
			it.advanceInDB()
		}
	} else {
		if it.hasNext {
			it.advanceInDB()
		}
	}
}

func (it *RecentInvertedIdxIter) HasNext() bool {
	if it.err != nil { // always true, then .Next() call will return this error
		return true
	}
	if it.limit == 0 { // limit reached
		return false
	}
	return it.hasNext
}

func (it *RecentInvertedIdxIter) Next() (uint64, error) {
	if it.err != nil {
		return 0, it.err
	}
	it.limit--
	n := it.nextN
	it.advance()
	return n, nil
}

type InvertedIterator1 struct {
	roTx           kv.Tx
	cursor         kv.CursorDupSort
	indexTable     string
	key            []byte
	h              ReconHeap
	nextKey        []byte
	nextFileKey    []byte
	nextDbKey      []byte
	endTxNum       uint64
	startTxNum     uint64
	startTxKey     [8]byte
	hasNextInDb    bool
	hasNextInFiles bool
}

func (it *InvertedIterator1) Close() {
	if it.cursor != nil {
		it.cursor.Close()
	}
}

func (it *InvertedIterator1) advanceInFiles() {
	for it.h.Len() > 0 {
		top := heap.Pop(&it.h).(*ReconItem)
		key := top.key
		val, _ := top.g.Next(nil)
		if top.g.HasNext() {
			top.key, _ = top.g.Next(nil)
			heap.Push(&it.h, top)
		}
		if !bytes.Equal(key, it.key) {
			ef, _ := eliasfano32.ReadEliasFano(val)
			min := ef.Get(0)
			max := ef.Max()
			if min < it.endTxNum && max >= it.startTxNum { // Intersection of [min; max) and [it.startTxNum; it.endTxNum)
				it.key = key
				it.nextFileKey = key
				return
			}
		}
	}
	it.hasNextInFiles = false
}

func (it *InvertedIterator1) advanceInDb() {
	var k, v []byte
	var err error
	if it.cursor == nil {
		if it.cursor, err = it.roTx.CursorDupSort(it.indexTable); err != nil {
			// TODO pass error properly around
			panic(err)
		}
		if k, _, err = it.cursor.First(); err != nil {
			// TODO pass error properly around
			panic(err)
		}
	} else {
		if k, _, err = it.cursor.NextNoDup(); err != nil {
			panic(err)
		}
	}
	for k != nil {
		if v, err = it.cursor.SeekBothRange(k, it.startTxKey[:]); err != nil {
			panic(err)
		}
		if v != nil {
			txNum := binary.BigEndian.Uint64(v)
			if txNum < it.endTxNum {
				it.nextDbKey = append(it.nextDbKey[:0], k...)
				return
			}
		}
		if k, _, err = it.cursor.NextNoDup(); err != nil {
			panic(err)
		}
	}
	it.cursor.Close()
	it.cursor = nil
	it.hasNextInDb = false
}

func (it *InvertedIterator1) advance() {
	if it.hasNextInFiles {
		if it.hasNextInDb {
			c := bytes.Compare(it.nextFileKey, it.nextDbKey)
			if c < 0 {
				it.nextKey = append(it.nextKey[:0], it.nextFileKey...)
				it.advanceInFiles()
			} else if c > 0 {
				it.nextKey = append(it.nextKey[:0], it.nextDbKey...)
				it.advanceInDb()
			} else {
				it.nextKey = append(it.nextKey[:0], it.nextFileKey...)
				it.advanceInDb()
				it.advanceInFiles()
			}
		} else {
			it.nextKey = append(it.nextKey[:0], it.nextFileKey...)
			it.advanceInFiles()
		}
	} else if it.hasNextInDb {
		it.nextKey = append(it.nextKey[:0], it.nextDbKey...)
		it.advanceInDb()
	} else {
		it.nextKey = nil
	}
}

func (it *InvertedIterator1) HasNext() bool {
	return it.hasNextInFiles || it.hasNextInDb || it.nextKey != nil
}

func (it *InvertedIterator1) Next(keyBuf []byte) []byte {
	result := append(keyBuf, it.nextKey...)
	it.advance()
	return result
}

func (ic *InvertedIndexContext) IterateChangedKeys(startTxNum, endTxNum uint64, roTx kv.Tx) InvertedIterator1 {
	var ii1 InvertedIterator1
	ii1.hasNextInDb = true
	ii1.roTx = roTx
	ii1.indexTable = ic.ii.indexTable
	for _, item := range ic.files {
		if item.endTxNum <= startTxNum {
			continue
		}
		if item.startTxNum >= endTxNum {
			break
		}
		if item.endTxNum >= endTxNum {
			ii1.hasNextInDb = false
		}
		g := NewArchiveGetter(item.src.decompressor.MakeGetter(), ic.ii.compression)
		if g.HasNext() {
			key, _ := g.Next(nil)
			heap.Push(&ii1.h, &ReconItem{startTxNum: item.startTxNum, endTxNum: item.endTxNum, g: g, txNum: ^item.endTxNum, key: key})
			ii1.hasNextInFiles = true
		}
	}
	binary.BigEndian.PutUint64(ii1.startTxKey[:], startTxNum)
	ii1.startTxNum = startTxNum
	ii1.endTxNum = endTxNum
	ii1.advanceInDb()
	ii1.advanceInFiles()
	ii1.advance()
	return ii1
}

// collate [stepFrom, stepTo)
func (ii *InvertedIndex) collate(ctx context.Context, step uint64, roTx kv.Tx) (map[string]*roaring64.Bitmap, error) {
	stepTo := step + 1
	txFrom, txTo := step*ii.aggregationStep, stepTo*ii.aggregationStep
	start := time.Now()
	defer mxCollateTook.ObserveDuration(start)

	keysCursor, err := roTx.CursorDupSort(ii.indexKeysTable)
	if err != nil {
		return nil, fmt.Errorf("create %s keys cursor: %w", ii.filenameBase, err)
	}
	defer keysCursor.Close()
	indexBitmaps := map[string]*roaring64.Bitmap{}
	var txKey [8]byte
	binary.BigEndian.PutUint64(txKey[:], txFrom)
	for k, v, err := keysCursor.Seek(txKey[:]); k != nil; k, v, err = keysCursor.Next() {
		if err != nil {
			return nil, fmt.Errorf("iterate over %s keys cursor: %w", ii.filenameBase, err)
		}
		txNum := binary.BigEndian.Uint64(k)
		if txNum >= txTo { // [txFrom; txTo)
			break
		}
		bitmap, ok := indexBitmaps[string(v)]
		if !ok {
			bitmap = bitmapdb.NewBitmap64()
			indexBitmaps[string(v)] = bitmap
		}
		bitmap.Add(txNum)

		select {
		case <-ctx.Done():
			return nil, ctx.Err()
		default:
		}
	}
	return indexBitmaps, nil
}

type InvertedFiles struct {
	decomp       *compress.Decompressor
	index        *recsplit.Index
	existence    *ExistenceFilter
	warmLocality *LocalityIndexFiles
	coldLocality *LocalityIndexFiles
}

func (sf InvertedFiles) CleanupOnError() {
	if sf.decomp != nil {
		sf.decomp.Close()
	}
	if sf.index != nil {
		sf.index.Close()
	}
}

// buildFiles - `step=N` means build file `[N:N+1)` which is equal to [N:N+1)
func (ii *InvertedIndex) buildFiles(ctx context.Context, step uint64, bitmaps map[string]*roaring64.Bitmap, ps *background.ProgressSet) (InvertedFiles, error) {
	var (
		decomp       *compress.Decompressor
		index        *recsplit.Index
		existence    *ExistenceFilter
		comp         *compress.Compressor
		warmLocality *LocalityIndexFiles
		err          error
	)
	mxRunningFilesBuilding.Inc()
	defer mxRunningFilesBuilding.Dec()

	closeComp := true
	defer func() {
		if closeComp {
			if comp != nil {
				comp.Close()
			}
			if decomp != nil {
				decomp.Close()
			}
			if index != nil {
				index.Close()
			}
			if existence != nil {
				existence.Close()
			}
			if warmLocality != nil {
				warmLocality.Close()
			}
		}
	}()
	datPath := ii.efFilePath(step, step+1)
	keys := make([]string, 0, len(bitmaps))
	for key := range bitmaps {
		keys = append(keys, key)
	}

	slices.Sort(keys)
	{
		p := ps.AddNew(path.Base(datPath), 1)
		defer ps.Delete(p)
		comp, err = compress.NewCompressor(ctx, "snapshots", datPath, ii.dirs.Tmp, compress.MinPatternScore, ii.compressWorkers, log.LvlTrace, ii.logger)
		if err != nil {
			return InvertedFiles{}, fmt.Errorf("create %s compressor: %w", ii.filenameBase, err)
		}
		writer := NewArchiveWriter(comp, ii.compression)
		var buf []byte
		for _, key := range keys {
			if err = writer.AddWord([]byte(key)); err != nil {
				return InvertedFiles{}, fmt.Errorf("add %s key [%x]: %w", ii.filenameBase, key, err)
			}
			bitmap := bitmaps[key]
			ef := eliasfano32.NewEliasFano(bitmap.GetCardinality(), bitmap.Maximum())
			it := bitmap.Iterator()
			for it.HasNext() {
				ef.AddOffset(it.Next())
			}
			ef.Build()
			buf = ef.AppendBytes(buf[:0])
			if err = writer.AddWord(buf); err != nil {
				return InvertedFiles{}, fmt.Errorf("add %s val: %w", ii.filenameBase, err)
			}
		}
		if err = comp.Compress(); err != nil {
			return InvertedFiles{}, fmt.Errorf("compress %s: %w", ii.filenameBase, err)
		}
		comp.Close()
		comp = nil
		ps.Delete(p)
	}
	if decomp, err = compress.NewDecompressor(datPath); err != nil {
		return InvertedFiles{}, fmt.Errorf("open %s decompressor: %w", ii.filenameBase, err)
	}

	idxPath := ii.efAccessorFilePath(step, step+1)
	if index, err = buildIndexThenOpen(ctx, decomp, ii.compression, idxPath, ii.dirs.Tmp, false, ii.salt, ps, ii.logger, ii.noFsync); err != nil {
		return InvertedFiles{}, fmt.Errorf("build %s efi: %w", ii.filenameBase, err)
	}

	if ii.withExistenceIndex {
		idxPath2 := ii.efExistenceIdxFilePath(step, step+1)
		if existence, err = buildIndexFilterThenOpen(ctx, decomp, ii.compression, idxPath2, ii.dirs.Tmp, ii.salt, ps, ii.logger, ii.noFsync); err != nil {
			return InvertedFiles{}, fmt.Errorf("build %s efei: %w", ii.filenameBase, err)
		}
	}

	warmLocality, err = ii.buildWarmLocality(ctx, decomp, step+1, ps)
	if err != nil {
		return InvertedFiles{}, fmt.Errorf("buildWarmLocality: %w", err)
	}

	closeComp = false
	return InvertedFiles{decomp: decomp, index: index, existence: existence, warmLocality: warmLocality}, nil
}

func (ii *InvertedIndex) buildWarmLocality(ctx context.Context, decomp *compress.Decompressor, step uint64, ps *background.ProgressSet) (*LocalityIndexFiles, error) {
	if !ii.withLocalityIndex {
		return nil, nil
	}

	ic := ii.MakeContext() // TODO: use existing context
	defer ic.Close()
	// Here we can make a choise: to index "cold non-indexed file" by warm locality index, or not?
	// Let's don't index. Because: speed of new files build is very important - to speed-up pruning
	fromStep, toStep := ic.minWarmStep(), step+1
	defer func() {
		if ic.ii.filenameBase == traceFileLife {
			ii.logger.Warn(fmt.Sprintf("[agg] BuildWarmLocality done: %s.%d-%d", ii.filenameBase, fromStep, toStep))
		}
	}()
	return ii.warmLocalityIdx.buildFiles(ctx, fromStep, toStep, false, ps, func() *LocalityIterator {
		return ic.iterateKeysLocality(ctx, fromStep, toStep, decomp)
	})
}

func (ii *InvertedIndex) integrateFiles(sf InvertedFiles, txNumFrom, txNumTo uint64) {
	defer ii.reCalcRoFiles()

	if asserts && ii.withExistenceIndex && sf.existence == nil {
		panic(fmt.Errorf("assert: no existence index: %s", sf.decomp.FileName()))
	}
	if sf.decomp == nil {
		panic(fmt.Sprintf("m? %s", ii.filenameBase))
	}

	ii.warmLocalityIdx.integrateFiles(sf.warmLocality)
	fi := newFilesItem(txNumFrom, txNumTo, ii.aggregationStep)
	fi.decompressor = sf.decomp
	fi.index = sf.index
	fi.existence = sf.existence
	ii.files.Set(fi)
}

func (ii *InvertedIndex) collectFilesStat() (filesCount, filesSize, idxSize uint64) {
	if ii.files == nil {
		return 0, 0, 0
	}
	ii.files.Walk(func(items []*filesItem) bool {
		for _, item := range items {
			if item.index == nil {
				return false
			}
			filesSize += uint64(item.decompressor.Size())
			idxSize += uint64(item.index.Size())
			idxSize += uint64(item.bindex.Size())
			filesCount += 3
		}
		return true
	})
	return filesCount, filesSize, idxSize
}

func (ii *InvertedIndex) stepsRangeInDBAsStr(tx kv.Tx) string {
	a1, a2 := ii.stepsRangeInDB(tx)
	return fmt.Sprintf("%s: %.1f", ii.filenameBase, a2-a1)
}
func (ii *InvertedIndex) stepsRangeInDB(tx kv.Tx) (from, to float64) {
	fst, _ := kv.FirstKey(tx, ii.indexKeysTable)
	if len(fst) > 0 {
		from = float64(binary.BigEndian.Uint64(fst)) / float64(ii.aggregationStep)
	}
	lst, _ := kv.LastKey(tx, ii.indexKeysTable)
	if len(lst) > 0 {
		to = float64(binary.BigEndian.Uint64(lst)) / float64(ii.aggregationStep)
	}
	if to == 0 {
		to = from
	}
	return from, to
}<|MERGE_RESOLUTION|>--- conflicted
+++ resolved
@@ -456,16 +456,8 @@
 	var err error
 	var invalidFileItems []*filesItem
 	invalidFileItemsLock := sync.Mutex{}
-<<<<<<< HEAD
-	g := &errgroup.Group{}
-	g.SetLimit(32)
-	ii.files.ScanMut(func(item *filesItem) bool {
-		g.Go(func() error {
-=======
 	ii.files.Walk(func(items []*filesItem) bool {
 		for _, item := range items {
-			item := item
->>>>>>> de174a8d
 			fromStep, toStep := item.startTxNum/ii.aggregationStep, item.endTxNum/ii.aggregationStep
 			if item.decompressor == nil {
 				fPath := ii.efFilePath(fromStep, toStep)
@@ -475,11 +467,7 @@
 					invalidFileItemsLock.Lock()
 					invalidFileItems = append(invalidFileItems, item)
 					invalidFileItemsLock.Unlock()
-<<<<<<< HEAD
-					return nil //nolint
-=======
 					continue
->>>>>>> de174a8d
 				}
 
 				if item.decompressor, err = compress.NewDecompressor(fPath); err != nil {
@@ -489,21 +477,13 @@
 					invalidFileItems = append(invalidFileItems, item)
 					invalidFileItemsLock.Unlock()
 					// don't interrupt on error. other files may be good. but skip indices open.
-<<<<<<< HEAD
-					return nil //nolint
-=======
 					continue
->>>>>>> de174a8d
 				}
 			}
 
 			if item.index == nil {
 				fPath := ii.efAccessorFilePath(fromStep, toStep)
 				if dir.FileExist(fPath) {
-<<<<<<< HEAD
-					fmt.Printf("[dbg] pointer: %s\n", fPath)
-=======
->>>>>>> de174a8d
 					if item.index, err = recsplit.OpenIndex(fPath); err != nil {
 						_, fName := filepath.Split(fPath)
 						ii.logger.Warn("[agg] InvertedIndex.openFiles", "err", err, "f", fName)
@@ -521,13 +501,8 @@
 					}
 				}
 			}
-<<<<<<< HEAD
-			return nil
-		})
-=======
-		}
-
->>>>>>> de174a8d
+		}
+
 		return true
 	})
 	for _, item := range invalidFileItems {
