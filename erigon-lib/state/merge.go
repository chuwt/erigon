/*
   Copyright 2022 Erigon contributors

   Licensed under the Apache License, Version 2.0 (the "License");
   you may not use this file except in compliance with the License.
   You may obtain a copy of the License at

       http://www.apache.org/licenses/LICENSE-2.0

   Unless required by applicable law or agreed to in writing, software
   distributed under the License is distributed on an "AS IS" BASIS,
   WITHOUT WARRANTIES OR CONDITIONS OF ANY KIND, either express or implied.
   See the License for the specific language governing permissions and
   limitations under the License.
*/

package state

import (
	"bytes"
	"container/heap"
	"context"
	"encoding/binary"
	"fmt"
	btree2 "github.com/tidwall/btree"
	"math"
	"path"
	"path/filepath"
	"strings"

	"github.com/ledgerwatch/erigon-lib/common"
	"github.com/ledgerwatch/erigon-lib/common/background"
	"github.com/ledgerwatch/erigon-lib/common/dir"
	"github.com/ledgerwatch/erigon-lib/kv"
	"github.com/ledgerwatch/erigon-lib/log/v3"
	"github.com/ledgerwatch/erigon-lib/recsplit"
	"github.com/ledgerwatch/erigon-lib/recsplit/eliasfano32"
	"github.com/ledgerwatch/erigon-lib/seg"
)

func (d *Domain) dirtyFilesEndTxNumMinimax() uint64 {
	minimax := d.History.endTxNumMinimax()
	if _max, ok := d.dirtyFiles.Max(); ok {
		endTxNum := _max.endTxNum
		if minimax == 0 || endTxNum < minimax {
			minimax = endTxNum
		}
	}
	return minimax
}

func (ii *InvertedIndex) endTxNumMinimax() uint64 {
	var minimax uint64
	if _max, ok := ii.dirtyFiles.Max(); ok {
		endTxNum := _max.endTxNum
		if minimax == 0 || endTxNum < minimax {
			minimax = endTxNum
		}
	}
	return minimax
}
func (ii *InvertedIndex) endIndexedTxNumMinimax(needFrozen bool) uint64 {
	var _max uint64
	ii.dirtyFiles.Walk(func(items []*filesItem) bool {
		for _, item := range items {
			if item.index == nil || (needFrozen && !item.frozen) {
				continue
			}
			_max = max(_max, item.endTxNum)
		}
		return true
	})
	return _max
}

func (fk *Forkable) endTxNumMinimax() uint64 {
	var minimax uint64
	if _max, ok := fk.dirtyFiles.Max(); ok {
		endTxNum := _max.endTxNum
		if minimax == 0 || endTxNum < minimax {
			minimax = endTxNum
		}
	}
	return minimax
}
func (fk *Forkable) endIndexedTxNumMinimax(needFrozen bool) uint64 {
	var _max uint64
	fk.dirtyFiles.Walk(func(items []*filesItem) bool {
		for _, item := range items {
			if item.index == nil || (needFrozen && !item.frozen) {
				continue
			}
			_max = max(_max, item.endTxNum)
		}
		return true
	})
	return _max
}
func (fk *Appendable) endTxNumMinimax() uint64 {
	var minimax uint64
	if _max, ok := fk.dirtyFiles.Max(); ok {
		endTxNum := _max.endTxNum
		if minimax == 0 || endTxNum < minimax {
			minimax = endTxNum
		}
	}
	return minimax
}
func (fk *Appendable) endIndexedTxNumMinimax(needFrozen bool) uint64 {
	var _max uint64
	fk.dirtyFiles.Walk(func(items []*filesItem) bool {
		for _, item := range items {
			if item.index == nil || (needFrozen && !item.frozen) {
				continue
			}
			_max = max(_max, item.endTxNum)
		}
		return true
	})
	return _max
}

func (h *History) endTxNumMinimax() uint64 {
	if h.snapshotsDisabled {
		return math.MaxUint64
	}
	minimax := h.InvertedIndex.endTxNumMinimax()
	if _max, ok := h.dirtyFiles.Max(); ok {
		endTxNum := _max.endTxNum
		if minimax == 0 || endTxNum < minimax {
			minimax = endTxNum
		}
	}
	return minimax
}

func (ap *Appendable) endTxNumMinimax() uint64 {
	var minimax uint64
	if _max, ok := ap.dirtyFiles.Max(); ok {
		endTxNum := _max.endTxNum
		if minimax == 0 || endTxNum < minimax {
			minimax = endTxNum
		}
	}
	return minimax
}
func (h *History) endIndexedTxNumMinimax(needFrozen bool) uint64 {
	var _max uint64
	if h.snapshotsDisabled && h.dirtyFiles.Len() == 0 {
		_max = math.MaxUint64
	}
	h.dirtyFiles.Walk(func(items []*filesItem) bool {
		for _, item := range items {
			if item.index == nil || (needFrozen && !item.frozen) {
				continue
			}
			_max = max(_max, item.endTxNum)
		}
		return true
	})
	return min(_max, h.InvertedIndex.endIndexedTxNumMinimax(needFrozen))
}

type DomainRanges struct {
	name              kv.Domain
	valuesStartTxNum  uint64
	valuesEndTxNum    uint64
	historyStartTxNum uint64
	historyEndTxNum   uint64
	indexStartTxNum   uint64
	indexEndTxNum     uint64
	values            bool
	history           bool
	index             bool

	aggStep uint64
}

func (r DomainRanges) String() string {
	var b strings.Builder
	if r.values {
		b.WriteString(fmt.Sprintf("val:%d-%d", r.valuesStartTxNum/r.aggStep, r.valuesEndTxNum/r.aggStep))
	}
	if r.history {
		if b.Len() > 0 {
			b.WriteString(", ")
		}
		b.WriteString(fmt.Sprintf("hist:%d-%d", r.historyStartTxNum/r.aggStep, r.historyEndTxNum/r.aggStep))
	}
	if r.index {
		if b.Len() > 0 {
			b.WriteString(", ")
		}
		b.WriteString(fmt.Sprintf("idx:%d-%d", r.indexStartTxNum/r.aggStep, r.indexEndTxNum/r.aggStep))
	}
	return b.String()
}

func (r DomainRanges) any() bool {
	return r.values || r.history || r.index
}

// findMergeRange
// assumes that all fTypes in d.files have items at least as far as maxEndTxNum
// That is why only Values type is inspected
//
// As any other methods of DomainRoTx - it can't see any files overlaps or garbage
func (dt *DomainRoTx) findMergeRange(maxEndTxNum, maxSpan uint64) DomainRanges {
	hr := dt.ht.findMergeRange(maxEndTxNum, maxSpan)
	domainName, err := kv.String2Domain(dt.d.filenameBase)
	if err != nil {
		panic(err)
	}
	r := DomainRanges{
		name:              domainName,
		historyStartTxNum: hr.historyStartTxNum,
		historyEndTxNum:   hr.historyEndTxNum,
		history:           hr.history,
		indexStartTxNum:   hr.indexStartTxNum,
		indexEndTxNum:     hr.indexEndTxNum,
		index:             hr.index,
		aggStep:           dt.d.aggregationStep,
	}
	for _, item := range dt.files {
		if item.endTxNum > maxEndTxNum {
			break
		}
		endStep := item.endTxNum / dt.d.aggregationStep
		spanStep := endStep & -endStep // Extract rightmost bit in the binary representation of endStep, this corresponds to size of maximally possible merge ending at endStep
		span := spanStep * dt.d.aggregationStep
		start := item.endTxNum - span
		if start < item.startTxNum {
			if !r.values || start < r.valuesStartTxNum {
				r.values = true
				r.valuesStartTxNum = start
				r.valuesEndTxNum = item.endTxNum
			}
		}
	}
	return r
}

func (ht *HistoryRoTx) findMergeRange(maxEndTxNum, maxSpan uint64) HistoryRanges {
	var r HistoryRanges
	mr := ht.iit.findMergeRange(maxEndTxNum, maxSpan)
	r.index, r.indexStartTxNum, r.indexEndTxNum = mr.needMerge, mr.from, mr.to
	for _, item := range ht.files {
		if item.endTxNum > maxEndTxNum {
			continue
		}
		endStep := item.endTxNum / ht.h.aggregationStep
		spanStep := endStep & -endStep // Extract rightmost bit in the binary representation of endStep, this corresponds to size of maximally possible merge ending at endStep
		span := min(spanStep*ht.h.aggregationStep, maxSpan)
		start := item.endTxNum - span
		foundSuperSet := r.indexStartTxNum == item.startTxNum && item.endTxNum >= r.historyEndTxNum
		if foundSuperSet {
			r.history = false
			r.historyStartTxNum = start
			r.historyEndTxNum = item.endTxNum
		} else if start < item.startTxNum {
			if !r.history || start < r.historyStartTxNum {
				r.history = true
				r.historyStartTxNum = start
				r.historyEndTxNum = item.endTxNum
			}
		}
	}

	if r.history && r.index {
		// history is behind idx: then merge only history
		historyIsAgead := r.historyEndTxNum > r.indexEndTxNum
		if historyIsAgead {
			r.history, r.historyStartTxNum, r.historyEndTxNum = false, 0, 0
			return r
		}

		historyIsBehind := r.historyEndTxNum < r.indexEndTxNum
		if historyIsBehind {
			r.index, r.indexStartTxNum, r.indexEndTxNum = false, 0, 0
			return r
		}
	}
	return r
}

// 0-1,1-2,2-3,3-4: allow merge 0-1
// 0-2,2-3,3-4: allow merge 0-4
// 0-2,2-4: allow merge 0-4
//
// 0-1,1-2,2-3: allow merge 0-2
//
// 0-2,2-3: nothing to merge
func (iit *InvertedIndexRoTx) findMergeRange(maxEndTxNum, maxSpan uint64) *MergeRange {
	var minFound bool
	var startTxNum, endTxNum uint64
	for _, item := range iit.files {
		if item.endTxNum > maxEndTxNum {
			continue
		}
		endStep := item.endTxNum / iit.ii.aggregationStep
		spanStep := endStep & -endStep // Extract rightmost bit in the binary representation of endStep, this corresponds to size of maximally possible merge ending at endStep
		span := min(spanStep*iit.ii.aggregationStep, maxSpan)
		start := item.endTxNum - span
		foundSuperSet := startTxNum == item.startTxNum && item.endTxNum >= endTxNum
		if foundSuperSet {
			minFound = false
			startTxNum = start
			endTxNum = item.endTxNum
		} else if start < item.startTxNum {
			if !minFound || start < startTxNum {
				minFound = true
				startTxNum = start
				endTxNum = item.endTxNum
			}
		}
	}
	return &MergeRange{minFound, startTxNum, endTxNum}
}

func (tx *AppendableRoTx) findMergeRange(maxEndTxNum, maxSpan uint64) (bool, uint64, uint64) {
	var minFound bool
	var startTxNum, endTxNum uint64
	for _, item := range tx.files {
		if item.endTxNum > maxEndTxNum {
			continue
		}
		endStep := item.endTxNum / tx.ap.aggregationStep
		spanStep := endStep & -endStep // Extract rightmost bit in the binary representation of endStep, this corresponds to size of maximally possible merge ending at endStep
		span := min(spanStep*tx.ap.aggregationStep, maxSpan)
		start := item.endTxNum - span
		foundSuperSet := startTxNum == item.startTxNum && item.endTxNum >= endTxNum
		if foundSuperSet {
			minFound = false
			startTxNum = start
			endTxNum = item.endTxNum
		} else if start < item.startTxNum {
			if !minFound || start < startTxNum {
				minFound = true
				startTxNum = start
				endTxNum = item.endTxNum
			}
		}
	}
	return minFound, startTxNum, endTxNum
}

// 0-1,1-2,2-3,3-4: allow merge 0-1
// 0-2,2-3,3-4: allow merge 0-4
// 0-2,2-4: allow merge 0-4
//
// 0-1,1-2,2-3: allow merge 0-2
//
// 0-2,2-3: nothing to merge
func (tx *ForkableRoTx) findMergeRange(maxEndTxNum, maxSpan uint64) (bool, uint64, uint64) {
	var minFound bool
	var startTxNum, endTxNum uint64
	for _, item := range tx.files {
		if item.endTxNum > maxEndTxNum {
			continue
		}
		endStep := item.endTxNum / tx.fk.aggregationStep
		spanStep := endStep & -endStep // Extract rightmost bit in the binary representation of endStep, this corresponds to size of maximally possible merge ending at endStep
		span := min(spanStep*tx.fk.aggregationStep, maxSpan)
		start := item.endTxNum - span
		foundSuperSet := startTxNum == item.startTxNum && item.endTxNum >= endTxNum
		if foundSuperSet {
			minFound = false
			startTxNum = start
			endTxNum = item.endTxNum
		} else if start < item.startTxNum {
			if !minFound || start < startTxNum {
				minFound = true
				startTxNum = start
				endTxNum = item.endTxNum
			}
		}
	}
	return minFound, startTxNum, endTxNum
}

type HistoryRanges struct {
	historyStartTxNum uint64
	historyEndTxNum   uint64
	indexStartTxNum   uint64
	indexEndTxNum     uint64
	history           bool
	index             bool
}

func (r HistoryRanges) String(aggStep uint64) string {
	var str string
	if r.history {
		str += fmt.Sprintf("hist: %d-%d, ", r.historyStartTxNum/aggStep, r.historyEndTxNum/aggStep)
	}
	if r.index {
		str += fmt.Sprintf("idx: %d-%d", r.indexStartTxNum/aggStep, r.indexEndTxNum/aggStep)
	}
	return str
}
func (r HistoryRanges) any() bool {
	return r.history || r.index
}

func (dt *DomainRoTx) BuildOptionalMissedIndices(ctx context.Context, ps *background.ProgressSet) (err error) {
	if err := dt.ht.iit.BuildOptionalMissedIndices(ctx, ps); err != nil {
		return err
	}
	return nil
}

func (iit *InvertedIndexRoTx) BuildOptionalMissedIndices(ctx context.Context, ps *background.ProgressSet) (err error) {
	return nil
}

// endTxNum is always a multiply of aggregation step but this txnum is not available in file (it will be first tx of file to follow after that)
func (dt *DomainRoTx) maxTxNumInDomainFiles(onlyFrozen bool) uint64 {
	if len(dt.files) == 0 {
		return 0
	}
	if !onlyFrozen {
		return dt.files[len(dt.files)-1].endTxNum
	}
	for i := len(dt.files) - 1; i >= 0; i-- {
		if !dt.files[i].src.frozen {
			continue
		}
		return dt.files[i].endTxNum
	}
	return 0
}

func (ht *HistoryRoTx) maxTxNumInFiles(onlyFrozen bool) uint64 {
	if len(ht.files) == 0 {
		return 0
	}
	var _max uint64
	if onlyFrozen {
		for i := len(ht.files) - 1; i >= 0; i-- {
			if !ht.files[i].src.frozen {
				continue
			}
			_max = ht.files[i].endTxNum
			break
		}
	} else {
		_max = ht.files[len(ht.files)-1].endTxNum
	}
	return min(_max, ht.iit.maxTxNumInFiles(onlyFrozen))
}

func (iit *InvertedIndexRoTx) maxTxNumInFiles(onlyFrozen bool) uint64 {
	if len(iit.files) == 0 {
		return 0
	}
	if !onlyFrozen {
		return iit.lastTxNumInFiles()
	}

	// files contains [frozen..., cold...] in that order
	for i := len(iit.files) - 1; i >= 0; i-- {
		if !iit.files[i].src.frozen {
			continue
		}
		return iit.files[i].endTxNum
	}
	return 0
}

// staticFilesInRange returns list of static files with txNum in specified range [startTxNum; endTxNum)
// files are in the descending order of endTxNum
func (dt *DomainRoTx) staticFilesInRange(r DomainRanges) (valuesFiles, indexFiles, historyFiles []*filesItem) {
	if r.index || r.history {
		var err error
		indexFiles, historyFiles, err = dt.ht.staticFilesInRange(HistoryRanges{
			historyStartTxNum: r.historyStartTxNum,
			historyEndTxNum:   r.historyEndTxNum,
			history:           r.history,
			indexStartTxNum:   r.indexStartTxNum,
			indexEndTxNum:     r.indexEndTxNum,
			index:             r.index,
		})
		if err != nil {
			panic(err)
		}
	}
	if r.values {
		for _, item := range dt.files {
			if item.startTxNum < r.valuesStartTxNum {
				continue
			}
			if item.endTxNum > r.valuesEndTxNum {
				break
			}
			valuesFiles = append(valuesFiles, item.src)
		}
		for _, f := range valuesFiles {
			if f == nil {
				panic("must not happen")
			}
		}
	}
	return
}

func (iit *InvertedIndexRoTx) staticFilesInRange(startTxNum, endTxNum uint64) []*filesItem {
	files := make([]*filesItem, 0, len(iit.files))

	for _, item := range iit.files {
		if item.startTxNum < startTxNum {
			continue
		}
		if item.endTxNum > endTxNum {
			break
		}
		files = append(files, item.src)
	}
	for _, f := range files {
		if f == nil {
			panic("must not happen")
		}
	}

	return files
}

func (tx *AppendableRoTx) staticFilesInRange(startTxNum, endTxNum uint64) []*filesItem {
	files := make([]*filesItem, 0, len(tx.files))

	for _, item := range tx.files {
		if item.startTxNum < startTxNum {
			continue
		}
		if item.endTxNum > endTxNum {
			break
		}
		files = append(files, item.src)
	}
	for _, f := range files {
		if f == nil {
			panic("must not happen")
		}
	}

	return files
}
func (tx *ForkableRoTx) staticFilesInRange(startTxNum, endTxNum uint64) ([]*filesItem, int) {
	files := make([]*filesItem, 0, len(tx.files))
	var startJ int

	for _, item := range tx.files {
		if item.startTxNum < startTxNum {
			startJ++
			continue
		}
		if item.endTxNum > endTxNum {
			break
		}
		files = append(files, item.src)
	}
	for _, f := range files {
		if f == nil {
			panic("must not happen")
		}
	}

	return files, startJ
}

func (ht *HistoryRoTx) staticFilesInRange(r HistoryRanges) (indexFiles, historyFiles []*filesItem, err error) {
	if !r.history && r.index {
		indexFiles = ht.iit.staticFilesInRange(r.indexStartTxNum, r.indexEndTxNum)
		return indexFiles, historyFiles, nil
	}

	if r.history {
		// Get history files from HistoryRoTx (no "garbage/overalps"), but index files not from InvertedIndexRoTx
		// because index files may already be merged (before `kill -9`) and it means not visible in InvertedIndexRoTx
		for _, item := range ht.files {
			if item.startTxNum < r.historyStartTxNum {
				continue
			}
			if item.endTxNum > r.historyEndTxNum {
				break
			}

			historyFiles = append(historyFiles, item.src)
			idxFile, ok := ht.h.InvertedIndex.dirtyFiles.Get(item.src)
			if ok {
				indexFiles = append(indexFiles, idxFile)
			} else {
				walkErr := fmt.Errorf("History.staticFilesInRange: required file not found: v1-%s.%d-%d.efi", ht.h.filenameBase, item.startTxNum/ht.h.aggregationStep, item.endTxNum/ht.h.aggregationStep)
				return nil, nil, walkErr
			}
		}

		for _, f := range historyFiles {
			if f == nil {
				panic("must not happen")
			}
		}
		if r.index && len(indexFiles) != len(historyFiles) {
			var sIdx, sHist []string
			for _, f := range indexFiles {
				if f.index != nil {
					_, fName := filepath.Split(f.index.FilePath())
					sIdx = append(sIdx, fmt.Sprintf("%+v", fName))
				}
			}
			for _, f := range historyFiles {
				if f.decompressor != nil {
					_, fName := filepath.Split(f.decompressor.FilePath())
					sHist = append(sHist, fmt.Sprintf("%+v", fName))
				}
			}
			log.Warn("[snapshots] something wrong with files for merge", "idx", strings.Join(sIdx, ","), "hist", strings.Join(sHist, ","))
		}
	}
	return
}

func mergeEfs(preval, val, buf []byte) ([]byte, error) {
	preef, _ := eliasfano32.ReadEliasFano(preval)
	ef, _ := eliasfano32.ReadEliasFano(val)
	preIt := preef.Iterator()
	efIt := ef.Iterator()
	newEf := eliasfano32.NewEliasFano(preef.Count()+ef.Count(), ef.Max())
	for preIt.HasNext() {
		v, err := preIt.Next()
		if err != nil {
			return nil, err
		}
		newEf.AddOffset(v)
	}
	for efIt.HasNext() {
		v, err := efIt.Next()
		if err != nil {
			return nil, err
		}
		newEf.AddOffset(v)
	}
	newEf.Build()
	return newEf.AppendBytes(buf), nil
}

type valueTransformer func(val []byte, startTxNum, endTxNum uint64) ([]byte, error)

func (dt *DomainRoTx) mergeFiles(ctx context.Context, domainFiles, indexFiles, historyFiles []*filesItem, r DomainRanges, vt valueTransformer, ps *background.ProgressSet) (valuesIn, indexIn, historyIn *filesItem, err error) {
	if !r.any() {
		return
	}

	closeItem := true
	var kvWriter ArchiveWriter
	defer func() {
		if closeItem {
			if kvWriter != nil {
				kvWriter.Close()
			}
			if indexIn != nil {
				indexIn.closeFilesAndRemove()
			}
			if historyIn != nil {
				historyIn.closeFilesAndRemove()
			}
			if valuesIn != nil {
				valuesIn.closeFilesAndRemove()
			}
		}
	}()
	if indexIn, historyIn, err = dt.ht.mergeFiles(ctx, indexFiles, historyFiles, HistoryRanges{
		historyStartTxNum: r.historyStartTxNum,
		historyEndTxNum:   r.historyEndTxNum,
		history:           r.history,
		indexStartTxNum:   r.indexStartTxNum,
		indexEndTxNum:     r.indexEndTxNum,
		index:             r.index}, ps); err != nil {
		return nil, nil, nil, err
	}

	if !r.values {
		closeItem = false
		return
	}

	for _, f := range domainFiles {
		f := f
		defer f.decompressor.EnableReadAhead().DisableReadAhead()
	}

	fromStep, toStep := r.valuesStartTxNum/dt.d.aggregationStep, r.valuesEndTxNum/dt.d.aggregationStep
	kvFilePath := dt.d.kvFilePath(fromStep, toStep)
	kvFile, err := seg.NewCompressor(ctx, "merge domain "+dt.d.filenameBase, kvFilePath, dt.d.dirs.Tmp, seg.MinPatternScore, dt.d.compressWorkers, log.LvlTrace, dt.d.logger)
	if err != nil {
		return nil, nil, nil, fmt.Errorf("merge %s compressor: %w", dt.d.filenameBase, err)
	}

	kvWriter = NewArchiveWriter(kvFile, dt.d.compression)
	if dt.d.noFsync {
		kvWriter.DisableFsync()
	}
	p := ps.AddNew("merge "+path.Base(kvFilePath), 1)
	defer ps.Delete(p)

	var cp CursorHeap
	heap.Init(&cp)
	for _, item := range domainFiles {
		g := NewArchiveGetter(item.decompressor.MakeGetter(), dt.d.compression)
		g.Reset(0)
		if g.HasNext() {
			key, _ := g.Next(nil)
			val, _ := g.Next(nil)
			heap.Push(&cp, &CursorItem{
				t:          FILE_CURSOR,
				dg:         g,
				key:        key,
				val:        val,
				startTxNum: item.startTxNum,
				endTxNum:   item.endTxNum,
				reverse:    true,
			})
		}
	}
	// In the loop below, the pair `keyBuf=>valBuf` is always 1 item behind `lastKey=>lastVal`.
	// `lastKey` and `lastVal` are taken from the top of the multi-way merge (assisted by the CursorHeap cp), but not processed right away
	// instead, the pair from the previous iteration is processed first - `keyBuf=>valBuf`. After that, `keyBuf` and `valBuf` are assigned
	// to `lastKey` and `lastVal` correspondingly, and the next step of multi-way merge happens. Therefore, after the multi-way merge loop
	// (when CursorHeap cp is empty), there is a need to process the last pair `keyBuf=>valBuf`, because it was one step behind
	var keyBuf, valBuf []byte
	var keyFileStartTxNum, keyFileEndTxNum uint64
	for cp.Len() > 0 {
		lastKey := common.Copy(cp[0].key)
		lastVal := common.Copy(cp[0].val)
		lastFileStartTxNum, lastFileEndTxNum := cp[0].startTxNum, cp[0].endTxNum
		// Advance all the items that have this key (including the top)
		for cp.Len() > 0 && bytes.Equal(cp[0].key, lastKey) {
			ci1 := heap.Pop(&cp).(*CursorItem)
			if ci1.dg.HasNext() {
				ci1.key, _ = ci1.dg.Next(nil)
				ci1.val, _ = ci1.dg.Next(nil)
				heap.Push(&cp, ci1)
			}
		}

		// For the rest of types, empty value means deletion
		deleted := r.valuesStartTxNum == 0 && len(lastVal) == 0
		if !deleted {
			if keyBuf != nil {
				if vt != nil {
					if !bytes.Equal(keyBuf, keyCommitmentState) { // no replacement for state key
						valBuf, err = vt(valBuf, keyFileStartTxNum, keyFileEndTxNum)
						if err != nil {
							return nil, nil, nil, fmt.Errorf("merge: valTransform failed: %w", err)
						}
					}
				}
				if err = kvWriter.AddWord(keyBuf); err != nil {
					return nil, nil, nil, err
				}
				if err = kvWriter.AddWord(valBuf); err != nil {
					return nil, nil, nil, err
				}
			}
			keyBuf = append(keyBuf[:0], lastKey...)
			valBuf = append(valBuf[:0], lastVal...)
			keyFileStartTxNum, keyFileEndTxNum = lastFileStartTxNum, lastFileEndTxNum
		}
	}
	if keyBuf != nil {
		if vt != nil {
			if !bytes.Equal(keyBuf, keyCommitmentState) { // no replacement for state key
				valBuf, err = vt(valBuf, keyFileStartTxNum, keyFileEndTxNum)
				if err != nil {
					return nil, nil, nil, fmt.Errorf("merge: valTransform failed: %w", err)
				}
			}
		}
		if err = kvWriter.AddWord(keyBuf); err != nil {
			return nil, nil, nil, err
		}
		if err = kvWriter.AddWord(valBuf); err != nil {
			return nil, nil, nil, err
		}
	}
	if err = kvWriter.Compress(); err != nil {
		return nil, nil, nil, err
	}
	kvWriter.Close()
	kvWriter = nil
	ps.Delete(p)

	valuesIn = newFilesItem(r.valuesStartTxNum, r.valuesEndTxNum, dt.d.aggregationStep)
	valuesIn.frozen = false
	if valuesIn.decompressor, err = seg.NewDecompressor(kvFilePath); err != nil {
		return nil, nil, nil, fmt.Errorf("merge %s decompressor [%d-%d]: %w", dt.d.filenameBase, r.valuesStartTxNum, r.valuesEndTxNum, err)
	}

	if UseBpsTree {
		btPath := dt.d.kvBtFilePath(fromStep, toStep)
		valuesIn.bindex, err = CreateBtreeIndexWithDecompressor(btPath, DefaultBtreeM, valuesIn.decompressor, dt.d.compression, *dt.d.salt, ps, dt.d.dirs.Tmp, dt.d.logger, dt.d.noFsync)
		if err != nil {
			return nil, nil, nil, fmt.Errorf("merge %s btindex [%d-%d]: %w", dt.d.filenameBase, r.valuesStartTxNum, r.valuesEndTxNum, err)
		}
	} else {
		if err = dt.d.buildAccessor(ctx, fromStep, toStep, valuesIn.decompressor, ps); err != nil {
			return nil, nil, nil, fmt.Errorf("merge %s buildAccessor [%d-%d]: %w", dt.d.filenameBase, r.valuesStartTxNum, r.valuesEndTxNum, err)
		}
		if valuesIn.index, err = recsplit.OpenIndex(dt.d.kvAccessorFilePath(fromStep, toStep)); err != nil {
			return nil, nil, nil, fmt.Errorf("merge %s buildAccessor [%d-%d]: %w", dt.d.filenameBase, r.valuesStartTxNum, r.valuesEndTxNum, err)
		}
	}

	{
		bloomIndexPath := dt.d.kvExistenceIdxFilePath(fromStep, toStep)
		if dir.FileExist(bloomIndexPath) {
			valuesIn.existence, err = OpenExistenceFilter(bloomIndexPath)
			if err != nil {
				return nil, nil, nil, fmt.Errorf("merge %s existence [%d-%d]: %w", dt.d.filenameBase, r.valuesStartTxNum, r.valuesEndTxNum, err)
			}
		}
	}

	closeItem = false
	dt.d.stats.MergesCount++
	return
}

func (iit *InvertedIndexRoTx) mergeFiles(ctx context.Context, files []*filesItem, startTxNum, endTxNum uint64, ps *background.ProgressSet) (*filesItem, error) {
	for _, h := range files {
		defer h.decompressor.EnableReadAhead().DisableReadAhead()
	}

	var outItem *filesItem
	var comp *seg.Compressor
	var decomp *seg.Decompressor
	var err error
	var closeItem = true
	defer func() {
		if closeItem {
			if comp != nil {
				comp.Close()
			}
			if decomp != nil {
				decomp.Close()
			}
			if outItem != nil {
				outItem.closeFilesAndRemove()
			}
		}
	}()
	if ctx.Err() != nil {
		return nil, ctx.Err()
	}
	fromStep, toStep := startTxNum/iit.ii.aggregationStep, endTxNum/iit.ii.aggregationStep

	datPath := iit.ii.efFilePath(fromStep, toStep)
	if comp, err = seg.NewCompressor(ctx, "merge idx "+iit.ii.filenameBase, datPath, iit.ii.dirs.Tmp, seg.MinPatternScore, iit.ii.compressWorkers, log.LvlTrace, iit.ii.logger); err != nil {
		return nil, fmt.Errorf("merge %s inverted index compressor: %w", iit.ii.filenameBase, err)
	}
	if iit.ii.noFsync {
		comp.DisableFsync()
	}
	write := NewArchiveWriter(comp, iit.ii.compression)
	p := ps.AddNew(path.Base(datPath), 1)
	defer ps.Delete(p)

	var cp CursorHeap
	heap.Init(&cp)

	for _, item := range files {
		g := NewArchiveGetter(item.decompressor.MakeGetter(), iit.ii.compression)
		g.Reset(0)
		if g.HasNext() {
			key, _ := g.Next(nil)
			val, _ := g.Next(nil)
			//fmt.Printf("heap push %s [%d] %x\n", item.decompressor.FilePath(), item.endTxNum, key)
			heap.Push(&cp, &CursorItem{
				t:        FILE_CURSOR,
				dg:       g,
				key:      key,
				val:      val,
				endTxNum: item.endTxNum,
				reverse:  true,
			})
		}
	}

	// In the loop below, the pair `keyBuf=>valBuf` is always 1 item behind `lastKey=>lastVal`.
	// `lastKey` and `lastVal` are taken from the top of the multi-way merge (assisted by the CursorHeap cp), but not processed right away
	// instead, the pair from the previous iteration is processed first - `keyBuf=>valBuf`. After that, `keyBuf` and `valBuf` are assigned
	// to `lastKey` and `lastVal` correspondingly, and the next step of multi-way merge happens. Therefore, after the multi-way merge loop
	// (when CursorHeap cp is empty), there is a need to process the last pair `keyBuf=>valBuf`, because it was one step behind
	var keyBuf, valBuf []byte
	for cp.Len() > 0 {
		lastKey := common.Copy(cp[0].key)
		lastVal := common.Copy(cp[0].val)
		var mergedOnce bool

		// Advance all the items that have this key (including the top)
		for cp.Len() > 0 && bytes.Equal(cp[0].key, lastKey) {
			ci1 := heap.Pop(&cp).(*CursorItem)
			if mergedOnce {
				if lastVal, err = mergeEfs(ci1.val, lastVal, nil); err != nil {
					return nil, fmt.Errorf("merge %s inverted index: %w", iit.ii.filenameBase, err)
				}
			} else {
				mergedOnce = true
			}
			// fmt.Printf("multi-way %s [%d] %x\n", ii.indexKeysTable, ci1.endTxNum, ci1.key)
			if ci1.dg.HasNext() {
				ci1.key, _ = ci1.dg.Next(nil)
				ci1.val, _ = ci1.dg.Next(nil)
				// fmt.Printf("heap next push %s [%d] %x\n", ii.indexKeysTable, ci1.endTxNum, ci1.key)
				heap.Push(&cp, ci1)
			}
		}
		if keyBuf != nil {
			// fmt.Printf("pput %x->%x\n", keyBuf, valBuf)
			if err = write.AddWord(keyBuf); err != nil {
				return nil, err
			}
			if err = write.AddWord(valBuf); err != nil {
				return nil, err
			}
		}
		keyBuf = append(keyBuf[:0], lastKey...)
		if keyBuf == nil {
			keyBuf = []byte{}
		}
		valBuf = append(valBuf[:0], lastVal...)
	}
	if keyBuf != nil {
		// fmt.Printf("put %x->%x\n", keyBuf, valBuf)
		if err = write.AddWord(keyBuf); err != nil {
			return nil, err
		}
		if err = write.AddWord(valBuf); err != nil {
			return nil, err
		}
	}
	if err = write.Compress(); err != nil {
		return nil, err
	}
	comp.Close()
	comp = nil

	outItem = newFilesItem(startTxNum, endTxNum, iit.ii.aggregationStep)
	if outItem.decompressor, err = seg.NewDecompressor(datPath); err != nil {
		return nil, fmt.Errorf("merge %s decompressor [%d-%d]: %w", iit.ii.filenameBase, startTxNum, endTxNum, err)
	}
	ps.Delete(p)

	if err := iit.ii.buildMapAccessor(ctx, fromStep, toStep, outItem.decompressor, ps); err != nil {
		return nil, fmt.Errorf("merge %s buildAccessor [%d-%d]: %w", iit.ii.filenameBase, startTxNum, endTxNum, err)
	}
	if outItem.index, err = recsplit.OpenIndex(iit.ii.efAccessorFilePath(fromStep, toStep)); err != nil {
		return nil, err
	}

	closeItem = false
	return outItem, nil
}

func (ht *HistoryRoTx) mergeFiles(ctx context.Context, indexFiles, historyFiles []*filesItem, r HistoryRanges, ps *background.ProgressSet) (indexIn, historyIn *filesItem, err error) {
	if !r.any() {
		return nil, nil, nil
	}
	var closeIndex = true
	defer func() {
		if closeIndex {
			if indexIn != nil {
				indexIn.closeFilesAndRemove()
			}
		}
	}()
	if indexIn, err = ht.iit.mergeFiles(ctx, indexFiles, r.indexStartTxNum, r.indexEndTxNum, ps); err != nil {
		return nil, nil, err
	}
	if r.history {
		for _, f := range indexFiles {
			defer f.decompressor.EnableReadAhead().DisableReadAhead()
		}
		for _, f := range historyFiles {
			defer f.decompressor.EnableReadAhead().DisableReadAhead()
		}

		var comp *seg.Compressor
		var decomp *seg.Decompressor
		var rs *recsplit.RecSplit
		var index *recsplit.Index
		var closeItem = true
		defer func() {
			if closeItem {
				if comp != nil {
					comp.Close()
				}
				if decomp != nil {
					decomp.Close()
				}
				if rs != nil {
					rs.Close()
				}
				if index != nil {
					index.Close()
				}
				if historyIn != nil {
					historyIn.closeFilesAndRemove()
				}
			}
		}()
		fromStep, toStep := r.historyStartTxNum/ht.h.aggregationStep, r.historyEndTxNum/ht.h.aggregationStep
		datPath := ht.h.vFilePath(fromStep, toStep)
		idxPath := ht.h.vAccessorFilePath(fromStep, toStep)
		if comp, err = seg.NewCompressor(ctx, "merge hist "+ht.h.filenameBase, datPath, ht.h.dirs.Tmp, seg.MinPatternScore, ht.h.compressWorkers, log.LvlTrace, ht.h.logger); err != nil {
			return nil, nil, fmt.Errorf("merge %s history compressor: %w", ht.h.filenameBase, err)
		}
		compr := NewArchiveWriter(comp, ht.h.compression)
		if ht.h.noFsync {
			compr.DisableFsync()
		}
		p := ps.AddNew(path.Base(datPath), 1)
		defer ps.Delete(p)

		var cp CursorHeap
		heap.Init(&cp)
		for _, item := range indexFiles {
			g := NewArchiveGetter(item.decompressor.MakeGetter(), ht.h.compression)
			g.Reset(0)
			if g.HasNext() {
				var g2 ArchiveGetter
				for _, hi := range historyFiles { // full-scan, because it's ok to have different amount files. by unclean-shutdown.
					if hi.startTxNum == item.startTxNum && hi.endTxNum == item.endTxNum {
						g2 = NewArchiveGetter(hi.decompressor.MakeGetter(), ht.h.compression)
						break
					}
				}
				if g2 == nil {
					panic(fmt.Sprintf("for file: %s, not found corresponding file to merge", g.FileName()))
				}
				key, _ := g.Next(nil)
				val, _ := g.Next(nil)
				heap.Push(&cp, &CursorItem{
					t:        FILE_CURSOR,
					dg:       g,
					dg2:      g2,
					key:      key,
					val:      val,
					endTxNum: item.endTxNum,
					reverse:  false,
				})
			}
		}
		// In the loop below, the pair `keyBuf=>valBuf` is always 1 item behind `lastKey=>lastVal`.
		// `lastKey` and `lastVal` are taken from the top of the multi-way merge (assisted by the CursorHeap cp), but not processed right away
		// instead, the pair from the previous iteration is processed first - `keyBuf=>valBuf`. After that, `keyBuf` and `valBuf` are assigned
		// to `lastKey` and `lastVal` correspondingly, and the next step of multi-way merge happens. Therefore, after the multi-way merge loop
		// (when CursorHeap cp is empty), there is a need to process the last pair `keyBuf=>valBuf`, because it was one step behind
		var valBuf []byte
		var keyCount int
		for cp.Len() > 0 {
			lastKey := common.Copy(cp[0].key)
			// Advance all the items that have this key (including the top)
			for cp.Len() > 0 && bytes.Equal(cp[0].key, lastKey) {
				ci1 := heap.Pop(&cp).(*CursorItem)
				count := eliasfano32.Count(ci1.val)
				for i := uint64(0); i < count; i++ {
					if !ci1.dg2.HasNext() {
						panic(fmt.Errorf("assert: no value??? %s, i=%d, count=%d, lastKey=%x, ci1.key=%x", ci1.dg2.FileName(), i, count, lastKey, ci1.key))
					}

					valBuf, _ = ci1.dg2.Next(valBuf[:0])
					if err = compr.AddWord(valBuf); err != nil {
						return nil, nil, err
					}
				}
				// fmt.Printf("fput '%x'->%x\n", lastKey, ci1.val)
				keyCount += int(count)
				if ci1.dg.HasNext() {
					ci1.key, _ = ci1.dg.Next(nil)
					ci1.val, _ = ci1.dg.Next(nil)
					heap.Push(&cp, ci1)
				}
			}
		}
		if err = compr.Compress(); err != nil {
			return nil, nil, err
		}
		compr.Close()
		comp = nil
		if decomp, err = seg.NewDecompressor(datPath); err != nil {
			return nil, nil, err
		}
		ps.Delete(p)

		p = ps.AddNew(path.Base(idxPath), uint64(decomp.Count()/2))
		defer ps.Delete(p)
		if rs, err = recsplit.NewRecSplit(recsplit.RecSplitArgs{
			KeyCount:   keyCount,
			Enums:      false,
			BucketSize: 2000,
			LeafSize:   8,
			TmpDir:     ht.h.dirs.Tmp,
			IndexFile:  idxPath,
			Salt:       ht.h.salt,
			NoFsync:    ht.h.noFsync,
		}, ht.h.logger); err != nil {
			return nil, nil, fmt.Errorf("create recsplit: %w", err)
		}
		rs.LogLvl(log.LvlTrace)

		var (
			txKey      [8]byte
			historyKey []byte
			keyBuf     []byte
			valOffset  uint64
		)

		g := NewArchiveGetter(indexIn.decompressor.MakeGetter(), ht.h.InvertedIndex.compression)
		g2 := NewArchiveGetter(decomp.MakeGetter(), ht.h.compression)

		for {
			g.Reset(0)
			g2.Reset(0)
			valOffset = 0
			for g.HasNext() {
				keyBuf, _ = g.Next(nil)
				valBuf, _ = g.Next(nil)
				ef, _ := eliasfano32.ReadEliasFano(valBuf)
				efIt := ef.Iterator()
				for efIt.HasNext() {
					txNum, err := efIt.Next()
					if err != nil {
						return nil, nil, err
					}
					binary.BigEndian.PutUint64(txKey[:], txNum)
					historyKey = append(append(historyKey[:0], txKey[:]...), keyBuf...)
					if err = rs.AddKey(historyKey, valOffset); err != nil {
						return nil, nil, err
					}
					valOffset, _ = g2.Skip()
				}
				p.Processed.Add(1)
			}
			if err = rs.Build(ctx); err != nil {
				if rs.Collision() {
					log.Info("Building recsplit. Collision happened. It's ok. Restarting...")
					rs.ResetNextSalt()
				} else {
					return nil, nil, fmt.Errorf("build %s idx: %w", ht.h.filenameBase, err)
				}
			} else {
				break
			}
		}
		rs.Close()
		rs = nil
		if index, err = recsplit.OpenIndex(idxPath); err != nil {
			return nil, nil, fmt.Errorf("open %s idx: %w", ht.h.filenameBase, err)
		}
		historyIn = newFilesItem(r.historyStartTxNum, r.historyEndTxNum, ht.h.aggregationStep)
		historyIn.decompressor = decomp
		historyIn.index = index

		closeItem = false
	}

	closeIndex = false
	return
}

func (d *Domain) integrateMergedDirtyFiles(valuesOuts, indexOuts, historyOuts []*filesItem, valuesIn, indexIn, historyIn *filesItem) {
	d.History.integrateMergedDirtyFiles(indexOuts, historyOuts, indexIn, historyIn)
	if valuesIn != nil {
		d.dirtyFiles.Set(valuesIn)

		// `kill -9` may leave some garbage
		// but it still may be useful for merges, until we finish merge frozen file
		d.dirtyFiles.Walk(func(items []*filesItem) bool {
			for _, item := range items {
				if item.frozen {
					continue
				}
				if item.startTxNum < valuesIn.startTxNum {
					continue
				}
				if item.endTxNum > valuesIn.endTxNum {
					continue
				}
				if item.startTxNum == valuesIn.startTxNum && item.endTxNum == valuesIn.endTxNum {
					continue
				}
				valuesOuts = append(valuesOuts, item)
			}
			return true
		})
	}
	for _, out := range valuesOuts {
		if out == nil {
			panic("must not happen")
		}
		d.dirtyFiles.Delete(out)
		out.canDelete.Store(true)
	}
}

func (tx *AppendableRoTx) mergeFiles(ctx context.Context, files []*filesItem, startTxNum, endTxNum uint64, ps *background.ProgressSet) (*filesItem, error) {
	for _, h := range files {
		defer h.decompressor.EnableReadAhead().DisableReadAhead()
	}

	var outItem *filesItem
	var comp *seg.Compressor
	var err error
	var closeItem = true
	defer func() {
		if closeItem {
			if comp != nil {
				comp.Close()
			}
			if outItem != nil {
				outItem.closeFilesAndRemove()
			}
		}
	}()
	if ctx.Err() != nil {
		return nil, ctx.Err()
	}
	fromStep, toStep := startTxNum/tx.ap.aggregationStep, endTxNum/tx.ap.aggregationStep

	datPath := tx.ap.apFilePath(fromStep, toStep)
	if comp, err = seg.NewCompressor(ctx, "merge fk "+tx.ap.filenameBase, datPath, tx.ap.cfg.Dirs.Tmp, seg.MinPatternScore, tx.ap.compressWorkers, log.LvlTrace, tx.ap.logger); err != nil {
		return nil, fmt.Errorf("merge %s inverted index compressor: %w", tx.ap.filenameBase, err)
	}
	defer comp.Close()
	if tx.ap.noFsync {
		comp.DisableFsync()
	}
	write := NewArchiveWriter(comp, tx.ap.compression)
	defer write.Close()
	p := ps.AddNew(path.Base(datPath), 1)
	defer ps.Delete(p)

	var word = make([]byte, 0, 4096)

	for _, item := range files {
		g := NewArchiveGetter(item.decompressor.MakeGetter(), tx.ap.compression)
		g.Reset(0)
		for g.HasNext() {
			word, _ = g.Next(word[:0])
			if err := write.AddWord(word); err != nil {
				return nil, err
			}
		}
	}
	if err = write.Compress(); err != nil {
		return nil, err
	}

	outItem = newFilesItem(startTxNum, endTxNum, tx.ap.aggregationStep)
	if outItem.decompressor, err = seg.NewDecompressor(datPath); err != nil {
		return nil, fmt.Errorf("merge %s decompressor [%d-%d]: %w", tx.ap.filenameBase, startTxNum, endTxNum, err)
	}
	ps.Delete(p)

	if err := tx.ap.buildAccessor(ctx, fromStep, toStep, outItem.decompressor, ps); err != nil {
		return nil, fmt.Errorf("merge %s buildIndex [%d-%d]: %w", tx.ap.filenameBase, startTxNum, endTxNum, err)
	}
	if outItem.index, err = recsplit.OpenIndex(tx.ap.accessorFilePath(fromStep, toStep)); err != nil {
		return nil, err
	}

	closeItem = false
	return outItem, nil
}

func (tx *ForkableRoTx) mergeFiles(ctx context.Context, files []*filesItem, startTxNum, endTxNum uint64, ps *background.ProgressSet) (*filesItem, error) {
	for _, h := range files {
		defer h.decompressor.EnableReadAhead().DisableReadAhead()
	}

	var outItem *filesItem
	var comp *seg.Compressor
	var decomp *seg.Decompressor
	var err error
	var closeItem = true
	defer func() {
		if closeItem {
			if comp != nil {
				comp.Close()
			}
			if decomp != nil {
				decomp.Close()
			}
			if outItem != nil {
				outItem.closeFilesAndRemove()
			}
		}
	}()
	if ctx.Err() != nil {
		return nil, ctx.Err()
	}
	fromStep, toStep := startTxNum/tx.fk.aggregationStep, endTxNum/tx.fk.aggregationStep

	datPath := tx.fk.fkFilePath(fromStep, toStep)
	if comp, err = seg.NewCompressor(ctx, "merge fk "+tx.fk.filenameBase, datPath, tx.fk.dirs.Tmp, seg.MinPatternScore, tx.fk.compressWorkers, log.LvlTrace, tx.fk.logger); err != nil {
		return nil, fmt.Errorf("merge %s inverted index compressor: %w", tx.fk.filenameBase, err)
	}
	defer comp.Close()
	if tx.fk.noFsync {
		comp.DisableFsync()
	}
	write := NewArchiveWriter(comp, tx.fk.compression)
	defer write.Close()
	p := ps.AddNew(path.Base(datPath), 1)
	defer ps.Delete(p)

	var word = make([]byte, 0, 4096)

	for _, item := range files {
		g := NewArchiveGetter(item.decompressor.MakeGetter(), tx.fk.compression)
		g.Reset(0)
		if g.HasNext() {
			word, _ = g.Next(word[:0])
			if err := write.AddWord(word); err != nil {
				return nil, err
			}
		}
	}

	if err = write.Compress(); err != nil {
		return nil, err
	}

	outItem = newFilesItem(startTxNum, endTxNum, tx.fk.aggregationStep)
	if outItem.decompressor, err = seg.NewDecompressor(datPath); err != nil {
		return nil, fmt.Errorf("merge %s decompressor [%d-%d]: %w", tx.fk.filenameBase, startTxNum, endTxNum, err)
	}
	ps.Delete(p)

	if err := tx.fk.buildIdx(ctx, fromStep, toStep, outItem.decompressor, ps); err != nil {
		return nil, fmt.Errorf("merge %s buildIndex [%d-%d]: %w", tx.fk.filenameBase, startTxNum, endTxNum, err)
	}
	if outItem.index, err = recsplit.OpenIndex(tx.fk.fkAccessorFilePath(fromStep, toStep)); err != nil {
		return nil, err
	}

	closeItem = false
	return outItem, nil
}

func (ii *InvertedIndex) integrateMergedDirtyFiles(outs []*filesItem, in *filesItem) {
	if in != nil {
		ii.dirtyFiles.Set(in)

		// `kill -9` may leave some garbage
		// but it still may be useful for merges, until we finish merge frozen file
		if in.frozen {
			ii.dirtyFiles.Walk(func(items []*filesItem) bool {
				for _, item := range items {
					if item.frozen || item.endTxNum > in.endTxNum {
						continue
					}
					outs = append(outs, item)
				}
				return true
			})
		}
	}
	deleteMergeFile(ii.dirtyFiles, outs, ii.filenameBase, ii.logger)
}
func (ap *Appendable) integrateMergedDirtyFiles(outs []*filesItem, in *filesItem) {
	if in != nil {
		ap.dirtyFiles.Set(in)

		// `kill -9` may leave some garbage
		// but it still may be useful for merges, until we finish merge frozen file
		if in.frozen {
			ap.dirtyFiles.Walk(func(items []*filesItem) bool {
				for _, item := range items {
					if item.frozen || item.endTxNum > in.endTxNum {
						continue
					}
					outs = append(outs, item)
				}
				return true
			})
		}
	}
	deleteMergeFile(ap.dirtyFiles, outs, ap.filenameBase, ap.logger)
}

<<<<<<< HEAD
func (fk *Forkable) integrateMergedDirtyFiles(outs []*filesItem, in *filesItem) {
	if in != nil {
		fk.dirtyFiles.Set(in)

		// `kill -9` may leave some garbage
		// but it still may be useful for merges, until we finish merge frozen file
		if in.frozen {
			fk.dirtyFiles.Walk(func(items []*filesItem) bool {
				for _, item := range items {
					if item.frozen || item.endTxNum > in.endTxNum {
						continue
					}
					outs = append(outs, item)
				}
				return true
			})
		}
	}
	for _, out := range outs {
		if out == nil {
			panic("must not happen: " + fk.filenameBase)
		}
		fk.dirtyFiles.Delete(out)

		if fk.filenameBase == traceFileLife {
			fk.logger.Warn(fmt.Sprintf("[agg] mark can delete: %s, triggered by merge of: %s", out.decompressor.FileName(), in.decompressor.FileName()))
		}
		out.canDelete.Store(true)
	}
}
func (fk *Appendable) integrateMergedDirtyFiles(outs []*filesItem, in *filesItem) {
	if in != nil {
		fk.dirtyFiles.Set(in)

		// `kill -9` may leave some garbage
		// but it still may be useful for merges, until we finish merge frozen file
		if in.frozen {
			fk.dirtyFiles.Walk(func(items []*filesItem) bool {
				for _, item := range items {
					if item.frozen || item.endTxNum > in.endTxNum {
						continue
					}
					outs = append(outs, item)
				}
				return true
			})
		}
	}
	for _, out := range outs {
		if out == nil {
			panic("must not happen: " + fk.filenameBase)
		}
		fk.dirtyFiles.Delete(out)

		if fk.filenameBase == traceFileLife {
			fk.logger.Warn(fmt.Sprintf("[agg] mark can delete: %s, triggered by merge of: %s", out.decompressor.FileName(), in.decompressor.FileName()))
		}
		out.canDelete.Store(true)
	}
}

func (h *History) integrateMergedFiles(indexOuts, historyOuts []*filesItem, indexIn, historyIn *filesItem) {
=======
func (h *History) integrateMergedDirtyFiles(indexOuts, historyOuts []*filesItem, indexIn, historyIn *filesItem) {
>>>>>>> 1a83c77b
	h.InvertedIndex.integrateMergedDirtyFiles(indexOuts, indexIn)
	//TODO: handle collision
	if historyIn != nil {
		h.dirtyFiles.Set(historyIn)

		// `kill -9` may leave some garbage
		// but it still may be useful for merges, until we finish merge frozen file
		if historyIn.frozen {
			h.dirtyFiles.Walk(func(items []*filesItem) bool {
				for _, item := range items {
					if item.frozen || item.endTxNum > historyIn.endTxNum {
						continue
					}
					historyOuts = append(historyOuts, item)
				}
				return true
			})
		}
	}
	deleteMergeFile(h.dirtyFiles, historyOuts, h.filenameBase, h.logger)
}

func (dt *DomainRoTx) cleanAfterMerge(mergedDomain, mergedHist, mergedIdx *filesItem) {
	dt.ht.cleanAfterMerge(mergedHist, mergedIdx)
	if mergedDomain == nil {
		return
	}
	outs := dt.garbage(mergedDomain)
	deleteMergeFile(dt.d.dirtyFiles, outs, dt.d.filenameBase, dt.d.logger)
}

// cleanAfterMerge - sometime inverted_index may be already merged, but history not yet. and power-off happening.
// in this case we need keep small files, but when history already merged to `frozen` state - then we can cleanup
// all earlier small files, by mark tem as `canDelete=true`
func (ht *HistoryRoTx) cleanAfterMerge(merged, mergedIdx *filesItem) {
	if merged == nil {
		return
	}
	if merged.endTxNum == 0 {
		return
	}
	outs := ht.garbage(merged)
	deleteMergeFile(ht.h.dirtyFiles, outs, ht.h.filenameBase, ht.h.logger)
	ht.iit.cleanAfterMerge(mergedIdx)
}

// cleanAfterMerge - mark all small files before `f` as `canDelete=true`
func (iit *InvertedIndexRoTx) cleanAfterMerge(merged *filesItem) {
	if merged == nil {
		return
	}
	if merged.endTxNum == 0 {
		return
	}
	outs := iit.garbage(merged)
	deleteMergeFile(iit.ii.dirtyFiles, outs, iit.ii.filenameBase, iit.ii.logger)
}

func (tx *AppendableRoTx) cleanAfterMerge(merged *filesItem) {
	if merged == nil {
		return
	}
	if merged.endTxNum == 0 {
		return
	}
	outs := garbage(tx.ap.dirtyFiles, tx.files, merged)
	deleteMergeFile(tx.ap.dirtyFiles, outs, tx.ap.filenameBase, tx.ap.logger)
}

// garbage - returns list of garbage files after merge step is done. at startup pass here last frozen file
func (dt *DomainRoTx) garbage(merged *filesItem) (outs []*filesItem) {
	if merged == nil {
		return
	}
	// `kill -9` may leave some garbage
	// AggContext doesn't have such files, only Agg.files does
	dt.d.dirtyFiles.Walk(func(items []*filesItem) bool {
		for _, item := range items {
			if item.frozen {
				continue
			}
			if item.isSubsetOf(merged) {
				if dt.d.restrictSubsetFileDeletions {
					continue
				}
				fmt.Printf("garbage: %s is subset of %s", item.decompressor.FileName(), merged.decompressor.FileName())
				outs = append(outs, item)
			}
			// delete garbage file only if it's before merged range and it has bigger file (which indexed and visible for user now - using `DomainRoTx`)
			if item.isBefore(merged) && hasCoverVisibleFile(dt.files, item) {
				outs = append(outs, item)
			}
		}
		return true
	})
	return outs
}

// garbage - returns list of garbage files after merge step is done. at startup pass here last frozen file
func (ht *HistoryRoTx) garbage(merged *filesItem) (outs []*filesItem) {
	return garbage(ht.h.dirtyFiles, ht.files, merged)
}

func (iit *InvertedIndexRoTx) garbage(merged *filesItem) (outs []*filesItem) {
	return garbage(iit.ii.dirtyFiles, iit.files, merged)
}

func garbage(dirtyFiles *btree2.BTreeG[*filesItem], visibleFiles []ctxItem, merged *filesItem) (outs []*filesItem) {
	if merged == nil {
		return
	}
	// `kill -9` may leave some garbage
	// AggContext doesn't have such files, only Agg.files does
	dirtyFiles.Walk(func(items []*filesItem) bool {
		for _, item := range items {
			if item.frozen {
				continue
			}
			if item.isSubsetOf(merged) {
				outs = append(outs, item)
			}
			// delete garbage file only if it's before merged range and it has bigger file (which indexed and visible for user now - using `DomainRoTx`)
			if item.isBefore(merged) && hasCoverVisibleFile(visibleFiles, item) {
				outs = append(outs, item)
			}
		}
		return true
	})
	return outs
}
func hasCoverVisibleFile(visibleFiles []ctxItem, item *filesItem) bool {
	for _, f := range visibleFiles {
		if item.isSubsetOf(f.src) {
			return true
		}
	}
	return false
}<|MERGE_RESOLUTION|>--- conflicted
+++ resolved
@@ -543,6 +543,7 @@
 
 	return files
 }
+
 func (tx *ForkableRoTx) staticFilesInRange(startTxNum, endTxNum uint64) ([]*filesItem, int) {
 	files := make([]*filesItem, 0, len(tx.files))
 	var startJ int
@@ -565,7 +566,6 @@
 
 	return files, startJ
 }
-
 func (ht *HistoryRoTx) staticFilesInRange(r HistoryRanges) (indexFiles, historyFiles []*filesItem, err error) {
 	if !r.history && r.index {
 		indexFiles = ht.iit.staticFilesInRange(r.indexStartTxNum, r.indexEndTxNum)
@@ -1388,7 +1388,6 @@
 	deleteMergeFile(ap.dirtyFiles, outs, ap.filenameBase, ap.logger)
 }
 
-<<<<<<< HEAD
 func (fk *Forkable) integrateMergedDirtyFiles(outs []*filesItem, in *filesItem) {
 	if in != nil {
 		fk.dirtyFiles.Set(in)
@@ -1450,10 +1449,7 @@
 	}
 }
 
-func (h *History) integrateMergedFiles(indexOuts, historyOuts []*filesItem, indexIn, historyIn *filesItem) {
-=======
 func (h *History) integrateMergedDirtyFiles(indexOuts, historyOuts []*filesItem, indexIn, historyIn *filesItem) {
->>>>>>> 1a83c77b
 	h.InvertedIndex.integrateMergedDirtyFiles(indexOuts, indexIn)
 	//TODO: handle collision
 	if historyIn != nil {
