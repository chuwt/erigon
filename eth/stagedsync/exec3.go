--- conflicted
+++ resolved
@@ -305,19 +305,11 @@
 	blockNum = doms.BlockNum()
 	outputTxNum.Store(doms.TxNum())
 
-<<<<<<< HEAD
 	for j := uint64(1); j < blockNum; j++ {
 		_min, _ := rawdbv3.TxNums.Min(applyTx, j)
 		rawdbv3.DebugTxNumsMin[_min] = j
 	}
 
-	if applyTx != nil {
-		if dbg.DiscardHistory() {
-			doms.DiscardHistory()
-		}
-	}
-=======
->>>>>>> 096d1e37
 	var err error
 
 	if maxBlockNum-blockNum > 16 {
