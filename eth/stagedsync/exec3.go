--- conflicted
+++ resolved
@@ -1098,11 +1098,7 @@
 		return false, nil
 	}
 
-<<<<<<< HEAD
-	unwindToLimit, err := applyTx.(state2.HasAggCtx).AggCtx().MinUnwindDomainsBlockNum(applyTx)
-=======
 	unwindToLimit, err := applyTx.(state2.HasAggCtx).AggCtx().CanUnwindDomainsToBlockNum(applyTx)
->>>>>>> c7896c6f
 	if err != nil {
 		return false, err
 	}
@@ -1112,15 +1108,16 @@
 	jump := cmp.InRange(1, 1000, (maxBlockNum-minBlockNum)/2)
 	unwindTo := maxBlockNum - jump
 
-<<<<<<< HEAD
-	//unwindTo = cmp.Max(unwindTo, unwindToLimit) // don't go too far
+	// protect from too far unwind
+	//allowedUnwindTo, ok, err := applyTx.(state2.HasAggCtx).AggCtx().CanUnwindBeforeBlockNum(unwindTo, applyTx)
+	//if err != nil {
+	//	return false, err
+	//}
+	//if !ok {
+	//	return false, fmt.Errorf("too far unwind. requested=%d, minAllowed=%d", unwindTo, allowedUnwindTo)
+	//}
 	logger.Warn("Unwinding due to incorrect root hash", "to", unwindTo)
 	if err := u.UnwindTo(unwindTo, BadBlock(header.Hash(), ErrInvalidStateRootHash), applyTx); err != nil {
-=======
-	// protect from too far unwind
-	allowedUnwindTo, ok, err := applyTx.(state2.HasAggCtx).AggCtx().CanUnwindBeforeBlockNum(unwindTo, applyTx)
-	if err != nil {
->>>>>>> c7896c6f
 		return false, err
 	}
 	return false, nil
