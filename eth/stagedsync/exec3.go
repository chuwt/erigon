package stagedsync

import (
	"bytes"
	"context"
	"encoding/binary"
	"errors"
	"fmt"
	"os"
	"path/filepath"
	"runtime"
	"sync"
	"sync/atomic"
	"time"

	"github.com/c2h5oh/datasize"
	"github.com/erigontech/mdbx-go/mdbx"
	"github.com/ledgerwatch/erigon/core/state/temporal"
	"github.com/ledgerwatch/log/v3"
	"golang.org/x/sync/errgroup"
	"golang.org/x/text/language"
	"golang.org/x/text/message"

	"github.com/ledgerwatch/erigon-lib/chain"
	"github.com/ledgerwatch/erigon-lib/common"
	"github.com/ledgerwatch/erigon-lib/common/cmp"
	"github.com/ledgerwatch/erigon-lib/common/datadir"
	"github.com/ledgerwatch/erigon-lib/common/dbg"
	"github.com/ledgerwatch/erigon-lib/common/dir"
	"github.com/ledgerwatch/erigon-lib/etl"
	"github.com/ledgerwatch/erigon-lib/kv"
	"github.com/ledgerwatch/erigon-lib/kv/kvcfg"
	kv2 "github.com/ledgerwatch/erigon-lib/kv/mdbx"
	"github.com/ledgerwatch/erigon-lib/kv/rawdbv3"
	"github.com/ledgerwatch/erigon-lib/metrics"
	libstate "github.com/ledgerwatch/erigon-lib/state"
	state2 "github.com/ledgerwatch/erigon-lib/state"
	"github.com/ledgerwatch/erigon/cmd/state/exec3"
	"github.com/ledgerwatch/erigon/common/math"
	"github.com/ledgerwatch/erigon/consensus"
	"github.com/ledgerwatch/erigon/core"
	"github.com/ledgerwatch/erigon/core/rawdb"
	"github.com/ledgerwatch/erigon/core/rawdb/rawdbhelpers"
	"github.com/ledgerwatch/erigon/core/state"
	"github.com/ledgerwatch/erigon/core/types"
	"github.com/ledgerwatch/erigon/core/types/accounts"
	"github.com/ledgerwatch/erigon/eth/ethconfig"
	"github.com/ledgerwatch/erigon/eth/ethconfig/estimate"
	"github.com/ledgerwatch/erigon/eth/stagedsync/stages"
	"github.com/ledgerwatch/erigon/turbo/services"
)

var execStepsInDB = metrics.NewGauge(`exec_steps_in_db`) //nolint
var execRepeats = metrics.NewCounter(`exec_repeats`)     //nolint
var execTriggers = metrics.NewCounter(`exec_triggers`)   //nolint

func NewProgress(prevOutputBlockNum, commitThreshold uint64, workersCount int, logPrefix string, logger log.Logger) *Progress {
	return &Progress{prevTime: time.Now(), prevOutputBlockNum: prevOutputBlockNum, commitThreshold: commitThreshold, workersCount: workersCount, logPrefix: logPrefix, logger: logger}
}

type Progress struct {
	prevTime           time.Time
	prevCount          uint64
	prevOutputBlockNum uint64
	prevRepeatCount    uint64
	commitThreshold    uint64

	workersCount int
	logPrefix    string
	logger       log.Logger
}

func (p *Progress) Log(rs *state.StateV3, in *state.QueueWithRetry, rws *state.ResultsQueue, doneCount, inputBlockNum, outputBlockNum, outTxNum, repeatCount uint64, idxStepsAmountInDB float64) {
	execStepsInDB.Set(idxStepsAmountInDB * 100)
	var m runtime.MemStats
	dbg.ReadMemStats(&m)
	sizeEstimate := rs.SizeEstimate()
	currentTime := time.Now()
	interval := currentTime.Sub(p.prevTime)
	speedTx := float64(doneCount-p.prevCount) / (float64(interval) / float64(time.Second))
	//var repeatRatio float64
	//if doneCount > p.prevCount {
	//	repeatRatio = 100.0 * float64(repeatCount-p.prevRepeatCount) / float64(doneCount-p.prevCount)
	//}
	p.logger.Info(fmt.Sprintf("[%s] Transaction replay", p.logPrefix),
		//"workers", workerCount,
		"blk", outputBlockNum,
		"tx/s", fmt.Sprintf("%.1f", speedTx),
		//"pipe", fmt.Sprintf("(%d+%d)->%d/%d->%d/%d", in.NewTasksLen(), in.RetriesLen(), rws.ResultChLen(), rws.ResultChCap(), rws.Len(), rws.Limit()),
		//"repeatRatio", fmt.Sprintf("%.2f%%", repeatRatio),
		//"workers", p.workersCount,
		"buffer", fmt.Sprintf("%s/%s", common.ByteCount(sizeEstimate), common.ByteCount(p.commitThreshold)),
		"stepsInDB", fmt.Sprintf("%.2f", idxStepsAmountInDB),
		"step", fmt.Sprintf("%.1f", float64(outTxNum)/float64(ethconfig.HistoryV3AggregationStep)),
		"alloc", common.ByteCount(m.Alloc), "sys", common.ByteCount(m.Sys),
	)

	p.prevTime = currentTime
	p.prevCount = doneCount
	p.prevOutputBlockNum = outputBlockNum
	p.prevRepeatCount = repeatCount
}

/*
ExecV3 - parallel execution. Has many layers of abstractions - each layer does accumulate
state changes (updates) and can "atomically commit all changes to underlying layer of abstraction"

Layers from top to bottom:
- IntraBlockState - used to exec txs. It does store inside all updates of given txn.
Can understan if txn failed or OutOfGas - then revert all changes.
Each parallel-worker hav own IntraBlockState.
IntraBlockState does commit changes to lower-abstraction-level by method `ibs.MakeWriteSet()`

- StateWriterBufferedV3 - txs which executed by parallel workers can conflict with each-other.
This writer does accumulate updates and then send them to conflict-resolution.
Until conflict-resolution succeed - none of execution updates must pass to lower-abstraction-level.
Object TxTask it's just set of small buffers (readset + writeset) for each transaction.
Write to TxTask happends by code like `txTask.ReadLists = rw.stateReader.ReadSet()`.

- TxTask - objects coming from parallel-workers to conflict-resolution goroutine (ApplyLoop and method ReadsValid).
Flush of data to lower-level-of-abstraction is done by method `agg.ApplyState` (method agg.ApplyHistory exists
only for performance - to reduce time of RwLock on state, but by meaning `ApplyState+ApplyHistory` it's 1 method to
flush changes from TxTask to lower-level-of-abstraction).

- StateV3 - it's all updates which are stored in RAM - all parallel workers can see this updates.
Execution of txs always done on Valid version of state (no partial-updates of state).
Flush of updates to lower-level-of-abstractions done by method `StateV3.Flush`.
On this level-of-abstraction also exists StateReaderV3.
IntraBlockState does call StateReaderV3, and StateReaderV3 call StateV3(in-mem-cache) or DB (RoTx).
WAL - also on this level-of-abstraction - agg.ApplyHistory does write updates from TxTask to WAL.
WAL it's like StateV3 just without reading api (can only write there). WAL flush to disk periodically (doesn't need much RAM).

- RoTx - see everything what committed to DB. Commit is done by rwLoop goroutine.
rwloop does:
  - stop all Workers
  - call StateV3.Flush()
  - commit
  - open new RoTx
  - set new RoTx to all Workers
  - start Workersстартует воркеры

When rwLoop has nothing to do - it does Prune, or flush of WAL to RwTx (agg.rotate+agg.Flush)
*/
func ExecV3(ctx context.Context,
	execStage *StageState, u Unwinder, workerCount int, cfg ExecuteBlockCfg, applyTx kv.RwTx,
	parallel bool, //nolint
	maxBlockNum uint64,
	logger log.Logger,
	initialCycle bool,
) error {
	// TODO: e35 doesn't support parallel-exec yet
	parallel = false //nolint

	batchSize := cfg.batchSize
	chainDb := cfg.db
	blockReader := cfg.blockReader
	agg, engine := cfg.agg, cfg.engine
	chainConfig, genesis := cfg.chainConfig, cfg.genesis
	blocksFreezeCfg := cfg.blockReader.FreezingCfg()

	useExternalTx := applyTx != nil
	if !useExternalTx {
		agg.SetCompressWorkers(estimate.CompressSnapshot.WorkersQuarter())
		defer agg.SetCompressWorkers(1)
		agg.SetCollateAndBuildWorkers(1024)
		defer agg.SetCollateAndBuildWorkers(1)

		if err := agg.BuildOptionalMissedIndices(ctx, estimate.IndexSnapshot.Workers()); err != nil {
			return err
		}
		if err := agg.BuildMissedIndices(ctx, estimate.IndexSnapshot.Workers()); err != nil {
			return err
		}

		if !parallel {
			var err error
			applyTx, err = chainDb.BeginRw(ctx) //nolint
			if err != nil {
				return err
			}
			defer func() { // need callback - because tx may be committed
				applyTx.Rollback()
			}()

			if casted, ok := applyTx.(kv.CanWarmupDB); ok {
				if err := casted.WarmupDB(false); err != nil {
					return err
				}
				if dbg.MdbxLockInRam() {
					if err := casted.LockDBInRam(); err != nil {
						return err
					}
				}
			}
		}
	}
	if initialCycle {
		if casted, ok := applyTx.(*temporal.Tx); ok {
			casted.AggCtx().LogStats(casted, func(endTxNumMinimax uint64) uint64 {
				_, histBlockNumProgress, _ := rawdbv3.TxNums.FindBlockNum(casted, endTxNumMinimax)
				return histBlockNumProgress
			})
		}
	}

	stageProgress := execStage.BlockNumber
	var blockNum uint64
	var maxTxNum uint64
	outputTxNum := atomic.Uint64{}
	blockComplete := atomic.Bool{}
	blockComplete.Store(true)

	// MA setio
	doms := state2.NewSharedDomains(applyTx)
	defer doms.Close()

	var inputTxNum = doms.TxNum()
	var offsetFromBlockBeginning uint64

	nothingToExec := func(applyTx kv.Tx) (bool, error) {
		_, lastTxNum, err := rawdbv3.TxNums.Last(applyTx)
		if err != nil {
			return false, err
		}
		return lastTxNum == inputTxNum, nil
	}

	// Cases:
	//  1. Snapshots > ExecutionStage: snapshots can have half-block data `10.4`. Get right txNum from SharedDomains (after SeekCommitment)
	//  2. ExecutionStage > Snapshots: no half-block data possible. Rely on DB.
	restoreTxNum := func(applyTx kv.Tx) error {
		var err error
		maxTxNum, err = rawdbv3.TxNums.Max(applyTx, maxBlockNum)
		if err != nil {
			return err
		}

		ok, _blockNum, err := rawdbv3.TxNums.FindBlockNum(applyTx, doms.TxNum())
		if err != nil {
			return err
		}
		if !ok {
			return fmt.Errorf("seems broken TxNums index not filled. can't find blockNum of txNum=%d", inputTxNum)
		}
		{
			_max, _ := rawdbv3.TxNums.Max(applyTx, _blockNum)
			if doms.TxNum() == _max {
				_blockNum++
			}
		}
<<<<<<< HEAD
=======

>>>>>>> 2dad9e78
		_min, err := rawdbv3.TxNums.Min(applyTx, _blockNum)
		if err != nil {
			return err
		}

		if doms.TxNum() > _min {
			// if stopped in the middle of the block: start from beginning of block.
			// first part will be executed in HistoryExecution mode
			offsetFromBlockBeginning = doms.TxNum() - _min
		}

		inputTxNum = _min
		outputTxNum.Store(inputTxNum)

		//_max, _ := rawdbv3.TxNums.Max(applyTx, blockNum)
		//fmt.Printf("[commitment] found domain.txn %d, inputTxn %d, offset %d. DB found block %d {%d, %d}\n", doms.TxNum(), inputTxNum, offsetFromBlockBeginning, blockNum, _min, _max)
		doms.SetBlockNum(_blockNum)
		doms.SetTxNum(ctx, inputTxNum)
		return nil
	}
	if applyTx != nil {
		if _nothing, err := nothingToExec(applyTx); err != nil {
			return err
		} else if _nothing {
			return nil
		}

		if err := restoreTxNum(applyTx); err != nil {
			return err
		}
	} else {
		var _nothing bool
		if err := chainDb.View(ctx, func(tx kv.Tx) (err error) {
			if _nothing, err = nothingToExec(applyTx); err != nil {
				return err
			} else if _nothing {
				return nil
			}

			return restoreTxNum(applyTx)
		}); err != nil {
			return err
		}
		if _nothing {
			return nil
		}
	}

	blockNum = doms.BlockNum()
	outputTxNum.Store(doms.TxNum())

	if applyTx != nil {
		if dbg.DiscardHistory() {
			doms.DiscardHistory()
		}
	}
	var err error

	log.Warn("execv3 starting",
		"inputTxNum", inputTxNum, "restored_block", blockNum,
		"restored_txNum", doms.TxNum(), "offsetFromBlockBeginning", offsetFromBlockBeginning)

	if initialCycle && blocksFreezeCfg.Produce {
		log.Info(fmt.Sprintf("[snapshots] db has steps amount: %s", agg.StepsRangeInDBAsStr(applyTx)))
		agg.BuildFilesInBackground(outputTxNum.Load())
	}

	var outputBlockNum = syncMetrics[stages.Execution]
	inputBlockNum := &atomic.Uint64{}
	var count uint64
	var lock sync.RWMutex

	rs := state.NewStateV3(doms, logger)

	////TODO: owner of `resultCh` is main goroutine, but owner of `retryQueue` is applyLoop.
	// Now rwLoop closing both (because applyLoop we completely restart)
	// Maybe need split channels? Maybe don't exit from ApplyLoop? Maybe current way is also ok?

	// input queue
	in := state.NewQueueWithRetry(100_000)
	defer in.Close()

	rwsConsumed := make(chan struct{}, 1)
	defer close(rwsConsumed)

	execWorkers, applyWorker, rws, stopWorkers, waitWorkers := exec3.NewWorkersPool(lock.RLocker(), logger, ctx, parallel, chainDb, rs, in, blockReader, chainConfig, genesis, engine, workerCount+1, cfg.dirs)
	defer stopWorkers()
	applyWorker.DiscardReadList()

	commitThreshold := batchSize.Bytes()
	progress := NewProgress(blockNum, commitThreshold, workerCount, execStage.LogPrefix(), logger)
	logEvery := time.NewTicker(20 * time.Second)
	defer logEvery.Stop()
	pruneEvery := time.NewTicker(2 * time.Second)
	defer pruneEvery.Stop()

	applyLoopWg := sync.WaitGroup{} // to wait for finishing of applyLoop after applyCtx cancel
	defer applyLoopWg.Wait()

	applyLoopInner := func(ctx context.Context) error {
		tx, err := chainDb.BeginRo(ctx)
		if err != nil {
			return err
		}
		defer tx.Rollback()

		applyWorker.ResetTx(tx)

		var lastBlockNum uint64

		for outputTxNum.Load() <= maxTxNum {
			if err := rws.Drain(ctx); err != nil {
				return err
			}

			processedTxNum, conflicts, triggers, processedBlockNum, stoppedAtBlockEnd, err := processResultQueue(ctx, in, rws, outputTxNum.Load(), rs, agg, tx, rwsConsumed, applyWorker, true, false)
			if err != nil {
				return err
			}

			execRepeats.AddInt(conflicts)
			execTriggers.AddInt(triggers)
			if processedBlockNum > lastBlockNum {
				outputBlockNum.SetUint64(processedBlockNum)
				lastBlockNum = processedBlockNum
			}
			if processedTxNum > 0 {
				outputTxNum.Store(processedTxNum)
				blockComplete.Store(stoppedAtBlockEnd)
			}

		}
		return nil
	}
	applyLoop := func(ctx context.Context, errCh chan error) {
		defer applyLoopWg.Done()
		defer func() {
			if rec := recover(); rec != nil {
				log.Warn("[dbg] apply loop panic", "rec", rec)
			}
			log.Warn("[dbg] apply loop exit")
		}()
		if err := applyLoopInner(ctx); err != nil {
			if !errors.Is(err, context.Canceled) {
				errCh <- err
			}
		}
	}

	var rwLoopErrCh chan error

	var rwLoopG *errgroup.Group
	if parallel {
		// `rwLoop` lives longer than `applyLoop`
		rwLoop := func(ctx context.Context) error {
			tx, err := chainDb.BeginRw(ctx)
			if err != nil {
				return err
			}
			defer tx.Rollback()

			doms.SetTx(tx)
			if dbg.DiscardHistory() {
				doms.DiscardHistory()
			} else {
				doms.StartWrites()
			}

			defer applyLoopWg.Wait()
			applyCtx, cancelApplyCtx := context.WithCancel(ctx)
			defer cancelApplyCtx()
			applyLoopWg.Add(1)
			go applyLoop(applyCtx, rwLoopErrCh)
			for outputTxNum.Load() <= maxTxNum {
				select {
				case <-ctx.Done():
					return ctx.Err()

				case <-logEvery.C:
					stepsInDB := rawdbhelpers.IdxStepsCountV3(tx)
					progress.Log(rs, in, rws, rs.DoneCount(), inputBlockNum.Load(), outputBlockNum.GetValueUint64(), outputTxNum.Load(), execRepeats.GetValueUint64(), stepsInDB)
					if agg.HasBackgroundFilesBuild() {
						logger.Info(fmt.Sprintf("[%s] Background files build", execStage.LogPrefix()), "progress", agg.BackgroundProgress())
					}
				case <-pruneEvery.C:
					if rs.SizeEstimate() < commitThreshold {
						if doms.BlockNum() != outputBlockNum.GetValueUint64() {
							panic(fmt.Errorf("%d != %d", doms.BlockNum(), outputBlockNum.GetValueUint64()))
						}
						_, err := doms.ComputeCommitment(ctx, true, false, outputBlockNum.GetValueUint64(), execStage.LogPrefix())
						if err != nil {
							return err
						}
						ac := agg.MakeContext()
						if err = ac.PruneWithTimeout(ctx, 10*time.Second, tx); err != nil { // prune part of retired data, before commit
							return err
						}
						ac.Close()
						if err = doms.Flush(ctx, tx); err != nil {
							return err
						}
						break
					}

					cancelApplyCtx()
					applyLoopWg.Wait()

					var t0, t1, t2, t3, t4 time.Duration
					commitStart := time.Now()
					logger.Info("Committing (parallel)...", "blockComplete.Load()", blockComplete.Load())
					if err := func() error {
						//Drain results (and process) channel because read sets do not carry over
						for !blockComplete.Load() {
							rws.DrainNonBlocking()
							applyWorker.ResetTx(tx)

							processedTxNum, conflicts, triggers, processedBlockNum, stoppedAtBlockEnd, err := processResultQueue(ctx, in, rws, outputTxNum.Load(), rs, agg, tx, nil, applyWorker, false, true)
							if err != nil {
								return err
							}

							execRepeats.AddInt(conflicts)
							execTriggers.AddInt(triggers)
							if processedBlockNum > 0 {
								outputBlockNum.SetUint64(processedBlockNum)
							}
							if processedTxNum > 0 {
								outputTxNum.Store(processedTxNum)
								blockComplete.Store(stoppedAtBlockEnd)
							}
						}
						t0 = time.Since(commitStart)
						lock.Lock() // This is to prevent workers from starting work on any new txTask
						defer lock.Unlock()

						select {
						case rwsConsumed <- struct{}{}:
						default:
						}

						// Drain results channel because read sets do not carry over
						rws.DropResults(func(txTask *state.TxTask) {
							rs.ReTry(txTask, in)
						})

						//lastTxNumInDb, _ := rawdbv3.TxNums.Max(tx, outputBlockNum.Get())
						//if lastTxNumInDb != outputTxNum.Load()-1 {
						//	panic(fmt.Sprintf("assert: %d != %d", lastTxNumInDb, outputTxNum.Load()))
						//}

						t1 = time.Since(commitStart)
						tt := time.Now()
						t2 = time.Since(tt)
						tt = time.Now()

						if err := doms.Flush(ctx, tx); err != nil {
							return err
						}
						doms.ClearRam(true)
						t3 = time.Since(tt)

						if err = execStage.Update(tx, outputBlockNum.GetValueUint64()); err != nil {
							return err
						}
						if _, err = rawdb.IncrementStateVersion(applyTx); err != nil {
							return fmt.Errorf("writing plain state version: %w", err)
						}

						tx.CollectMetrics()
						tt = time.Now()
						if err = tx.Commit(); err != nil {
							return err
						}
						t4 = time.Since(tt)
						for i := 0; i < len(execWorkers); i++ {
							execWorkers[i].ResetTx(nil)
						}

						return nil
					}(); err != nil {
						return err
					}
					if tx, err = chainDb.BeginRw(ctx); err != nil {
						return err
					}
					defer tx.Rollback()
					doms.SetTx(tx)

					applyCtx, cancelApplyCtx = context.WithCancel(ctx)
					defer cancelApplyCtx()
					applyLoopWg.Add(1)
					go applyLoop(applyCtx, rwLoopErrCh)

					logger.Info("Committed", "time", time.Since(commitStart), "drain", t0, "drain_and_lock", t1, "rs.flush", t2, "agg.flush", t3, "tx.commit", t4)
				}
			}
			if err = doms.Flush(ctx, tx); err != nil {
				return err
			}
			if err = execStage.Update(tx, outputBlockNum.GetValueUint64()); err != nil {
				return err
			}
			if err = tx.Commit(); err != nil {
				return err
			}
			return nil
		}

		rwLoopCtx, rwLoopCtxCancel := context.WithCancel(ctx)
		defer rwLoopCtxCancel()
		rwLoopG, rwLoopCtx = errgroup.WithContext(rwLoopCtx)
		defer rwLoopG.Wait()
		rwLoopG.Go(func() error {
			defer rws.Close()
			defer in.Close()
			defer applyLoopWg.Wait()
			defer func() {
				log.Warn("[dbg] rwloop exit")
			}()
			return rwLoop(rwLoopCtx)
		})
	}

	if blockNum < cfg.blockReader.FrozenBlocks() {
		defer agg.KeepStepsInDB(0).KeepStepsInDB(1)
	}

	getHeaderFunc := func(hash common.Hash, number uint64) (h *types.Header) {
		var err error
		if parallel {
			if err = chainDb.View(ctx, func(tx kv.Tx) error {
				h, err = blockReader.Header(ctx, tx, hash, number)
				if err != nil {
					return err
				}
				return nil
			}); err != nil {
				panic(err)
			}
			return h
		} else {
			h, err = blockReader.Header(ctx, applyTx, hash, number)
			if err != nil {
				panic(err)
			}
			return h
		}
	}
	if !parallel {
		applyWorker.ResetTx(applyTx)
		doms.SetTx(applyTx)
	}

	slowDownLimit := time.NewTicker(time.Second)
	defer slowDownLimit.Stop()

	stateStream := !initialCycle && cfg.stateStream && maxBlockNum-blockNum < stateStreamLimit

	var readAhead chan uint64
	if !parallel {
		// snapshots are often stored on chaper drives. don't expect low-read-latency and manually read-ahead.
		// can't use OS-level ReadAhead - because Data >> RAM
		// it also warmsup state a bit - by touching senders/coninbase accounts and code
		var clean func()
		readAhead, clean = blocksReadAhead(ctx, &cfg, 4, engine, true)
		defer clean()
	}

	blocksInSnapshots := cfg.blockReader.FrozenBlocks()
	//fmt.Printf("exec blocks: %d -> %d\n", blockNum, maxBlockNum)

	var b *types.Block
Loop:
	for ; blockNum <= maxBlockNum; blockNum++ {
		if blockNum >= blocksInSnapshots {
			agg.KeepStepsInDB(1)
		}

		//time.Sleep(50 * time.Microsecond)
		if !parallel {
			select {
			case readAhead <- blockNum:
			default:
			}
		}
		inputBlockNum.Store(blockNum)
		doms.SetBlockNum(blockNum)

		b, err = blockWithSenders(chainDb, applyTx, blockReader, blockNum)
		if err != nil {
			return err
		}
		if b == nil {
			// TODO: panic here and see that overall process deadlock
			return fmt.Errorf("nil block %d", blockNum)
		}
		txs := b.Transactions()
		header := b.HeaderNoCopy()
		skipAnalysis := core.SkipAnalysis(chainConfig, blockNum)
		signer := *types.MakeSigner(chainConfig, blockNum, header.Time)

		f := core.GetHashFn(header, getHeaderFunc)
		getHashFnMute := &sync.Mutex{}
		getHashFn := func(n uint64) common.Hash {
			getHashFnMute.Lock()
			defer getHashFnMute.Unlock()
			return f(n)
		}
		blockContext := core.NewEVMBlockContext(header, getHashFn, engine, nil /* author */)

		if parallel {
			select {
			case err := <-rwLoopErrCh:
				if err != nil {
					return err
				}
			case <-ctx.Done():
				return ctx.Err()
			default:
			}

			func() {
				for rws.Len() > rws.Limit() || rs.SizeEstimate() >= commitThreshold {
					select {
					case <-ctx.Done():
						return
					case _, ok := <-rwsConsumed:
						if !ok {
							return
						}
					case <-slowDownLimit.C:
						//logger.Warn("skip", "rws.Len()", rws.Len(), "rws.Limit()", rws.Limit(), "rws.ResultChLen()", rws.ResultChLen())
						//if tt := rws.Dbg(); tt != nil {
						//	log.Warn("fst", "n", tt.TxNum, "in.len()", in.Len(), "out", outputTxNum.Load(), "in.NewTasksLen", in.NewTasksLen())
						//}
						return
					}
				}
			}()
		} else {
			if !initialCycle && stateStream {
				txs, err := blockReader.RawTransactions(context.Background(), applyTx, b.NumberU64(), b.NumberU64())
				if err != nil {
					return err
				}
				cfg.accumulator.StartChange(b.NumberU64(), b.Hash(), txs, false)
			}
		}

		rules := chainConfig.Rules(blockNum, b.Time())
		var gasUsed, blobGasUsed uint64
		for txIndex := -1; txIndex <= len(txs); txIndex++ {

			// Do not oversend, wait for the result heap to go under certain size
			txTask := &state.TxTask{
				BlockNum:        blockNum,
				Header:          header,
				Coinbase:        b.Coinbase(),
				Uncles:          b.Uncles(),
				Rules:           rules,
				Txs:             txs,
				TxNum:           inputTxNum,
				TxIndex:         txIndex,
				BlockHash:       b.Hash(),
				BlockRoot:       b.Root(),
				SkipAnalysis:    skipAnalysis,
				Final:           txIndex == len(txs),
				GetHashFn:       getHashFn,
				EvmBlockContext: blockContext,
				Withdrawals:     b.Withdrawals(),

				// use history reader instead of state reader to catch up to the tx where we left off
				HistoryExecution: offsetFromBlockBeginning > 0 && txIndex < int(offsetFromBlockBeginning),
			}
			//if txTask.HistoryExecution { // nolint
			//	fmt.Printf("[dbg] txNum: %d, hist=%t\n", txTask.TxNum, txTask.HistoryExecution)
			//}
			if txIndex >= 0 && txIndex < len(txs) {
				txTask.Tx = txs[txIndex]
				txTask.TxAsMessage, err = txTask.Tx.AsMessage(signer, header.BaseFee, txTask.Rules)
				if err != nil {
					return err
				}

				if sender, ok := txs[txIndex].GetSender(); ok {
					txTask.Sender = &sender
				} else {
					sender, err := signer.Sender(txTask.Tx)
					if err != nil {
						return err
					}
					txTask.Sender = &sender
					logger.Warn("[Execution] expensive lazy sender recovery", "blockNum", txTask.BlockNum, "txIdx", txTask.TxIndex)
				}
			}

			if parallel {
				if txTask.TxIndex >= 0 && txTask.TxIndex < len(txs) {
					if ok := rs.RegisterSender(txTask); ok {
						rs.AddWork(ctx, txTask, in)
					}
				} else {
					rs.AddWork(ctx, txTask, in)
				}
			} else {
				count++
				if txTask.Error != nil {
					break Loop
				}
				applyWorker.RunTxTaskNoLock(txTask)
				if err := func() error {
					if errors.Is(txTask.Error, context.Canceled) {
						return err
					}
					if txTask.Error != nil {
						return fmt.Errorf("%w: %v", consensus.ErrInvalidBlock, txTask.Error) //same as in stage_exec.go
					}
					gasUsed += txTask.UsedGas
					if txTask.Tx != nil {
						p := message.NewPrinter(language.English)
						p.Printf("TxnID %d, GasUsed %d\n", txTask.TxIndex, txTask.UsedGas)

						//fmt.Printf("[dbg] gasUsed: %d, txnIdx=%d, getGas=%d\n", txTask.UsedGas, txTask.TxIndex, txTask.Tx.GetGas())
						//if txTask.UsedGas != txTask.Tx.GetGas() {
						//	fmt.Printf("alex: used=%d, limit=%d, cumulative=%d\n", txTask.UsedGas, txTask.Tx.GetGas(), gasUsed)
						//}
						blobGasUsed += txTask.Tx.GetBlobGas()
					} else {
						//fmt.Printf("[dbg] gasUsed2: %d, txnIdx=%d\n", txTask.UsedGas, txTask.TxIndex)
					}
					if txTask.Final {
						if txTask.BlockNum > 0 { //Disable check for genesis. Maybe need somehow improve it in future - to satisfy TestExecutionSpec
							if err := core.BlockPostValidation(gasUsed, blobGasUsed, txTask.Header); err != nil {
								return fmt.Errorf("%w, %s", consensus.ErrInvalidBlock, err)
							}
						}
						gasUsed, blobGasUsed = 0, 0
					}
					return nil
				}(); err != nil {
					if errors.Is(err, context.Canceled) {
						return err
					}
					logger.Warn(fmt.Sprintf("[%s] Execution failed", execStage.LogPrefix()), "block", blockNum, "hash", header.Hash().String(), "err", err)
					if cfg.hd != nil && errors.Is(err, consensus.ErrInvalidBlock) {
						cfg.hd.ReportBadHeaderPoS(header.Hash(), header.ParentHash)
					}
					if cfg.badBlockHalt {
						return err
					}
					if errors.Is(err, consensus.ErrInvalidBlock) {
						if err := u.UnwindTo(blockNum-1, BadBlock(header.Hash(), err), applyTx); err != nil {
							return err
						}
					} else {
						if err := u.UnwindTo(blockNum-1, ExecUnwind, applyTx); err != nil {
							return err
						}
					}
					break Loop
				}

				// MA applystate
				if err := rs.ApplyState4(ctx, txTask); err != nil {
					return err
				}

				execTriggers.AddInt(rs.CommitTxNum(txTask.Sender, txTask.TxNum, in))
				outputTxNum.Add(1)
			}
			stageProgress = blockNum
			inputTxNum++
		}
		if offsetFromBlockBeginning > 0 {
			// after history execution no offset will be required
			offsetFromBlockBeginning = 0
		}

		// MA commitTx
		if !parallel {
			//if blockNum%1000 == 0 {
			//	if ok, err := flushAndCheckCommitmentV3(ctx, b.HeaderNoCopy(), applyTx, doms, cfg, execStage, stageProgress, parallel, logger, u); err != nil {
			//		return err
			//	} else if !ok {
			//		break Loop
			//	}
			//}

			outputBlockNum.SetUint64(blockNum)

			select {
			case <-logEvery.C:
				stepsInDB := rawdbhelpers.IdxStepsCountV3(applyTx)
				progress.Log(rs, in, rws, count, inputBlockNum.Load(), outputBlockNum.GetValueUint64(), outputTxNum.Load(), execRepeats.GetValueUint64(), stepsInDB)
				if rs.SizeEstimate() < commitThreshold {
					break
				}
				var (
					commitStart = time.Now()
					tt          = time.Now()

					t1, t2, t3, t4 time.Duration
				)

				if casted, ok := applyTx.(kv.CanWarmupDB); ok {
					if err := casted.WarmupDB(false); err != nil {
						return err
					}
					t4 = time.Since(tt)
				}

				tt = time.Now()
				if ok, err := flushAndCheckCommitmentV3(ctx, b.HeaderNoCopy(), applyTx, doms, cfg, execStage, stageProgress, parallel, logger, u); err != nil {
					return err
				} else if !ok {
					break Loop
				}
				t1 = time.Since(tt)

				if err := func() error {
					doms.Close()
					if err = execStage.Update(applyTx, outputBlockNum.GetValueUint64()); err != nil {
						return err
					}

					tt = time.Now()
					applyTx.CollectMetrics()
					if !useExternalTx {
						tt = time.Now()
						if err = applyTx.Commit(); err != nil {
							return err
						}

						t2 = time.Since(tt)
						if blocksFreezeCfg.Produce {
							agg.BuildFilesInBackground(outputTxNum.Load())
						}

						tt = time.Now()
						if err := chainDb.Update(ctx, func(tx kv.RwTx) error {
							if casted, ok := tx.(kv.CanWarmupDB); ok {
								if err := casted.WarmupDB(false); err != nil {
									return err
								}
							}
							if err := tx.(state2.HasAggCtx).AggCtx().PruneWithTimeout(ctx, 60*time.Minute, tx); err != nil {
								return err
							}
							return nil
						}); err != nil {
							return err
						}
						t3 = time.Since(tt)

						applyTx, err = cfg.db.BeginRw(context.Background()) //nolint
						if err != nil {
							return err
						}
					}
					doms = state2.NewSharedDomains(applyTx)
					rs = state.NewStateV3(doms, logger)

					applyWorker.ResetTx(applyTx)
					applyWorker.ResetState(rs)

					return nil
				}(); err != nil {
					return err
				}
				logger.Info("Committed", "time", time.Since(commitStart),
					"block", doms.BlockNum(), "txNum", doms.TxNum(),
					"flush+commitment", t1, "tx.commit", t2, "prune", t3, "warmup", t4)
			default:
			}
		}

		if parallel && blocksFreezeCfg.Produce { // sequential exec - does aggregate right after commit
			agg.BuildFilesInBackground(outputTxNum.Load())
		}
		select {
		case <-ctx.Done():
			return ctx.Err()
		default:
		}
	}

	log.Info("Executed", "blocks", inputBlockNum.Load(), "txs", outputTxNum.Load(), "repeats", execRepeats.GetValueUint64())

	if parallel {
		logger.Warn("[dbg] all txs sent")
		if err := rwLoopG.Wait(); err != nil {
			return err
		}
		waitWorkers()
	}

	if !u.HasUnwindPoint() {
		if b != nil {
			_, err := flushAndCheckCommitmentV3(ctx, b.HeaderNoCopy(), applyTx, doms, cfg, execStage, stageProgress, parallel, logger, u)
			if err != nil {
				return err
			}
		} else {
			fmt.Printf("[dbg] mmmm... do we need action here????\n")
		}
	}

	//dumpPlainStateDebug(applyTx, doms)

	if !useExternalTx && applyTx != nil {
		if err = applyTx.Commit(); err != nil {
			return err
		}
	}
	if parallel && blocksFreezeCfg.Produce {
		agg.BuildFilesInBackground(outputTxNum.Load())
	}
	return nil
}

// nolint
func dumpPlainStateDebug(tx kv.RwTx, doms *state2.SharedDomains) {
	blockNum, err := stages.GetStageProgress(tx, stages.Execution)
	if err != nil {
		panic(err)
	}
	histV3, err := kvcfg.HistoryV3.Enabled(tx)
	if err != nil {
		panic(err)
	}
	fmt.Printf("[dbg] plain state: %d\n", blockNum)
	defer fmt.Printf("[dbg] plain state end\n")

	if !histV3 {
		if err := tx.ForEach(kv.PlainState, nil, func(k, v []byte) error {
			if len(k) == 20 {
				a := accounts.NewAccount()
				a.DecodeForStorage(v)
				fmt.Printf("%x, %d, %d, %d, %x\n", k, &a.Balance, a.Nonce, a.Incarnation, a.CodeHash)
			}
			return nil
		}); err != nil {
			panic(err)
		}
		if err := tx.ForEach(kv.PlainState, nil, func(k, v []byte) error {
			if len(k) > 20 {
				fmt.Printf("%x, %x\n", k, v)
			}
			return nil
		}); err != nil {
			panic(err)
		}
		return
	}

	if doms != nil {
		doms.Flush(context.Background(), tx)
	}
	{
		it, err := tx.(state2.HasAggCtx).AggCtx().DomainRangeLatest(tx, kv.AccountsDomain, nil, nil, -1)
		if err != nil {
			panic(err)
		}
		for it.HasNext() {
			k, v, err := it.Next()
			if err != nil {
				panic(err)
			}
			a := accounts.NewAccount()
			accounts.DeserialiseV3(&a, v)
			fmt.Printf("%x, %d, %d, %d, %x\n", k, &a.Balance, a.Nonce, a.Incarnation, a.CodeHash)
		}
	}
	{
		it, err := tx.(state2.HasAggCtx).AggCtx().DomainRangeLatest(tx, kv.StorageDomain, nil, nil, -1)
		if err != nil {
			panic(1)
		}
		for it.HasNext() {
			k, v, err := it.Next()
			if err != nil {
				panic(err)
			}
			fmt.Printf("%x, %x\n", k, v)
		}
	}
	{
		it, err := tx.(state2.HasAggCtx).AggCtx().DomainRangeLatest(tx, kv.CommitmentDomain, nil, nil, -1)
		if err != nil {
			panic(1)
		}
		for it.HasNext() {
			k, v, err := it.Next()
			if err != nil {
				panic(err)
			}
			fmt.Printf("%x, %x\n", k, v)
			if bytes.Equal(k, []byte("state")) {
				fmt.Printf("state: t=%d b=%d\n", binary.BigEndian.Uint64(v[:8]), binary.BigEndian.Uint64(v[8:]))
			}
		}
	}
}

// flushAndCheckCommitmentV3 - does write state to db and then check commitment
func flushAndCheckCommitmentV3(ctx context.Context, header *types.Header, applyTx kv.RwTx, doms *state2.SharedDomains, cfg ExecuteBlockCfg, e *StageState, maxBlockNum uint64, parallel bool, logger log.Logger, u Unwinder) (bool, error) {
	// E2 state root check was in another stage - means we did flush state even if state root will not match
	// And Unwind expecting it
	if !parallel {
		if err := doms.Flush(ctx, applyTx); err != nil {
			return false, err
		}
		if err := e.Update(applyTx, maxBlockNum); err != nil {
			return false, err
		}
		if _, err := rawdb.IncrementStateVersion(applyTx); err != nil {
			return false, fmt.Errorf("writing plain state version: %w", err)
		}
	}
	if dbg.DiscardCommitment() {
		return true, nil
	}
	if doms.BlockNum() != header.Number.Uint64() {
		panic(fmt.Errorf("%d != %d", doms.BlockNum(), header.Number.Uint64()))
	}
	rh, err := doms.ComputeCommitment(ctx, true, false, header.Number.Uint64(), u.LogPrefix())
	if err != nil {
		return false, fmt.Errorf("StateV3.Apply: %w", err)
	}
	if bytes.Equal(rh, header.Root.Bytes()) {
		if err := doms.Flush(ctx, applyTx); err != nil {
			return false, err
		}
		return true, nil
	}
	/* uncomment it when need to debug state-root mismatch
	if err := doms.Flush(context.Background(), applyTx); err != nil {
		panic(err)
	}
	oldAlogNonIncrementalHahs, err := core.CalcHashRootForTests(applyTx, header, true, false)
	if err != nil {
		panic(err)
	}
	if common.BytesToHash(rh) != oldAlogNonIncrementalHahs {
		if oldAlogNonIncrementalHahs != header.Root {
			log.Error(fmt.Sprintf("block hash mismatch - both algorithm hashes are bad! (means latest state is NOT correct AND new commitment issue): %x != %x != %x bn =%d", common.BytesToHash(rh), oldAlogNonIncrementalHahs, header.Root, header.Number))
		} else {
			log.Error(fmt.Sprintf("block hash mismatch - and new-algorithm hash is bad! (means latest state is CORRECT): %x != %x == %x bn =%d", common.BytesToHash(rh), oldAlogNonIncrementalHahs, header.Root, header.Number))
		}
	} else {
		log.Error(fmt.Sprintf("block hash mismatch - and new-algorithm hash is good! (means latest state is NOT correct): %x == %x != %x bn =%d", common.BytesToHash(rh), oldAlogNonIncrementalHahs, header.Root, header.Number))
	}
	//*/
	logger.Error(fmt.Sprintf("[%s] Wrong trie root of block %d: %x, expected (from header): %x. Block hash: %x", e.LogPrefix(), header.Number.Uint64(), rh, header.Root.Bytes(), header.Hash()))
	if cfg.badBlockHalt {
		return false, fmt.Errorf("wrong trie root")
	}
	if cfg.hd != nil {
		cfg.hd.ReportBadHeaderPoS(header.Hash(), header.ParentHash)
	}
	minBlockNum := e.BlockNumber
	if maxBlockNum <= minBlockNum {
		return false, nil
	}

	unwindToLimit, err := applyTx.(state2.HasAggCtx).AggCtx().CanUnwindDomainsToBlockNum(applyTx)
	if err != nil {
		return false, err
	}
	minBlockNum = cmp.Max(minBlockNum, unwindToLimit)

	// Binary search, but not too deep
	jump := cmp.InRange(1, 1000, (maxBlockNum-minBlockNum)/2)
	unwindTo := maxBlockNum - jump

	// protect from too far unwind
	allowedUnwindTo, ok, err := applyTx.(state2.HasAggCtx).AggCtx().CanUnwindBeforeBlockNum(unwindTo, applyTx)
	if err != nil {
		return false, err
	}
	if !ok {
		return false, fmt.Errorf("too far unwind. requested=%d, minAllowed=%d", unwindTo, allowedUnwindTo)
	}
	logger.Warn("Unwinding due to incorrect root hash", "to", unwindTo)
	if err := u.UnwindTo(allowedUnwindTo, BadBlock(header.Hash(), ErrInvalidStateRootHash), applyTx); err != nil {
		return false, err
	}
	return false, nil
}

func blockWithSenders(db kv.RoDB, tx kv.Tx, blockReader services.BlockReader, blockNum uint64) (b *types.Block, err error) {
	if tx == nil {
		tx, err = db.BeginRo(context.Background())
		if err != nil {
			return nil, err
		}
		defer tx.Rollback()
	}
	b, err = blockReader.BlockByNumber(context.Background(), tx, blockNum)
	if err != nil {
		return nil, err
	}
	if b == nil {
		return nil, nil
	}
	for _, txn := range b.Transactions() {
		_ = txn.Hash()
	}
	return b, err
}

func processResultQueue(ctx context.Context, in *state.QueueWithRetry, rws *state.ResultsQueue, outputTxNumIn uint64, rs *state.StateV3, agg *state2.AggregatorV3, applyTx kv.Tx, backPressure chan struct{}, applyWorker *exec3.Worker, canRetry, forceStopAtBlockEnd bool) (outputTxNum uint64, conflicts, triggers int, processedBlockNum uint64, stopedAtBlockEnd bool, err error) {
	rwsIt := rws.Iter()
	defer rwsIt.Close()

	var i int
	outputTxNum = outputTxNumIn
	for rwsIt.HasNext(outputTxNum) {
		txTask := rwsIt.PopNext()
		if txTask.Error != nil || !rs.ReadsValid(txTask.ReadLists) {
			conflicts++

			if i > 0 && canRetry {
				//send to re-exex
				rs.ReTry(txTask, in)
				continue
			}

			// resolve first conflict right here: it's faster and conflict-free
			applyWorker.RunTxTask(txTask)
			if txTask.Error != nil {
				return outputTxNum, conflicts, triggers, processedBlockNum, false, fmt.Errorf("%w: %v", consensus.ErrInvalidBlock, txTask.Error)
			}
			// TODO: post-validation of gasUsed and blobGasUsed
			i++
		}

		if txTask.Final {
			err := rs.ApplyState4(ctx, txTask)
			if err != nil {
				return outputTxNum, conflicts, triggers, processedBlockNum, false, fmt.Errorf("StateV3.Apply: %w", err)
			}
			//if !bytes.Equal(rh, txTask.BlockRoot[:]) {
			//	log.Error("block hash mismatch", "rh", hex.EncodeToString(rh), "blockRoot", hex.EncodeToString(txTask.BlockRoot[:]), "bn", txTask.BlockNum, "txn", txTask.TxNum)
			//	return outputTxNum, conflicts, triggers, processedBlockNum, false, fmt.Errorf("block hashk mismatch: %x != %x bn =%d, txn= %d", rh, txTask.BlockRoot[:], txTask.BlockNum, txTask.TxNum)
			//}
		}
		triggers += rs.CommitTxNum(txTask.Sender, txTask.TxNum, in)
		outputTxNum++
		if backPressure != nil {
			select {
			case backPressure <- struct{}{}:
			default:
			}
		}
		if err := rs.ApplyLogsAndTraces4(txTask, rs.Domains()); err != nil {
			return outputTxNum, conflicts, triggers, processedBlockNum, false, fmt.Errorf("StateV3.Apply: %w", err)
		}
		processedBlockNum = txTask.BlockNum
		stopedAtBlockEnd = txTask.Final
		if forceStopAtBlockEnd && txTask.Final {
			break
		}
	}
	return
}

func reconstituteStep(last bool,
	workerCount int, ctx context.Context, db kv.RwDB, txNum uint64, dirs datadir.Dirs,
	as *libstate.AggregatorStep, chainDb kv.RwDB, blockReader services.FullBlockReader,
	chainConfig *chain.Config, logger log.Logger, genesis *types.Genesis, engine consensus.Engine,
	batchSize datasize.ByteSize, s *StageState, blockNum uint64, total uint64,
) error {
	var startOk, endOk bool
	startTxNum, endTxNum := as.TxNumRange()
	var startBlockNum, endBlockNum uint64 // First block which is not covered by the history snapshot files
	if err := chainDb.View(ctx, func(tx kv.Tx) (err error) {
		startOk, startBlockNum, err = rawdbv3.TxNums.FindBlockNum(tx, startTxNum)
		if err != nil {
			return err
		}
		if startBlockNum > 0 {
			startBlockNum--
			startTxNum, err = rawdbv3.TxNums.Min(tx, startBlockNum)
			if err != nil {
				return err
			}
		}
		endOk, endBlockNum, err = rawdbv3.TxNums.FindBlockNum(tx, endTxNum)
		if err != nil {
			return err
		}
		return nil
	}); err != nil {
		return err
	}
	if !startOk {
		return fmt.Errorf("step startTxNum not found in snapshot blocks: %d", startTxNum)
	}
	if !endOk {
		return fmt.Errorf("step endTxNum not found in snapshot blocks: %d", endTxNum)
	}
	if last {
		endBlockNum = blockNum
	}

	logger.Info(fmt.Sprintf("[%s] Reconstitution", s.LogPrefix()), "startTxNum", startTxNum, "endTxNum", endTxNum, "startBlockNum", startBlockNum, "endBlockNum", endBlockNum)

	var maxTxNum = startTxNum

	scanWorker := exec3.NewScanWorker(txNum, as)

	t := time.Now()
	if err := scanWorker.BitmapAccounts(); err != nil {
		return err
	}
	if time.Since(t) > 5*time.Second {
		logger.Info(fmt.Sprintf("[%s] Scan accounts history", s.LogPrefix()), "took", time.Since(t))
	}

	t = time.Now()
	if err := scanWorker.BitmapStorage(); err != nil {
		return err
	}
	if time.Since(t) > 5*time.Second {
		logger.Info(fmt.Sprintf("[%s] Scan storage history", s.LogPrefix()), "took", time.Since(t))
	}

	t = time.Now()
	if err := scanWorker.BitmapCode(); err != nil {
		return err
	}
	if time.Since(t) > 5*time.Second {
		logger.Info(fmt.Sprintf("[%s] Scan code history", s.LogPrefix()), "took", time.Since(t))
	}
	bitmap := scanWorker.Bitmap()

	logEvery := time.NewTicker(logInterval)
	defer logEvery.Stop()

	logger.Info(fmt.Sprintf("[%s] Ready to replay", s.LogPrefix()), "transactions", bitmap.GetCardinality(), "out of", txNum)
	var lock sync.RWMutex
	reconWorkers := make([]*exec3.ReconWorker, workerCount)
	roTxs := make([]kv.Tx, workerCount)
	chainTxs := make([]kv.Tx, workerCount)
	defer func() {
		for i := 0; i < workerCount; i++ {
			if roTxs[i] != nil {
				roTxs[i].Rollback()
			}
			if chainTxs[i] != nil {
				chainTxs[i].Rollback()
			}
		}
	}()
	for i := 0; i < workerCount; i++ {
		var err error
		if roTxs[i], err = db.BeginRo(ctx); err != nil {
			return err
		}
		if chainTxs[i], err = chainDb.BeginRo(ctx); err != nil {
			return err
		}
	}
	g, reconstWorkersCtx := errgroup.WithContext(ctx)
	defer g.Wait()
	workCh := make(chan *state.TxTask, workerCount*4)
	defer func() {
		fmt.Printf("close1\n")
		safeCloseTxTaskCh(workCh)
	}()

	rs := state.NewReconState(workCh)
	prevCount := rs.DoneCount()
	for i := 0; i < workerCount; i++ {
		var localAs *libstate.AggregatorStep
		if i == 0 {
			localAs = as
		} else {
			localAs = as.Clone()
		}
		reconWorkers[i] = exec3.NewReconWorker(lock.RLocker(), reconstWorkersCtx, rs, localAs, blockReader, chainConfig, logger, genesis, engine, chainTxs[i])
		reconWorkers[i].SetTx(roTxs[i])
		reconWorkers[i].SetChainTx(chainTxs[i])
	}

	rollbackCount := uint64(0)

	for i := 0; i < workerCount; i++ {
		i := i
		g.Go(func() error { return reconWorkers[i].Run() })
	}
	commitThreshold := batchSize.Bytes()
	prevRollbackCount := uint64(0)
	prevTime := time.Now()
	reconDone := make(chan struct{}, 1)

	defer close(reconDone)

	commit := func(ctx context.Context) error {
		t := time.Now()
		lock.Lock()
		defer lock.Unlock()
		for i := 0; i < workerCount; i++ {
			roTxs[i].Rollback()
		}
		if err := db.Update(ctx, func(tx kv.RwTx) error {
			if err := rs.Flush(tx); err != nil {
				return err
			}
			return nil
		}); err != nil {
			return err
		}
		for i := 0; i < workerCount; i++ {
			var err error
			if roTxs[i], err = db.BeginRo(ctx); err != nil {
				return err
			}
			reconWorkers[i].SetTx(roTxs[i])
		}
		logger.Info(fmt.Sprintf("[%s] State reconstitution, commit", s.LogPrefix()), "took", time.Since(t))
		return nil
	}
	g.Go(func() error {
		for {
			select {
			case <-reconDone: // success finish path
				return nil
			case <-reconstWorkersCtx.Done(): // force-stop path
				return reconstWorkersCtx.Err()
			case <-logEvery.C:
				var m runtime.MemStats
				dbg.ReadMemStats(&m)
				sizeEstimate := rs.SizeEstimate()
				maxTxNum = rs.MaxTxNum()
				count := rs.DoneCount()
				rollbackCount = rs.RollbackCount()
				currentTime := time.Now()
				interval := currentTime.Sub(prevTime)
				speedTx := float64(count-prevCount) / (float64(interval) / float64(time.Second))
				progress := 100.0 * float64(maxTxNum) / float64(total)
				stepProgress := 100.0 * float64(maxTxNum-startTxNum) / float64(endTxNum-startTxNum)
				var repeatRatio float64
				if count > prevCount {
					repeatRatio = 100.0 * float64(rollbackCount-prevRollbackCount) / float64(count-prevCount)
				}
				prevTime = currentTime
				prevCount = count
				prevRollbackCount = rollbackCount
				logger.Info(fmt.Sprintf("[%s] State reconstitution", s.LogPrefix()), "overall progress", fmt.Sprintf("%.2f%%", progress),
					"step progress", fmt.Sprintf("%.2f%%", stepProgress),
					"tx/s", fmt.Sprintf("%.1f", speedTx), "workCh", fmt.Sprintf("%d/%d", len(workCh), cap(workCh)),
					"repeat ratio", fmt.Sprintf("%.2f%%", repeatRatio), "queue.len", rs.QueueLen(), "blk", syncMetrics[stages.Execution].GetValueUint64(),
					"buffer", fmt.Sprintf("%s/%s", common.ByteCount(sizeEstimate), common.ByteCount(commitThreshold)),
					"alloc", common.ByteCount(m.Alloc), "sys", common.ByteCount(m.Sys))
				if sizeEstimate >= commitThreshold {
					if err := commit(reconstWorkersCtx); err != nil {
						return err
					}
				}
			}
		}
	})

	var inputTxNum = startTxNum
	var b *types.Block
	var txKey [8]byte
	getHeaderFunc := func(hash common.Hash, number uint64) (h *types.Header) {
		var err error
		if err = chainDb.View(ctx, func(tx kv.Tx) error {
			h, err = blockReader.Header(ctx, tx, hash, number)
			if err != nil {
				return err
			}
			return nil

		}); err != nil {
			panic(err)
		}
		return h
	}

	if err := func() (err error) {
		defer func() {
			close(workCh)
			reconDone <- struct{}{} // Complete logging and committing go-routine
			if waitErr := g.Wait(); waitErr != nil {
				if err == nil {
					err = waitErr
				}
				return
			}
		}()

		for bn := startBlockNum; bn <= endBlockNum; bn++ {
			t = time.Now()
			b, err = blockWithSenders(chainDb, nil, blockReader, bn)
			if err != nil {
				return err
			}
			if b == nil {
				return fmt.Errorf("could not find block %d\n", bn)
			}
			txs := b.Transactions()
			header := b.HeaderNoCopy()
			skipAnalysis := core.SkipAnalysis(chainConfig, bn)
			signer := *types.MakeSigner(chainConfig, bn, header.Time)

			f := core.GetHashFn(header, getHeaderFunc)
			getHashFnMute := &sync.Mutex{}
			getHashFn := func(n uint64) common.Hash {
				getHashFnMute.Lock()
				defer getHashFnMute.Unlock()
				return f(n)
			}
			blockContext := core.NewEVMBlockContext(header, getHashFn, engine, nil /* author */)
			rules := chainConfig.Rules(bn, b.Time())

			for txIndex := -1; txIndex <= len(txs); txIndex++ {
				if bitmap.Contains(inputTxNum) {
					binary.BigEndian.PutUint64(txKey[:], inputTxNum)
					txTask := &state.TxTask{
						BlockNum:        bn,
						Header:          header,
						Coinbase:        b.Coinbase(),
						Uncles:          b.Uncles(),
						Rules:           rules,
						TxNum:           inputTxNum,
						Txs:             txs,
						TxIndex:         txIndex,
						BlockHash:       b.Hash(),
						SkipAnalysis:    skipAnalysis,
						Final:           txIndex == len(txs),
						GetHashFn:       getHashFn,
						EvmBlockContext: blockContext,
						Withdrawals:     b.Withdrawals(),
					}
					if txIndex >= 0 && txIndex < len(txs) {
						txTask.Tx = txs[txIndex]
						txTask.TxAsMessage, err = txTask.Tx.AsMessage(signer, header.BaseFee, txTask.Rules)
						if err != nil {
							return err
						}
						if sender, ok := txs[txIndex].GetSender(); ok {
							txTask.Sender = &sender
						}
					} else {
						txTask.Txs = txs
					}

					select {
					case workCh <- txTask:
					case <-reconstWorkersCtx.Done():
						// if ctx canceled, then maybe it's because of error in errgroup
						//
						// errgroup doesn't play with pattern where some 1 goroutine-producer is outside of errgroup
						// but RwTx doesn't allow move between goroutines
						return g.Wait()
					}
				}
				inputTxNum++
			}

			syncMetrics[stages.Execution].SetUint64(bn)
		}
		return err
	}(); err != nil {
		return err
	}

	for i := 0; i < workerCount; i++ {
		roTxs[i].Rollback()
	}
	if err := db.Update(ctx, func(tx kv.RwTx) error {
		if err := rs.Flush(tx); err != nil {
			return err
		}
		return nil
	}); err != nil {
		return err
	}

	plainStateCollector := etl.NewCollector(fmt.Sprintf("%s recon plainState", s.LogPrefix()), dirs.Tmp, etl.NewSortableBuffer(etl.BufferOptimalSize), logger)
	defer plainStateCollector.Close()
	codeCollector := etl.NewCollector(fmt.Sprintf("%s recon code", s.LogPrefix()), dirs.Tmp, etl.NewOldestEntryBuffer(etl.BufferOptimalSize), logger)
	defer codeCollector.Close()
	plainContractCollector := etl.NewCollector(fmt.Sprintf("%s recon plainContract", s.LogPrefix()), dirs.Tmp, etl.NewSortableBuffer(etl.BufferOptimalSize), logger)
	defer plainContractCollector.Close()
	var transposedKey []byte

	if err := db.View(ctx, func(roTx kv.Tx) error {
		clear := kv.ReadAhead(ctx, db, &atomic.Bool{}, kv.PlainStateR, nil, math.MaxUint32)
		defer clear()
		if err := roTx.ForEach(kv.PlainStateR, nil, func(k, v []byte) error {
			transposedKey = append(transposedKey[:0], k[8:]...)
			transposedKey = append(transposedKey, k[:8]...)
			return plainStateCollector.Collect(transposedKey, v)
		}); err != nil {
			return err
		}
		clear2 := kv.ReadAhead(ctx, db, &atomic.Bool{}, kv.PlainStateD, nil, math.MaxUint32)
		defer clear2()
		if err := roTx.ForEach(kv.PlainStateD, nil, func(k, v []byte) error {
			transposedKey = append(transposedKey[:0], v...)
			transposedKey = append(transposedKey, k...)
			return plainStateCollector.Collect(transposedKey, nil)
		}); err != nil {
			return err
		}
		clear3 := kv.ReadAhead(ctx, db, &atomic.Bool{}, kv.CodeR, nil, math.MaxUint32)
		defer clear3()
		if err := roTx.ForEach(kv.CodeR, nil, func(k, v []byte) error {
			transposedKey = append(transposedKey[:0], k[8:]...)
			transposedKey = append(transposedKey, k[:8]...)
			return codeCollector.Collect(transposedKey, v)
		}); err != nil {
			return err
		}
		clear4 := kv.ReadAhead(ctx, db, &atomic.Bool{}, kv.CodeD, nil, math.MaxUint32)
		defer clear4()
		if err := roTx.ForEach(kv.CodeD, nil, func(k, v []byte) error {
			transposedKey = append(transposedKey[:0], v...)
			transposedKey = append(transposedKey, k...)
			return codeCollector.Collect(transposedKey, nil)
		}); err != nil {
			return err
		}
		clear5 := kv.ReadAhead(ctx, db, &atomic.Bool{}, kv.PlainContractR, nil, math.MaxUint32)
		defer clear5()
		if err := roTx.ForEach(kv.PlainContractR, nil, func(k, v []byte) error {
			transposedKey = append(transposedKey[:0], k[8:]...)
			transposedKey = append(transposedKey, k[:8]...)
			return plainContractCollector.Collect(transposedKey, v)
		}); err != nil {
			return err
		}
		clear6 := kv.ReadAhead(ctx, db, &atomic.Bool{}, kv.PlainContractD, nil, math.MaxUint32)
		defer clear6()
		if err := roTx.ForEach(kv.PlainContractD, nil, func(k, v []byte) error {
			transposedKey = append(transposedKey[:0], v...)
			transposedKey = append(transposedKey, k...)
			return plainContractCollector.Collect(transposedKey, nil)
		}); err != nil {
			return err
		}
		return nil
	}); err != nil {
		return err
	}
	if err := db.Update(ctx, func(tx kv.RwTx) error {
		if err := tx.ClearBucket(kv.PlainStateR); err != nil {
			return err
		}
		if err := tx.ClearBucket(kv.PlainStateD); err != nil {
			return err
		}
		if err := tx.ClearBucket(kv.CodeR); err != nil {
			return err
		}
		if err := tx.ClearBucket(kv.CodeD); err != nil {
			return err
		}
		if err := tx.ClearBucket(kv.PlainContractR); err != nil {
			return err
		}
		if err := tx.ClearBucket(kv.PlainContractD); err != nil {
			return err
		}
		return nil
	}); err != nil {
		return err
	}
	if err := chainDb.Update(ctx, func(tx kv.RwTx) error {
		var lastKey []byte
		var lastVal []byte
		if err := plainStateCollector.Load(tx, kv.PlainState, func(k, v []byte, table etl.CurrentTableReader, next etl.LoadNextFunc) error {
			if !bytes.Equal(k[:len(k)-8], lastKey) {
				if lastKey != nil {
					if e := next(lastKey, lastKey, lastVal); e != nil {
						return e
					}
				}
				lastKey = append(lastKey[:0], k[:len(k)-8]...)
			}
			if v == nil { // `nil` value means delete, `empty value []byte{}` means empty value
				lastVal = nil
			} else {
				lastVal = append(lastVal[:0], v...)
			}
			return nil
		}, etl.TransformArgs{}); err != nil {
			return err
		}
		plainStateCollector.Close()
		if lastKey != nil {
			if len(lastVal) > 0 {
				if e := tx.Put(kv.PlainState, lastKey, lastVal); e != nil {
					return e
				}
			} else {
				if e := tx.Delete(kv.PlainState, lastKey); e != nil {
					return e
				}
			}
		}
		lastKey = nil
		lastVal = nil
		if err := codeCollector.Load(tx, kv.Code, func(k, v []byte, table etl.CurrentTableReader, next etl.LoadNextFunc) error {
			if !bytes.Equal(k[:len(k)-8], lastKey) {
				if lastKey != nil {
					if e := next(lastKey, lastKey, lastVal); e != nil {
						return e
					}
				}
				lastKey = append(lastKey[:0], k[:len(k)-8]...)
			}
			if v == nil {
				lastVal = nil
			} else {
				lastVal = append(lastVal[:0], v...)
			}
			return nil
		}, etl.TransformArgs{}); err != nil {
			return err
		}
		codeCollector.Close()
		if lastKey != nil {
			if len(lastVal) > 0 {
				if e := tx.Put(kv.Code, lastKey, lastVal); e != nil {
					return e
				}
			} else {
				if e := tx.Delete(kv.Code, lastKey); e != nil {
					return e
				}
			}
		}
		lastKey = nil
		lastVal = nil
		if err := plainContractCollector.Load(tx, kv.PlainContractCode, func(k, v []byte, table etl.CurrentTableReader, next etl.LoadNextFunc) error {
			if !bytes.Equal(k[:len(k)-8], lastKey) {
				if lastKey != nil {
					if e := next(lastKey, lastKey, lastVal); e != nil {
						return e
					}
				}
				lastKey = append(lastKey[:0], k[:len(k)-8]...)
			}
			if v == nil {
				lastVal = nil
			} else {
				lastVal = append(lastVal[:0], v...)
			}
			return nil
		}, etl.TransformArgs{}); err != nil {
			return err
		}
		plainContractCollector.Close()
		if lastKey != nil {
			if len(lastVal) > 0 {
				if e := tx.Put(kv.PlainContractCode, lastKey, lastVal); e != nil {
					return e
				}
			} else {
				if e := tx.Delete(kv.PlainContractCode, lastKey); e != nil {
					return e
				}
			}
		}

		return nil
	}); err != nil {
		return err
	}
	return nil
}

func safeCloseTxTaskCh(ch chan *state.TxTask) {
	if ch == nil {
		return
	}
	select {
	case <-ch:
		// Channel was already closed
	default:
		close(ch)
	}
}

func ReconstituteState(ctx context.Context, s *StageState, dirs datadir.Dirs, workerCount int, batchSize datasize.ByteSize, chainDb kv.RwDB,
	blockReader services.FullBlockReader,
	logger log.Logger, agg *state2.AggregatorV3, engine consensus.Engine,
	chainConfig *chain.Config, genesis *types.Genesis) (err error) {
	startTime := time.Now()

	// force merge snapshots before reconstitution, to allign domains progress
	// un-finished merge can happen at "kill -9" during merge
	if err := agg.MergeLoop(ctx); err != nil {
		return err
	}

	// Incremental reconstitution, step by step (snapshot range by snapshot range)
	aggSteps, err := agg.MakeSteps()
	if err != nil {
		return err
	}
	if len(aggSteps) == 0 {
		return nil
	}
	lastStep := aggSteps[len(aggSteps)-1]

	var ok bool
	var blockNum uint64 // First block which is not covered by the history snapshot files
	var txNum uint64
	if err := chainDb.View(ctx, func(tx kv.Tx) error {
		_, toTxNum := lastStep.TxNumRange()
		ok, blockNum, err = rawdbv3.TxNums.FindBlockNum(tx, toTxNum)
		if err != nil {
			return err
		}
		if !ok {
			lastBn, lastTn, _ := rawdbv3.TxNums.Last(tx)
			return fmt.Errorf("blockNum for mininmaxTxNum=%d not found. See lastBlockNum=%d,lastTxNum=%d", toTxNum, lastBn, lastTn)
		}
		if blockNum == 0 {
			return fmt.Errorf("not enough transactions in the history data")
		}
		blockNum--
		txNum, err = rawdbv3.TxNums.Max(tx, blockNum)
		if err != nil {
			return err
		}
		txNum++
		return nil
	}); err != nil {
		return err
	}

	logger.Info(fmt.Sprintf("[%s] Blocks execution, reconstitution", s.LogPrefix()), "fromBlock", s.BlockNumber, "toBlock", blockNum, "toTxNum", txNum)

	reconDbPath := filepath.Join(dirs.DataDir, "recondb")
	dir.Recreate(reconDbPath)
	db, err := kv2.NewMDBX(log.New()).Path(reconDbPath).
		Flags(func(u uint) uint {
			return mdbx.UtterlyNoSync | mdbx.NoMetaSync | mdbx.NoMemInit | mdbx.LifoReclaim | mdbx.WriteMap
		}).
		PageSize(uint64(8 * datasize.KB)).
		WithTableCfg(func(defaultBuckets kv.TableCfg) kv.TableCfg { return kv.ReconTablesCfg }).
		Open(ctx)
	if err != nil {
		return err
	}
	defer db.Close()
	defer os.RemoveAll(reconDbPath)

	for step, as := range aggSteps {
		logger.Info("Step of incremental reconstitution", "step", step+1, "out of", len(aggSteps), "workers", workerCount)
		if err := reconstituteStep(step+1 == len(aggSteps), workerCount, ctx, db,
			txNum, dirs, as, chainDb, blockReader, chainConfig, logger, genesis,
			engine, batchSize, s, blockNum, txNum,
		); err != nil {
			return err
		}
	}
	db.Close()
	plainStateCollector := etl.NewCollector(fmt.Sprintf("%s recon plainState", s.LogPrefix()), dirs.Tmp, etl.NewSortableBuffer(etl.BufferOptimalSize), logger)
	defer plainStateCollector.Close()
	codeCollector := etl.NewCollector(fmt.Sprintf("%s recon code", s.LogPrefix()), dirs.Tmp, etl.NewOldestEntryBuffer(etl.BufferOptimalSize), logger)
	defer codeCollector.Close()
	plainContractCollector := etl.NewCollector(fmt.Sprintf("%s recon plainContract", s.LogPrefix()), dirs.Tmp, etl.NewSortableBuffer(etl.BufferOptimalSize), logger)
	defer plainContractCollector.Close()

	fillWorker := exec3.NewFillWorker(txNum, aggSteps[len(aggSteps)-1])
	t := time.Now()
	if err := fillWorker.FillAccounts(plainStateCollector); err != nil {
		return err
	}
	if time.Since(t) > 5*time.Second {
		logger.Info(fmt.Sprintf("[%s] Filled accounts", s.LogPrefix()), "took", time.Since(t))
	}
	t = time.Now()
	if err := fillWorker.FillStorage(plainStateCollector); err != nil {
		return err
	}
	if time.Since(t) > 5*time.Second {
		logger.Info(fmt.Sprintf("[%s] Filled storage", s.LogPrefix()), "took", time.Since(t))
	}
	t = time.Now()
	if err := fillWorker.FillCode(codeCollector, plainContractCollector); err != nil {
		return err
	}
	if time.Since(t) > 5*time.Second {
		logger.Info(fmt.Sprintf("[%s] Filled code", s.LogPrefix()), "took", time.Since(t))
	}

	// Load all collections into the main collector
	if err = chainDb.Update(ctx, func(tx kv.RwTx) error {
		if err = plainStateCollector.Load(tx, kv.PlainState, etl.IdentityLoadFunc, etl.TransformArgs{}); err != nil {
			return err
		}
		plainStateCollector.Close()
		if err = codeCollector.Load(tx, kv.Code, etl.IdentityLoadFunc, etl.TransformArgs{}); err != nil {
			return err
		}
		codeCollector.Close()
		if err = plainContractCollector.Load(tx, kv.PlainContractCode, etl.IdentityLoadFunc, etl.TransformArgs{}); err != nil {
			return err
		}
		plainContractCollector.Close()
		if err := s.Update(tx, blockNum); err != nil {
			return err
		}
		s.BlockNumber = blockNum
		return nil
	}); err != nil {
		return err
	}
	logger.Info(fmt.Sprintf("[%s] Reconstitution done", s.LogPrefix()), "in", time.Since(startTime))
	return nil
}<|MERGE_RESOLUTION|>--- conflicted
+++ resolved
@@ -248,10 +248,6 @@
 				_blockNum++
 			}
 		}
-<<<<<<< HEAD
-=======
-
->>>>>>> 2dad9e78
 		_min, err := rawdbv3.TxNums.Min(applyTx, _blockNum)
 		if err != nil {
 			return err
