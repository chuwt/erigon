package stagedsync

import (
	"bytes"
	"context"
	"encoding/hex"
	"fmt"
	"sync/atomic"

	"github.com/ledgerwatch/erigon/core/rawdb"
	"github.com/ledgerwatch/log/v3"

	"github.com/ledgerwatch/erigon-lib/kv/rawdbv3"
	"github.com/ledgerwatch/erigon/common/math"
	"github.com/ledgerwatch/erigon/core/state/temporal"
	"github.com/ledgerwatch/erigon/turbo/services"

	libcommon "github.com/ledgerwatch/erigon-lib/common"
	"github.com/ledgerwatch/erigon-lib/etl"
	"github.com/ledgerwatch/erigon-lib/kv"
	"github.com/ledgerwatch/erigon-lib/state"
	"github.com/ledgerwatch/erigon/core/types"
	"github.com/ledgerwatch/erigon/turbo/trie"
)

func collectAndComputeCommitment(ctx context.Context, tx kv.RwTx, tmpDir string, toTxNum uint64) ([]byte, error) {
	domains := state.NewSharedDomains(tx)
	defer domains.Close()

	acc := domains.Account.MakeContext()
	ccc := domains.Code.MakeContext()
	stc := domains.Storage.MakeContext()

	defer acc.Close()
	defer ccc.Close()
	defer stc.Close()

	// has to set this value because it will be used during domain.Commit() call.
	// If we do not, txNum of block beginning will be used, which will cause invalid txNum on restart following commitment rebuilding
	domains.SetTxNum(ctx, toTxNum)

	logger := log.New("stage", "patricia_trie", "block", domains.BlockNum())
	logger.Info("Collecting account/storage keys")
	collector := etl.NewCollector("collect_keys", tmpDir, etl.NewSortableBuffer(etl.BufferOptimalSize/2), logger)
	defer collector.Close()

	var totalKeys atomic.Uint64
	for _, dc := range []*state.DomainContext{acc, ccc, stc} {
		logger.Info("Collecting keys")
		err := dc.IteratePrefix(tx, nil, func(k []byte, _ []byte) error {
			if err := collector.Collect(k, nil); err != nil {
				return err
			}
			totalKeys.Add(1)
			return ctx.Err()
		})
		if err != nil {
			return nil, err
		}
	}

	var (
		batchSize = uint64(10_000_000)
		processed atomic.Uint64
	)

	loadKeys := func(k, v []byte, table etl.CurrentTableReader, next etl.LoadNextFunc) error {
		if domains.Commitment.Size() >= batchSize {
			rh, err := domains.ComputeCommitment(ctx, true, false, domains.BlockNum(), "")
			if err != nil {
				return err
			}
			logger.Info("Committing batch",
				"processed", fmt.Sprintf("%dM/%dM (%.2f%%)", processed.Load()/1_000_000, totalKeys.Load()/1_000_000, float64(processed.Load())/float64(totalKeys.Load())*100),
				"intermediate root", fmt.Sprintf("%x", rh))
		}
		processed.Add(1)
		domains.Commitment.TouchPlainKey(string(k), nil, nil)

		return nil
	}
	err := collector.Load(nil, "", loadKeys, etl.TransformArgs{Quit: ctx.Done()})
	if err != nil {
		return nil, err
	}
	collector.Close()

	rh, err := domains.ComputeCommitment(ctx, true, false, domains.BlockNum(), "")
	if err != nil {
		return nil, err
	}
	logger.Info("Commitment has been reevaluated",
		"tx", domains.TxNum(),
		"root", hex.EncodeToString(rh),
		"processed", processed.Load(),
		"total", totalKeys.Load())

	if err := domains.Flush(ctx, tx); err != nil {
		return nil, err
	}

	return rh, nil
}

type blockBorders struct {
	Number    uint64
	FirstTx   uint64
	CurrentTx uint64
	LastTx    uint64
}

func (b blockBorders) Offset() uint64 {
	if b.CurrentTx > b.FirstTx && b.CurrentTx < b.LastTx {
		return b.CurrentTx - b.FirstTx
	}
	return 0
}

func countBlockByTxnum(ctx context.Context, tx kv.Tx, blockReader services.FullBlockReader, txnum uint64) (bb blockBorders, err error) {
	var txCounter uint64 = 0

	for i := uint64(0); i < math.MaxUint64; i++ {
<<<<<<< HEAD
		if i%1000000 == 0 {
=======
		if i%1_000_000 == 0 {
>>>>>>> d6ce11de
			fmt.Printf("\r [%s] Counting block for tx %d: cur block %dM cur tx %d\n", "restoreCommit", txnum, i/1_000_000, txCounter)
		}

		blockHash, err := rawdb.ReadCanonicalHash(tx, i)
		if err != nil {
			return blockBorders{}, err
		}

		bb.Number = i
		bb.FirstTx = txCounter
		txCounter++
		_, txAmount, err := blockReader.Body(ctx, tx, blockHash, i)
		if err != nil {
			return blockBorders{}, err
		}
		txCounter += uint64(txAmount)
		txCounter++
		bb.LastTx = txCounter

		if txCounter >= txnum {
			bb.CurrentTx = txnum
			return bb, nil
		}
	}
	return blockBorders{}, fmt.Errorf("block with tx %x not found", txnum)
}

func RebuildPatriciaTrieBasedOnFiles(rwTx kv.RwTx, cfg TrieCfg, ctx context.Context, logger log.Logger) (libcommon.Hash, error) {
	useExternalTx := rwTx != nil
	if !useExternalTx {
		var err error
		rwTx, err = cfg.db.BeginRw(context.Background())
		if err != nil {
			return trie.EmptyRoot, err
		}
		defer rwTx.Rollback()
	}

	var foundHash bool
	agg := rwTx.(*temporal.Tx).Agg()
	toTxNum := agg.EndTxNumNoCommitment()
	ok, blockNum, err := rawdbv3.TxNums.FindBlockNum(rwTx, toTxNum)
	if err != nil {
		return libcommon.Hash{}, err
	}
	if !ok {
		bb, err := countBlockByTxnum(ctx, rwTx, cfg.blockReader, toTxNum)
		if err != nil {
			return libcommon.Hash{}, err
		}
		blockNum = bb.Number
		foundHash = bb.Offset() != 0
	} else {
		firstTxInBlock, err := rawdbv3.TxNums.Min(rwTx, blockNum)
		if err != nil {
			return libcommon.Hash{}, fmt.Errorf("failed to find first txNum in block %d : %w", blockNum, err)
		}
		lastTxInBlock, err := rawdbv3.TxNums.Max(rwTx, blockNum)
		if err != nil {
			return libcommon.Hash{}, fmt.Errorf("failed to find last txNum in block %d : %w", blockNum, err)
		}
		if firstTxInBlock == toTxNum || lastTxInBlock == toTxNum {
			foundHash = true // state is in the beginning or end of block
		}
	}

	var expectedRootHash libcommon.Hash
	var headerHash libcommon.Hash
	var syncHeadHeader *types.Header
	if foundHash && cfg.checkRoot {
		syncHeadHeader, err = cfg.blockReader.HeaderByNumber(ctx, rwTx, blockNum)
		if err != nil {
			return trie.EmptyRoot, err
		}
		if syncHeadHeader == nil {
			return trie.EmptyRoot, fmt.Errorf("no header found with number %d", blockNum)
		}
		expectedRootHash = syncHeadHeader.Root
		headerHash = syncHeadHeader.Hash()
	}

	rh, err := collectAndComputeCommitment(ctx, rwTx, cfg.tmpDir, toTxNum)
	if err != nil {
		return trie.EmptyRoot, err
	}

	if foundHash && cfg.checkRoot && !bytes.Equal(rh, expectedRootHash[:]) {
		logger.Error(fmt.Sprintf("[RebuildCommitment] Wrong trie root of block %d: %x, expected (from header): %x. Block hash: %x", blockNum, rh, expectedRootHash, headerHash))
		rwTx.Rollback()

		return trie.EmptyRoot, fmt.Errorf("wrong trie root")
	}
	logger.Info(fmt.Sprintf("[RebuildCommitment] Trie root of block %d txNum %d: %x. Could not verify with block hash because txnum of state is in the middle of the block.", blockNum, toTxNum, rh))

	if !useExternalTx {
		if err := rwTx.Commit(); err != nil {
			return trie.EmptyRoot, err
		}
	}
	return libcommon.BytesToHash(rh), err
}<|MERGE_RESOLUTION|>--- conflicted
+++ resolved
@@ -120,11 +120,7 @@
 	var txCounter uint64 = 0
 
 	for i := uint64(0); i < math.MaxUint64; i++ {
-<<<<<<< HEAD
-		if i%1000000 == 0 {
-=======
 		if i%1_000_000 == 0 {
->>>>>>> d6ce11de
 			fmt.Printf("\r [%s] Counting block for tx %d: cur block %dM cur tx %d\n", "restoreCommit", txnum, i/1_000_000, txCounter)
 		}
 
