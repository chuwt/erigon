--- conflicted
+++ resolved
@@ -605,15 +605,10 @@
 	}
 
 	took := time.Since(start)
-<<<<<<< HEAD
-	if took > 10*time.Second {
-		s.logger.Info(fmt.Sprintf("[%s] Prune done", s.LogPrefix()), "in", took)
-=======
 	if took > 30*time.Second {
 		s.logger.Info(fmt.Sprintf("[%s] Prune done", s.LogPrefix()), "in", took)
 	} else {
 		s.logger.Debug(fmt.Sprintf("[%s] Prune done", s.LogPrefix()), "in", took)
->>>>>>> c6169fd3
 	}
 	s.timings = append(s.timings, Timing{isPrune: true, stage: stage.ID, took: took})
 	return nil
