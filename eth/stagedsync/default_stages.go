--- conflicted
+++ resolved
@@ -3,12 +3,9 @@
 import (
 	"context"
 
-<<<<<<< HEAD
+	"github.com/ledgerwatch/erigon-lib/common/dbg"
 	"github.com/ledgerwatch/log/v3"
 
-=======
-	"github.com/ledgerwatch/erigon-lib/common/dbg"
->>>>>>> d6a2df0d
 	"github.com/ledgerwatch/erigon-lib/kv"
 	"github.com/ledgerwatch/erigon/eth/stagedsync/stages"
 )
@@ -134,11 +131,7 @@
 		{
 			ID:          stages.HashState,
 			Description: "Hash the key in the state",
-<<<<<<< HEAD
-			Disabled:    bodies.historyV3,
-=======
-			Disabled:    bodies.historyV3 || ethconfig.EnableHistoryV4InTest || dbg.StagesOnlyBlocks,
->>>>>>> d6a2df0d
+			Disabled:    bodies.historyV3 || dbg.StagesOnlyBlocks,
 			Forward: func(firstCycle bool, badBlockUnwind bool, s *StageState, u Unwinder, tx kv.RwTx, logger log.Logger) error {
 				return SpawnHashStateStage(s, tx, hashState, ctx, logger)
 			},
@@ -152,11 +145,7 @@
 		{
 			ID:          stages.IntermediateHashes,
 			Description: "Generate intermediate hashes and computing state root",
-<<<<<<< HEAD
-			Disabled:    bodies.historyV3,
-=======
-			Disabled:    bodies.historyV3 || ethconfig.EnableHistoryV4InTest || dbg.StagesOnlyBlocks,
->>>>>>> d6a2df0d
+			Disabled:    bodies.historyV3 || dbg.StagesOnlyBlocks,
 			Forward: func(firstCycle bool, badBlockUnwind bool, s *StageState, u Unwinder, tx kv.RwTx, logger log.Logger) error {
 				if exec.chainConfig.IsPrague(0) {
 					_, err := SpawnVerkleTrie(s, u, tx, trieCfg, ctx, logger)
