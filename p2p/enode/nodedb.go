// Copyright 2018 The go-ethereum Authors
// This file is part of the go-ethereum library.
//
// The go-ethereum library is free software: you can redistribute it and/or modify
// it under the terms of the GNU Lesser General Public License as published by
// the Free Software Foundation, either version 3 of the License, or
// (at your option) any later version.
//
// The go-ethereum library is distributed in the hope that it will be useful,
// but WITHOUT ANY WARRANTY; without even the implied warranty of
// MERCHANTABILITY or FITNESS FOR A PARTICULAR PURPOSE. See the
// GNU Lesser General Public License for more details.
//
// You should have received a copy of the GNU Lesser General Public License
// along with the go-ethereum library. If not, see <http://www.gnu.org/licenses/>.

package enode

import (
	"bytes"
	"context"
	"crypto/rand"
	"encoding/binary"
	"errors"
	"fmt"
	"net"
	"os"
	"sync"
	"time"

	"github.com/c2h5oh/datasize"
	"github.com/ledgerwatch/log/v3"

	"github.com/ledgerwatch/erigon-lib/kv"
	"github.com/ledgerwatch/erigon-lib/kv/mdbx"
	"github.com/ledgerwatch/erigon/rlp"
)

// Keys in the node database.

const (
	dbVersionKey   = "version" // Version of the database to flush if changes
	dbNodePrefix   = "n:"      // Identifier to prefix node entries with
	dbLocalPrefix  = "local:"
	dbDiscoverRoot = "v4"
	dbDiscv5Root   = "v5"

	// These fields are stored per ID and IP, the full key is "n:<ID>:v4:<IP>:findfail".
	// Use nodeItemKey to create those keys.
	dbNodeFindFails = "findfail"
	dbNodePing      = "lastping"
	dbNodePong      = "lastpong"
	dbNodeSeq       = "seq"

	// Local information is keyed by ID only, the full key is "local:<ID>:seq".
	// Use localItemKey to create those keys.
	dbLocalSeq = "seq"
)

const (
	dbNodeExpiration = 24 * time.Hour // Time after which an unseen node should be dropped.
	dbCleanupCycle   = time.Hour      // Time period for running the expiration task.
	dbVersion        = 10
)

var (
	errInvalidIP = errors.New("invalid IP")
)

var zeroIP = make(net.IP, 16)

// DB is the node database, storing previously seen nodes and any collected metadata about
// them for QoS purposes.
type DB struct {
	kv     *mdbx.MdbxKV // Interface to the database itself
	runner sync.Once    // Ensures we can start at most one expirer

	ctx       context.Context
	ctxCancel func()
}

// OpenDB opens a node database for storing and retrieving infos about known peers in the
// network. If no path is given an in-memory, temporary database is constructed.
func OpenDB(ctx context.Context, path string, tmpDir string, logger log.Logger) (*DB, error) {
	if path == "" {
		return newMemoryDB(ctx, logger, tmpDir)
	}
	return newPersistentDB(ctx, logger, path)
}

func bucketsConfig(_ kv.TableCfg) kv.TableCfg {
	return kv.TableCfg{
		kv.Inodes:      {},
		kv.NodeRecords: {},
	}
}

// newMemoryDB creates a new in-memory node database without a persistent backend.
func newMemoryDB(ctx context.Context, logger log.Logger, tmpDir string) (*DB, error) {
	db, err := mdbx.NewMDBX(logger).
		InMem(tmpDir).
		Label(kv.SentryDB).
		WithTableCfg(bucketsConfig).
		MapSize(1 * datasize.GB).
		Open(ctx)
	if err != nil {
		return nil, err
	}

	nodeDB := &DB{kv: db.(*mdbx.MdbxKV)}
	nodeDB.ctx, nodeDB.ctxCancel = context.WithCancel(ctx)

	return nodeDB, nil
}

// newPersistentDB creates/opens a persistent node database,
// also flushing its contents in case of a version mismatch.
func newPersistentDB(ctx context.Context, logger log.Logger, path string) (*DB, error) {
	db, err := mdbx.NewMDBX(logger).
		Path(path).
		Label(kv.SentryDB).
		WithTableCfg(bucketsConfig).
		MapSize(8 * datasize.GB).
		GrowthStep(16 * datasize.MB).
		DirtySpace(uint64(64 * datasize.MB)).
		//Flags(func(f uint) uint { return f ^ mdbx1.Durable | mdbx1.SafeNoSync }).
		//SyncPeriod(2 * time.Second).
		Open(ctx)
	if err != nil {
		return nil, err
	}

	// The nodes contained in the cache correspond to a certain protocol version.
	// Flush all nodes if the version doesn't match.
	currentVer := make([]byte, binary.MaxVarintLen64)
	currentVer = currentVer[:binary.PutVarint(currentVer, int64(dbVersion))]

	var blob []byte
	if err := db.Update(ctx, func(tx kv.RwTx) error {
		c, err := tx.RwCursor(kv.Inodes)
		if err != nil {
			return err
		}
		_, v, errGet := c.SeekExact([]byte(dbVersionKey))
		if errGet != nil {
			return errGet
		}
		if v != nil {
			// v only lives during transaction tx
			blob = make([]byte, len(v))
			copy(blob, v)
			return nil
		}
		return c.Put([]byte(dbVersionKey), currentVer)
	}); err != nil {
		return nil, err
	}

	if blob != nil && !bytes.Equal(blob, currentVer) {
		db.Close()
		if err := os.RemoveAll(path); err != nil {
			return nil, err
		}
		return newPersistentDB(ctx, logger, path)
	}

	nodeDB := &DB{kv: db.(*mdbx.MdbxKV)}
	nodeDB.ctx, nodeDB.ctxCancel = context.WithCancel(ctx)

	return nodeDB, nil
}

// nodeKey returns the database key for a node record.
func nodeKey(id ID) []byte {
	key := append([]byte(dbNodePrefix), id[:]...)
	key = append(key, ':')
	key = append(key, dbDiscoverRoot...)
	return key
}

// splitNodeKey returns the node ID of a key created by nodeKey.
func splitNodeKey(key []byte) (id ID, rest []byte) {
	if !bytes.HasPrefix(key, []byte(dbNodePrefix)) {
		return ID{}, nil
	}
	item := key[len(dbNodePrefix):]
	copy(id[:], item[:len(id)])
	return id, item[len(id)+1:]
}

// nodeItemKey returns the database key for a node metadata field.
func nodeItemKey(id ID, ip net.IP, field string) []byte {
	ip16 := ip.To16()
	if ip16 == nil {
		panic(fmt.Errorf("invalid IP (length %d)", len(ip)))
	}
	return bytes.Join([][]byte{nodeKey(id), ip16, []byte(field)}, []byte{':'})
}

// splitNodeItemKey returns the components of a key created by nodeItemKey.
func splitNodeItemKey(key []byte) (id ID, ip net.IP, field string) {
	id, key = splitNodeKey(key)
	// Skip discover root.
	if string(key) == dbDiscoverRoot {
		return id, nil, ""
	}
	key = key[len(dbDiscoverRoot)+1:]
	// Split out the IP.
	ip = key[:16]
	if ip4 := ip.To4(); ip4 != nil {
		ip = ip4
	}
	key = key[16+1:]
	// Field is the remainder of key.
	field = string(key)
	return id, ip, field
}

func v5Key(id ID, ip net.IP, field string) []byte {
	return bytes.Join([][]byte{
		[]byte(dbNodePrefix),
		id[:],
		[]byte(dbDiscv5Root),
		ip.To16(),
		[]byte(field),
	}, []byte{':'})
}

// localItemKey returns the key of a local node item.
func localItemKey(id ID, field string) []byte {
	key := append([]byte(dbLocalPrefix), id[:]...)
	key = append(key, ':')
	key = append(key, field...)
	return key
}

// fetchInt64 retrieves an integer associated with a particular key.
func (db *DB) fetchInt64(key []byte) int64 {
	var val int64
	if err := db.kv.View(db.ctx, func(tx kv.Tx) error {
		blob, errGet := tx.GetOne(kv.Inodes, key)
		if errGet != nil {
			return errGet
		}
		if blob != nil {
			if v, read := binary.Varint(blob); read > 0 {
				val = v
			}
		}
		return nil
	}); err != nil {
		return 0
	}

	return val
}

// storeInt64 stores an integer in the given key.
func (db *DB) storeInt64(key []byte, n int64) error {
	blob := make([]byte, binary.MaxVarintLen64)
	blob = blob[:binary.PutVarint(blob, n)]
<<<<<<< HEAD
	return db.kv.Update(db.ctx, func(tx kv.RwTx) error {
=======
	return db.kv.Batch(func(tx kv.RwTx) error {
>>>>>>> 733371a9
		return tx.Put(kv.Inodes, key, blob)
	})
}

// fetchUint64 retrieves an integer associated with a particular key.
func (db *DB) fetchUint64(key []byte) uint64 {
	var val uint64
	if err := db.kv.View(db.ctx, func(tx kv.Tx) error {
		blob, errGet := tx.GetOne(kv.Inodes, key)
		if errGet != nil {
			return errGet
		}
		if blob != nil {
			val, _ = binary.Uvarint(blob)
		}
		return nil
	}); err != nil {
		return 0
	}
	return val
}

// storeUint64 stores an integer in the given key.
func (db *DB) storeUint64(key []byte, n uint64) error {
<<<<<<< HEAD
	return db.kv.Update(db.ctx, func(tx kv.RwTx) error {
		return db._storeUint64(tx, key, n)
	})
=======
	return db.kv.Batch(func(tx kv.RwTx) error {
		return db._storeUint64(tx, key, n)
	})
}
func (db *DB) _storeUint64(tx kv.RwTx, key []byte, n uint64) error {
	blob := make([]byte, binary.MaxVarintLen64)
	blob = blob[:binary.PutUvarint(blob, n)]
	return tx.Put(kv.Inodes, key, blob)
>>>>>>> 733371a9
}
func (db *DB) _storeUint64(tx kv.RwTx, key []byte, n uint64) error {
	blob := make([]byte, binary.MaxVarintLen64)
	blob = blob[:binary.PutUvarint(blob, n)]
	return tx.Put(kv.Inodes, key, blob)
}

// Node retrieves a node with a given id from the database.
func (db *DB) Node(id ID) *Node {
	var blob []byte
	if err := db.kv.View(db.ctx, func(tx kv.Tx) error {
		v, errGet := tx.GetOne(kv.NodeRecords, nodeKey(id))
		if errGet != nil {
			return errGet
		}
		if v != nil {
			blob = make([]byte, len(v))
			copy(blob, v)
		}
		return nil
	}); err != nil {
		return nil
	}
	if blob == nil {
		return nil
	}
	return mustDecodeNode(id[:], blob)
}

func mustDecodeNode(id, data []byte) *Node {
	node := new(Node)
	if err := rlp.DecodeBytes(data, &node.r); err != nil {
		panic(fmt.Errorf("p2p/enode: can't decode node %x in DB: %w", id, err))
	}
	// Restore node id cache.
	copy(node.id[:], id)
	return node
}

// UpdateNode inserts - potentially overwriting - a node into the peer database.
func (db *DB) UpdateNode(node *Node) error {
	if node.Seq() < db.NodeSeq(node.ID()) {
		return nil
	}
	blob, err := rlp.EncodeToBytes(&node.r)
	if err != nil {
		return err
	}
<<<<<<< HEAD
	return db.kv.Update(db.ctx, func(tx kv.RwTx) error {
=======
	if err := db.kv.Batch(func(tx kv.RwTx) error {
>>>>>>> 733371a9
		err = tx.Put(kv.NodeRecords, nodeKey(node.ID()), blob)
		if err != nil {
			return err
		}
<<<<<<< HEAD
		return db._storeUint64(tx, nodeItemKey(node.ID(), zeroIP, dbNodeSeq), node.Seq())
	})
=======
		err = db._storeUint64(tx, nodeItemKey(node.ID(), zeroIP, dbNodeSeq), node.Seq())
		if err != nil {
			return err
		}
		return nil
	}); err != nil {
		return err
	}
	return nil
>>>>>>> 733371a9
}

// NodeSeq returns the stored record sequence number of the given node.
func (db *DB) NodeSeq(id ID) uint64 {
	return db.fetchUint64(nodeItemKey(id, zeroIP, dbNodeSeq))
}

// Resolve returns the stored record of the node if it has a larger sequence
// number than n.
func (db *DB) Resolve(n *Node) *Node {
	if n.Seq() > db.NodeSeq(n.ID()) {
		return n
	}
	return db.Node(n.ID())
}

// DeleteNode deletes all information associated with a node.
func (db *DB) DeleteNode(id ID) {
	db.deleteRange(nodeKey(id))
}

func (db *DB) deleteRange(prefix []byte) {
	if err := db.kv.Batch(func(tx kv.RwTx) error {
		for bucket := range bucketsConfig(nil) {
			if err := deleteRangeInBucket(tx, prefix, bucket); err != nil {
				return err
			}
		}
		return nil
	}); err != nil {
		log.Warn("nodeDB.deleteRange failed", "err", err)
	}
}

func deleteRangeInBucket(tx kv.RwTx, prefix []byte, bucket string) error {
	c, err := tx.RwCursor(bucket)
	if err != nil {
		return err
	}
	var k []byte
	for k, _, err = c.Seek(prefix); (err == nil) && (k != nil) && bytes.HasPrefix(k, prefix); k, _, err = c.Next() {
		if err = c.DeleteCurrent(); err != nil {
			break
		}
	}
	return err
}

// ensureExpirer is a small helper method ensuring that the data expiration
// mechanism is running. If the expiration goroutine is already running, this
// method simply returns.
//
// The goal is to start the data evacuation only after the network successfully
// bootstrapped itself (to prevent dumping potentially useful seed nodes). Since
// it would require significant overhead to exactly trace the first successful
// convergence, it's simpler to "ensure" the correct state when an appropriate
// condition occurs (i.e. a successful bonding), and discard further events.
func (db *DB) ensureExpirer() {
	db.runner.Do(func() { go db.expirer() })
}

// expirer should be started in a go routine, and is responsible for looping ad
// infinitum and dropping stale data from the database.
func (db *DB) expirer() {
	tick := time.NewTicker(dbCleanupCycle)
	defer tick.Stop()
	for {
		select {
		case <-tick.C:
			db.expireNodes()
		case <-db.ctx.Done():
			return
		}
	}
}

// expireNodes iterates over the database and deletes all nodes that have not
// been seen (i.e. received a pong from) for some time.
func (db *DB) expireNodes() {
	var (
		threshold    = time.Now().Add(-dbNodeExpiration).Unix()
		youngestPong int64
	)
	var toDelete [][]byte
	if err := db.kv.View(db.ctx, func(tx kv.Tx) error {
		c, err := tx.Cursor(kv.Inodes)
		if err != nil {
			return err
		}
		p := []byte(dbNodePrefix)
		var prevId ID
		var empty = true
		for k, v, err := c.Seek(p); bytes.HasPrefix(k, p); k, v, err = c.Next() {
			if err != nil {
				return err
			}
			id, ip, field := splitNodeItemKey(k)
			if field == dbNodePong {
				time, _ := binary.Varint(v)
				if time > youngestPong {
					youngestPong = time
				}
				if time < threshold {
					// Last pong from this IP older than threshold, remove fields belonging to it.
					toDelete = append(toDelete, nodeItemKey(id, ip, ""))
				}
			}
			if id != prevId {
				if youngestPong > 0 && youngestPong < threshold {
					toDelete = append(toDelete, nodeKey(prevId))
				}
				youngestPong = 0
			}
			prevId = id
			empty = false
		}
		if !empty {
			if youngestPong > 0 && youngestPong < threshold {
				toDelete = append(toDelete, nodeKey(prevId))
			}
			youngestPong = 0
		}
		return nil
	}); err != nil {
		log.Warn("nodeDB.expireNodes failed", "err", err)
	}
	for _, td := range toDelete {
		db.deleteRange(td)
	}
}

// LastPingReceived retrieves the time of the last ping packet received from
// a remote node.
func (db *DB) LastPingReceived(id ID, ip net.IP) time.Time {
	if ip = ip.To16(); ip == nil {
		return time.Time{}
	}
	return time.Unix(db.fetchInt64(nodeItemKey(id, ip, dbNodePing)), 0)
}

// UpdateLastPingReceived updates the last time we tried contacting a remote node.
func (db *DB) UpdateLastPingReceived(id ID, ip net.IP, instance time.Time) error {
	if ip = ip.To16(); ip == nil {
		return errInvalidIP
	}
	return db.storeInt64(nodeItemKey(id, ip, dbNodePing), instance.Unix())
}

// LastPongReceived retrieves the time of the last successful pong from remote node.
func (db *DB) LastPongReceived(id ID, ip net.IP) time.Time {
	if ip = ip.To16(); ip == nil {
		return time.Time{}
	}
	// Launch expirer
	db.ensureExpirer()
	return time.Unix(db.fetchInt64(nodeItemKey(id, ip, dbNodePong)), 0)
}

// UpdateLastPongReceived updates the last pong time of a node.
func (db *DB) UpdateLastPongReceived(id ID, ip net.IP, instance time.Time) error {
	if ip = ip.To16(); ip == nil {
		return errInvalidIP
	}
	return db.storeInt64(nodeItemKey(id, ip, dbNodePong), instance.Unix())
}

// FindFails retrieves the number of findnode failures since bonding.
func (db *DB) FindFails(id ID, ip net.IP) int {
	if ip = ip.To16(); ip == nil {
		return 0
	}
	return int(db.fetchInt64(nodeItemKey(id, ip, dbNodeFindFails)))
}

// UpdateFindFails updates the number of findnode failures since bonding.
func (db *DB) UpdateFindFails(id ID, ip net.IP, fails int) error {
	if ip = ip.To16(); ip == nil {
		return errInvalidIP
	}
	return db.storeInt64(nodeItemKey(id, ip, dbNodeFindFails), int64(fails))
}

// FindFailsV5 retrieves the discv5 findnode failure counter.
func (db *DB) FindFailsV5(id ID, ip net.IP) int {
	if ip = ip.To16(); ip == nil {
		return 0
	}
	return int(db.fetchInt64(v5Key(id, ip, dbNodeFindFails)))
}

// UpdateFindFailsV5 stores the discv5 findnode failure counter.
func (db *DB) UpdateFindFailsV5(id ID, ip net.IP, fails int) error {
	if ip = ip.To16(); ip == nil {
		return errInvalidIP
	}
	return db.storeInt64(v5Key(id, ip, dbNodeFindFails), int64(fails))
}

// LocalSeq retrieves the local record sequence counter.
func (db *DB) localSeq(id ID) uint64 {
	return db.fetchUint64(localItemKey(id, dbLocalSeq))
}

// storeLocalSeq stores the local record sequence counter.
func (db *DB) storeLocalSeq(id ID, n uint64) {
	db.storeUint64(localItemKey(id, dbLocalSeq), n)
}

// QuerySeeds retrieves random nodes to be used as potential seed nodes
// for bootstrapping.
func (db *DB) QuerySeeds(n int, maxAge time.Duration) []*Node {
	var (
		now   = time.Now()
		nodes = make([]*Node, 0, n)
		id    ID
	)

	if err := db.kv.View(db.ctx, func(tx kv.Tx) error {
		c, err := tx.Cursor(kv.NodeRecords)
		if err != nil {
			return err
		}
	seek:
		for seeks := 0; len(nodes) < n && seeks < n*5; seeks++ {
			// Seek to a random entry. The first byte is incremented by a
			// random amount each time in order to increase the likelihood
			// of hitting all existing nodes in very small databases.
			ctr := id[0]
			rand.Read(id[:])
			id[0] = ctr + id[0]%16
			var n *Node
			for k, v, err := c.Seek(nodeKey(id)); k != nil && n == nil; k, v, err = c.Next() {
				if err != nil {
					return err
				}
				id, rest := splitNodeKey(k)
				if string(rest) == dbDiscoverRoot {
					n = mustDecodeNode(id[:], v)
				}
			}
			if n == nil {
				id[0] = 0
				continue // iterator exhausted
			}
			db.ensureExpirer()
			pongKey := nodeItemKey(n.ID(), n.IP(), dbNodePong)
			var lastPongReceived int64
			blob, errGet := tx.GetOne(kv.Inodes, pongKey)
			if errGet != nil {
				return errGet
			}
			if blob != nil {
				if v, read := binary.Varint(blob); read > 0 {
					lastPongReceived = v
				}
			}
			if now.Sub(time.Unix(lastPongReceived, 0)) > maxAge {
				continue
			}
			for i := range nodes {
				if nodes[i].ID() == n.ID() {
					continue seek // duplicate
				}
			}
			nodes = append(nodes, n)
		}
		return nil
	}); err != nil {
		log.Warn("nodeDB.QuerySeeds failed", "err", err)
	}
	return nodes
}

// close flushes and closes the database files.
func (db *DB) Close() {
	db.ctxCancel()
	db.kv.Close()
}<|MERGE_RESOLUTION|>--- conflicted
+++ resolved
@@ -259,11 +259,7 @@
 func (db *DB) storeInt64(key []byte, n int64) error {
 	blob := make([]byte, binary.MaxVarintLen64)
 	blob = blob[:binary.PutVarint(blob, n)]
-<<<<<<< HEAD
-	return db.kv.Update(db.ctx, func(tx kv.RwTx) error {
-=======
 	return db.kv.Batch(func(tx kv.RwTx) error {
->>>>>>> 733371a9
 		return tx.Put(kv.Inodes, key, blob)
 	})
 }
@@ -288,20 +284,9 @@
 
 // storeUint64 stores an integer in the given key.
 func (db *DB) storeUint64(key []byte, n uint64) error {
-<<<<<<< HEAD
-	return db.kv.Update(db.ctx, func(tx kv.RwTx) error {
-		return db._storeUint64(tx, key, n)
-	})
-=======
 	return db.kv.Batch(func(tx kv.RwTx) error {
 		return db._storeUint64(tx, key, n)
 	})
-}
-func (db *DB) _storeUint64(tx kv.RwTx, key []byte, n uint64) error {
-	blob := make([]byte, binary.MaxVarintLen64)
-	blob = blob[:binary.PutUvarint(blob, n)]
-	return tx.Put(kv.Inodes, key, blob)
->>>>>>> 733371a9
 }
 func (db *DB) _storeUint64(tx kv.RwTx, key []byte, n uint64) error {
 	blob := make([]byte, binary.MaxVarintLen64)
@@ -350,29 +335,13 @@
 	if err != nil {
 		return err
 	}
-<<<<<<< HEAD
-	return db.kv.Update(db.ctx, func(tx kv.RwTx) error {
-=======
-	if err := db.kv.Batch(func(tx kv.RwTx) error {
->>>>>>> 733371a9
+	return db.kv.Batch(func(tx kv.RwTx) error {
 		err = tx.Put(kv.NodeRecords, nodeKey(node.ID()), blob)
 		if err != nil {
 			return err
 		}
-<<<<<<< HEAD
 		return db._storeUint64(tx, nodeItemKey(node.ID(), zeroIP, dbNodeSeq), node.Seq())
 	})
-=======
-		err = db._storeUint64(tx, nodeItemKey(node.ID(), zeroIP, dbNodeSeq), node.Seq())
-		if err != nil {
-			return err
-		}
-		return nil
-	}); err != nil {
-		return err
-	}
-	return nil
->>>>>>> 733371a9
 }
 
 // NodeSeq returns the stored record sequence number of the given node.
