GO = go # if using docker, should not need to be installed/linked
GOBIN = $(CURDIR)/build/bin
UNAME = $(shell uname) # Supported: Darwin, Linux
DOCKER := $(shell command -v docker 2> /dev/null)

GIT_COMMIT ?= $(shell git rev-list -1 HEAD)
GIT_BRANCH ?= $(shell git rev-parse --abbrev-ref HEAD)
GIT_TAG    ?= $(shell git describe --tags '--match=v*' --dirty)
ERIGON_USER ?= erigon
# if using volume-mounting data dir, then must exist on host OS
DOCKER_UID ?= $(shell id -u)
DOCKER_GID ?= $(shell id -g)
DOCKER_TAG ?= thorax/erigon:latest

# Variables below for building on host OS, and are ignored for docker
#
# Pipe error below to /dev/null since Makefile structure kind of expects
# Go to be available, but with docker it's not strictly necessary
CGO_CFLAGS := $(shell $(GO) env CGO_CFLAGS 2>/dev/null) # don't lose default
CGO_CFLAGS += -DMDBX_FORCE_ASSERTIONS=0 # Enable MDBX's asserts by default in 'devel' branch and disable in releases
#CGO_CFLAGS += -DMDBX_DISABLE_VALIDATION=1 # This feature is not ready yet
#CGO_CFLAGS += -DMDBX_ENABLE_PROFGC=0 # Disabled by default, but may be useful for performance debugging
#CGO_CFLAGS += -DMDBX_ENABLE_PGOP_STAT=0 # Disabled by default, but may be useful for performance debugging
#CGO_CFLAGS += -DMDBX_ENV_CHECKPID=0 # Erigon doesn't do fork() syscall
CGO_CFLAGS += -O
CGO_CFLAGS += -D__BLST_PORTABLE__
CGO_CFLAGS += -Wno-error=strict-prototypes # for Clang15, remove it when can https://github.com/ledgerwatch/erigon/issues/6113#issuecomment-1359526277

# about netgo see: https://github.com/golang/go/issues/30310#issuecomment-471669125 and https://github.com/golang/go/issues/57757
BUILD_TAGS = nosqlite,noboltdb
PACKAGE = github.com/ledgerwatch/erigon

GO_FLAGS += -trimpath -tags $(BUILD_TAGS) -buildvcs=false
GO_FLAGS += -ldflags "-X ${PACKAGE}/params.GitCommit=${GIT_COMMIT} -X ${PACKAGE}/params.GitBranch=${GIT_BRANCH} -X ${PACKAGE}/params.GitTag=${GIT_TAG}"

GOBUILD = CGO_CFLAGS="$(CGO_CFLAGS)" $(GO) build $(GO_FLAGS)
GO_DBG_BUILD = CGO_CFLAGS="$(CGO_CFLAGS) -DMDBX_DEBUG=1" $(GO) build -tags $(BUILD_TAGS),debug -gcflags=all="-N -l"  # see delve docs
GOTEST = CGO_CFLAGS="$(CGO_CFLAGS)" GODEBUG=cgocheck=0 $(GO) test $(GO_FLAGS) ./... -p 2

default: all

## go-version:                        print and verify go version
go-version:
	@if [ $(shell $(GO) version | cut -c 16-17) -lt 19 ]; then \
		echo "minimum required Golang version is 1.19"; \
		exit 1 ;\
	fi

## validate_docker_build_args:        ensure docker build args are valid
validate_docker_build_args:
	@echo "Docker build args:"
	@echo "    DOCKER_UID: $(DOCKER_UID)"
	@echo "    DOCKER_GID: $(DOCKER_GID)\n"
	@echo "Ensuring host OS user exists with specified UID/GID..."
	@if [ "$(UNAME)" = "Darwin" ]; then \
		dscl . list /Users UniqueID | grep "$(DOCKER_UID)"; \
	elif [ "$(UNAME)" = "Linux" ]; then \
		cat /etc/passwd | grep "$(DOCKER_UID):$(DOCKER_GID)"; \
	fi
	@echo "✔️ host OS user exists: $(shell id -nu $(DOCKER_UID))"

## docker:                            validate, update submodules and build with docker
docker: validate_docker_build_args git-submodules
	DOCKER_BUILDKIT=1 $(DOCKER) build -t ${DOCKER_TAG} \
		--build-arg "BUILD_DATE=$(shell date +"%Y-%m-%dT%H:%M:%S:%z")" \
		--build-arg VCS_REF=${GIT_COMMIT} \
		--build-arg VERSION=${GIT_TAG} \
		--build-arg UID=${DOCKER_UID} \
		--build-arg GID=${DOCKER_GID} \
		${DOCKER_FLAGS} \
		.

xdg_data_home :=  ~/.local/share
ifdef XDG_DATA_HOME
	xdg_data_home = $(XDG_DATA_HOME)
endif
xdg_data_home_subdirs = $(xdg_data_home)/erigon $(xdg_data_home)/erigon-grafana $(xdg_data_home)/erigon-prometheus

## setup_xdg_data_home:               TODO
setup_xdg_data_home:
	mkdir -p $(xdg_data_home_subdirs)
	ls -aln $(xdg_data_home) | grep -E "472.*0.*erigon-grafana" || chown -R 472:0 $(xdg_data_home)/erigon-grafana
	@echo "✔️ xdg_data_home setup"
	@ls -al $(xdg_data_home)

## docker-compose:                    validate build args, setup xdg data home, and run docker-compose up
docker-compose: validate_docker_build_args setup_xdg_data_home
	docker compose up

## dbg                                debug build allows see C stack traces, run it with GOTRACEBACK=crash. You don't need debug build for C pit for profiling. To profile C code use SETCGOTRCKEBACK=1
dbg:
	$(GO_DBG_BUILD) -o $(GOBIN)/ ./cmd/...

%.cmd:
	@# Note: $* is replaced by the command name
	@echo "Building $*"
	@cd ./cmd/$* && $(GOBUILD) -o $(GOBIN)/$*
	@echo "Run \"$(GOBIN)/$*\" to launch $*."

## geth:                              run erigon (TODO: remove?)
geth: erigon

## erigon:                            build erigon
erigon: go-version erigon.cmd
	@rm -f $(GOBIN)/tg # Remove old binary to prevent confusion where users still use it because of the scripts

COMMANDS += devnet
COMMANDS += downloader
COMMANDS += hack
COMMANDS += integration
COMMANDS += observer
COMMANDS += pics
COMMANDS += rpcdaemon
COMMANDS += rpctest
COMMANDS += sentry
COMMANDS += state
COMMANDS += txpool
COMMANDS += verkle
COMMANDS += evm
COMMANDS += sentinel
COMMANDS += caplin-phase1
COMMANDS += caplin-regression


# build each command using %.cmd rule
$(COMMANDS): %: %.cmd

## all:                               run erigon with all commands
all: erigon $(COMMANDS)

## db-tools:                          build db tools
db-tools:
	@echo "Building db-tools"

	go mod vendor
	cd vendor/github.com/erigontech/mdbx-go && MDBX_BUILD_TIMESTAMP=unknown make tools
	mkdir -p $(GOBIN)
	cd vendor/github.com/erigontech/mdbx-go/mdbxdist && cp mdbx_chk $(GOBIN) && cp mdbx_copy $(GOBIN) && cp mdbx_dump $(GOBIN) && cp mdbx_drop $(GOBIN) && cp mdbx_load $(GOBIN) && cp mdbx_stat $(GOBIN)
	rm -rf vendor
	@echo "Run \"$(GOBIN)/mdbx_stat -h\" to get info about mdbx db file."

## test:                              run unit tests with a 100s timeout
test:
	@cd erigon-lib && $(MAKE) test
	$(GOTEST) --timeout 100s

test3:
<<<<<<< HEAD
	$(GOTEST) --timeout 100s -tags $(BUILD_TAGS),e4
=======
	@cd erigon-lib && $(MAKE) test
	$(GOTEST) --timeout 100s -tags $(BUILD_TAGS),e3
>>>>>>> 47f89c2b

## test-integration:                  run integration tests with a 30m timeout
test-integration:
	@cd erigon-lib && $(MAKE) test
	$(GOTEST) --timeout 30m -tags $(BUILD_TAGS),integration

test3-integration:
<<<<<<< HEAD
	$(GOTEST) --timeout 30m -tags $(BUILD_TAGS),integration,e4
=======
	@cd erigon-lib && $(MAKE) test
	$(GOTEST) --timeout 30m -tags $(BUILD_TAGS),integration,e3
>>>>>>> 47f89c2b

## lint-deps:                         install lint dependencies
lint-deps:
	@cd erigon-lib && $(MAKE) lint-deps

## lintci:                            run golangci-lint linters
lintci:
	@cd erigon-lib && $(MAKE) lintci
	@./erigon-lib/tools/golangci_lint.sh

## lint:                              run all linters
lint:
	@cd erigon-lib && $(MAKE) lint
	@./erigon-lib/tools/golangci_lint.sh

## clean:                             cleans the go cache, build dir, libmdbx db dir
clean:
	go clean -cache
	rm -fr build/*

# The devtools target installs tools required for 'go generate'.
# You need to put $GOBIN (or $GOPATH/bin) in your PATH to use 'go generate'.

## devtools:                          installs dev tools (and checks for npm installation etc.)
devtools:
	# Notice! If you adding new binary - add it also to cmd/hack/binary-deps/main.go file
	$(GOBUILD) -o $(GOBIN)/gencodec github.com/fjl/gencodec
	$(GOBUILD) -o $(GOBIN)/abigen ./cmd/abigen
	$(GOBUILD) -o $(GOBIN)/codecgen github.com/ugorji/go/codec/codecgen
	PATH=$(GOBIN):$(PATH) go generate ./common
#	PATH=$(GOBIN):$(PATH) go generate ./core/types
	PATH=$(GOBIN):$(PATH) cd ./cmd/rpcdaemon/graphql && go run github.com/99designs/gqlgen .
	PATH=$(GOBIN):$(PATH) go generate ./consensus/aura/...
	#PATH=$(GOBIN):$(PATH) go generate ./eth/ethconfig/...
	@type "npm" 2> /dev/null || echo 'Please install node.js and npm'
	@type "solc" 2> /dev/null || echo 'Please install solc'
	@type "protoc" 2> /dev/null || echo 'Please install protoc'

## bindings:                          generate test contracts and core contracts
bindings:
	PATH=$(GOBIN):$(PATH) go generate ./tests/contracts/
	PATH=$(GOBIN):$(PATH) go generate ./core/state/contracts/

## prometheus:                        run prometheus and grafana with docker-compose
prometheus:
	docker compose up prometheus grafana

## escape:                            run escape path={path} to check for memory leaks e.g. run escape path=cmd/erigon
escape:
	cd $(path) && go test -gcflags "-m -m" -run none -bench=BenchmarkJumpdest* -benchmem -memprofile mem.out

## git-submodules:                    update git submodules
git-submodules:
	@[ -d ".git" ] || (echo "Not a git repository" && exit 1)
	@echo "Updating git submodules"
	@# Dockerhub using ./hooks/post-checkout to set submodules, so this line will fail on Dockerhub
	@# these lines will also fail if ran as root in a non-root user's checked out repository
	@git submodule sync --quiet --recursive || true
	@git submodule update --quiet --init --recursive --force || true

PACKAGE_NAME          := github.com/ledgerwatch/erigon
GOLANG_CROSS_VERSION  ?= v1.20.7

.PHONY: release-dry-run
release-dry-run: git-submodules
	@docker run \
		--rm \
		--privileged \
		-e CGO_ENABLED=1 \
		-e GITHUB_TOKEN \
		-e DOCKER_USERNAME \
		-e DOCKER_PASSWORD \
		-v /var/run/docker.sock:/var/run/docker.sock \
		-v `pwd`:/go/src/$(PACKAGE_NAME) \
		-w /go/src/$(PACKAGE_NAME) \
		ghcr.io/goreleaser/goreleaser-cross:${GOLANG_CROSS_VERSION} \
		--clean --skip-validate --skip-publish

.PHONY: release
release: git-submodules
	@docker run \
		--rm \
		--privileged \
		-e CGO_ENABLED=1 \
		-e GITHUB_TOKEN \
		-e DOCKER_USERNAME \
		-e DOCKER_PASSWORD \
		-v /var/run/docker.sock:/var/run/docker.sock \
		-v `pwd`:/go/src/$(PACKAGE_NAME) \
		-w /go/src/$(PACKAGE_NAME) \
		ghcr.io/goreleaser/goreleaser-cross:${GOLANG_CROSS_VERSION} \
		--clean --skip-validate

	@docker image push --all-tags thorax/erigon
	@docker image push --all-tags ghcr.io/ledgerwatch/erigon

# since DOCKER_UID, DOCKER_GID are default initialized to the current user uid/gid,
# we need separate envvars to facilitate creation of the erigon user on the host OS.
ERIGON_USER_UID ?= 3473
ERIGON_USER_GID ?= 3473

## user_linux:                        create "erigon" user (Linux)
user_linux:
ifdef DOCKER
	sudo groupadd -f docker
endif
	sudo addgroup --gid $(ERIGON_USER_GID) $(ERIGON_USER) 2> /dev/null || true
	sudo adduser --disabled-password --gecos '' --uid $(ERIGON_USER_UID) --gid $(ERIGON_USER_GID) $(ERIGON_USER) 2> /dev/null || true
	sudo mkhomedir_helper $(ERIGON_USER)
	echo 'export PATH=$$PATH:/usr/local/go/bin' | sudo -u $(ERIGON_USER) tee /home/$(ERIGON_USER)/.bash_aliases >/dev/null
ifdef DOCKER
	sudo usermod -aG docker $(ERIGON_USER)
endif
	sudo -u $(ERIGON_USER) mkdir -p /home/$(ERIGON_USER)/.local/share

## user_macos:                        create "erigon" user (MacOS)
user_macos:
	sudo dscl . -create /Users/$(ERIGON_USER)
	sudo dscl . -create /Users/$(ERIGON_USER) UserShell /bin/bash
	sudo dscl . -list /Users UniqueID | grep $(ERIGON_USER) | grep $(ERIGON_USER_UID) || sudo dscl . -create /Users/$(ERIGON_USER) UniqueID $(ERIGON_USER_UID)
	sudo dscl . -create /Users/$(ERIGON_USER) PrimaryGroupID $(ERIGON_USER_GID)
	sudo dscl . -create /Users/$(ERIGON_USER) NFSHomeDirectory /Users/$(ERIGON_USER)
	sudo dscl . -append /Groups/admin GroupMembership $(ERIGON_USER)
	sudo -u $(ERIGON_USER) mkdir -p /Users/$(ERIGON_USER)/.local/share

## coverage:                          run code coverage report and output total coverage %
.PHONY: coverage
coverage:
	@go test -coverprofile=coverage.out ./... > /dev/null 2>&1 && go tool cover -func coverage.out | grep total | awk '{print substr($$3, 1, length($$3)-1)}'

## hive:                              run hive test suite locally using docker e.g. OUTPUT_DIR=~/results/hive SIM=ethereum/engine make hive
.PHONY: hive
hive:
	DOCKER_TAG=thorax/erigon:ci-local make docker
	docker pull thorax/hive:latest
	docker run --rm -v /var/run/docker.sock:/var/run/docker.sock -v $(OUTPUT_DIR):/work thorax/hive:latest --sim $(SIM) --results-root=/work/results --client erigon_ci-local # run erigon

## automated-tests                    run automated tests (BUILD_ERIGON=0 to prevent erigon build with local image tag)
.PHONY: automated-tests
automated-tests:
	./tests/automated-testing/run.sh

## help:                              print commands help
help	:	Makefile
	@sed -n 's/^##//p' $<<|MERGE_RESOLUTION|>--- conflicted
+++ resolved
@@ -145,12 +145,8 @@
 	$(GOTEST) --timeout 100s
 
 test3:
-<<<<<<< HEAD
+	@cd erigon-lib && $(MAKE) test
 	$(GOTEST) --timeout 100s -tags $(BUILD_TAGS),e4
-=======
-	@cd erigon-lib && $(MAKE) test
-	$(GOTEST) --timeout 100s -tags $(BUILD_TAGS),e3
->>>>>>> 47f89c2b
 
 ## test-integration:                  run integration tests with a 30m timeout
 test-integration:
@@ -158,12 +154,8 @@
 	$(GOTEST) --timeout 30m -tags $(BUILD_TAGS),integration
 
 test3-integration:
-<<<<<<< HEAD
+	@cd erigon-lib && $(MAKE) test
 	$(GOTEST) --timeout 30m -tags $(BUILD_TAGS),integration,e4
-=======
-	@cd erigon-lib && $(MAKE) test
-	$(GOTEST) --timeout 30m -tags $(BUILD_TAGS),integration,e3
->>>>>>> 47f89c2b
 
 ## lint-deps:                         install lint dependencies
 lint-deps:
