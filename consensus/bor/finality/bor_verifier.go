// nolint
package finality

import (
	"context"
	"errors"
	"fmt"

	"github.com/ledgerwatch/erigon-lib/metrics"

	"github.com/ledgerwatch/erigon/consensus/bor/finality/generics"
	"github.com/ledgerwatch/erigon/consensus/bor/finality/whitelist"
	"github.com/ledgerwatch/erigon/core/rawdb"
	"github.com/ledgerwatch/log/v3"
)

var (
	// errMissingBlocks is returned when we don't have the blocks locally, yet.
	errMissingBlocks = errors.New("missing blocks")

	// errRootHash is returned when we aren't able to calculate the root hash
	// locally for a range of blocks.
	errRootHash = errors.New("failed to get local root hash")

	// errHashMismatch is returned when the local hash doesn't match
	// with the hash of checkpoint/milestone. It is the root hash of blocks
	// in case of checkpoint and is end block hash in case of milestones.
	errHashMismatch = errors.New("hash mismatch")

	// errEndBlock is returned when we're unable to fetch a block locally.
	errEndBlock = errors.New("failed to get end block")

	//Metrics for collecting the rewindLength
	rewindLengthMeter = metrics.GetOrCreateCounter("chain_autorewind_length")
)

type borVerifier struct {
	verify func(ctx context.Context, config *config, start uint64, end uint64, hash string, isCheckpoint bool) (string, error)
}

func newBorVerifier() *borVerifier {
	return &borVerifier{borVerify}
}

func borVerify(ctx context.Context, config *config, start uint64, end uint64, hash string, isCheckpoint bool) (string, error) {
	roTx, err := config.chainDB.BeginRo(ctx)
	if err != nil {
		return hash, err
	}
	defer roTx.Rollback()

	str := "milestone"
	if isCheckpoint {
		str = "checkpoint"
	}

	service := whitelist.GetWhitelistingService()

	// check if we have the given blocks
	currentBlock := rawdb.ReadCurrentBlockNumber(roTx)
	if currentBlock == nil {
<<<<<<< HEAD
		log.Debug("[bor] Failed to fetch current block while verifying", "incoming", str)
=======
		log.Debug("[bor] no 'current block' marker yet: syncing", "incoming", str)
>>>>>>> f33ec62f
		return hash, errMissingBlocks
	}

	head := *currentBlock
	if head < end {
		log.Debug("[bor] current head block behind incoming", "block", str, "head", head, "end block", end)
		return hash, errMissingBlocks
	}

	var localHash string

	// verify the hash
	if isCheckpoint {
		var err error

		// in case of checkpoint get the rootHash
		localHash, err = config.borAPI.GetRootHash(start, end)

		if err != nil {
			log.Debug("[bor] Failed to get root hash of given block range while whitelisting checkpoint", "start", start, "end", end, "err", err)
			return hash, errRootHash
		}
	} else {
		// in case of milestone(isCheckpoint==false) get the hash of endBlock
		block, err := config.blockReader.BlockByNumber(ctx, roTx, end)
		if err != nil {
			log.Debug("[bor] Failed to get end block hash while whitelisting milestone", "number", end, "err", err)
			return hash, errEndBlock
		}
		if block == nil {
			err := fmt.Errorf("[bor] block not found: %d", end)
			log.Debug("[bor] Failed to get end block hash while whitelisting milestone", "number", end, "err", err)
			return hash, err
		}

		localHash = fmt.Sprintf("%v", block.Hash())[2:]
	}

	//nolint
	if localHash != hash {

		if isCheckpoint {
			log.Warn("[bor] Root hash mismatch while whitelisting checkpoint", "expected", localHash, "got", hash)
		} else {
			log.Warn("[bor] End block hash mismatch while whitelisting milestone", "expected", localHash, "got", hash)
		}

		var (
			rewindTo uint64
			doExist  bool
		)

		if doExist, rewindTo, _ = service.GetWhitelistedMilestone(); doExist {

		} else if doExist, rewindTo, _ = service.GetWhitelistedCheckpoint(); doExist {

		} else {
			if start <= 0 {
				rewindTo = 0
			} else {
				rewindTo = start - 1
			}
		}

		if head-rewindTo > 255 {
			rewindTo = head - 255
		}

		if isCheckpoint {
			log.Warn("[bor] Rewinding chain due to checkpoint root hash mismatch", "number", rewindTo)
		} else {
			log.Warn("[bor] Rewinding chain due to milestone endblock hash mismatch", "number", rewindTo)
		}

		rewindBack(head, rewindTo)

		return hash, errHashMismatch
	}

	// fetch the end block hash
	block, err := config.blockReader.BlockByNumber(ctx, roTx, end)
	if err != nil {
		log.Debug("[bor] Failed to get end block hash while whitelisting", "err", err)
		return hash, errEndBlock
	}
	if block == nil {
		log.Debug("[bor] Current header behind the end block", "block", end)
		return hash, errEndBlock
	}

	hash = fmt.Sprintf("%v", block.Hash())

	return hash, nil
}

// Stop the miner if the mining process is running and rewind back the chain
func rewindBack(head uint64, rewindTo uint64) {
	rewindLengthMeter.Set(head - rewindTo)

	// Chain cannot be rewinded from this routine
	// hence we are using a shared variable
	generics.BorMilestoneRewind.Store(&rewindTo)
}<|MERGE_RESOLUTION|>--- conflicted
+++ resolved
@@ -59,11 +59,7 @@
 	// check if we have the given blocks
 	currentBlock := rawdb.ReadCurrentBlockNumber(roTx)
 	if currentBlock == nil {
-<<<<<<< HEAD
-		log.Debug("[bor] Failed to fetch current block while verifying", "incoming", str)
-=======
 		log.Debug("[bor] no 'current block' marker yet: syncing", "incoming", str)
->>>>>>> f33ec62f
 		return hash, errMissingBlocks
 	}
 
